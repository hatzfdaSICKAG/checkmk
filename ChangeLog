--- conflicted
+++ resolved
@@ -346,12 +346,9 @@
     * 2150 FIX: Reworked internal logging mechanism...
     * 1953 FIX: Fixed processing of html processing in input fields...
     * 2157 FIX: LDAP: Fixed group-to-role/group-to-contactgroup sync with OpenLDAP (using posixGroup)
-<<<<<<< HEAD
     * 2141 FIX: Fix computation of explicit time ranges with time of day...
     * 2142 FIX: Fix non-working option for disabling column headers in grouped boxed views...
-=======
     * 2168 FIX: Fixed automation actions with transid=-1 when using basic authentication
->>>>>>> 7ffcaf5e
 
     WATO:
     * 1760 Added search form to manual checks page
