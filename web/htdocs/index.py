#!/usr/bin/python
# -*- encoding: utf-8; py-indent-offset: 4 -*-
# +------------------------------------------------------------------+
# |             ____ _               _        __  __ _  __           |
# |            / ___| |__   ___  ___| | __   |  \/  | |/ /           |
# |           | |   | '_ \ / _ \/ __| |/ /   | |\/| | ' /            |
# |           | |___| | | |  __/ (__|   <    | |  | | . \            |
# |            \____|_| |_|\___|\___|_|\_\___|_|  |_|_|\_\           |
# |                                                                  |
# | Copyright Mathias Kettner 2009             mk@mathias-kettner.de |
# +------------------------------------------------------------------+
# 
# This file is part of Check_MK.
# The official homepage is at http://mathias-kettner.de/check_mk.
# 
# check_mk is free software;  you can redistribute it and/or modify it
# under the  terms of the  GNU General Public License  as published by
# the Free Software Foundation in version 2.  check_mk is  distributed
# in the hope that it will be useful, but WITHOUT ANY WARRANTY;  with-
# out even the implied warranty of  MERCHANTABILITY  or  FITNESS FOR A
# PARTICULAR PURPOSE. See the  GNU General Public License for more de-
# ails.  You should have  received  a copy of the  GNU  General Public
# License along with GNU Make; see the file  COPYING.  If  not,  write
# to the Free Software Foundation, Inc., 51 Franklin St,  Fifth Floor,
# Boston, MA 02110-1301 USA.

from mod_python import apache,util
from urllib import urlencode
import htmllib, transfer, livestatus, os, pprint
from lib import *

def read_checkmk_defaults(req):
    # read in check_mk's defaults file. That contains all
    # installation settings (paths, etc.)

    req.defaults = {}
    try:
        # The "options" are set in the Apache configuration
        # with the directive "PythonOption"
        defaults_path = req.get_options().get(
            "defaults_path", "/usr/share/check_mk/modules/defaults")
        for line in file(defaults_path):
            try:
                var, value = line.split('=', 1)
                req.defaults[var.strip()] = eval(value)
            except:
                pass
        transfer.check_mk_path = req.defaults.get("modules_dir", "/usr/share/check_mk/modules")
        transfer.defaults_path = defaults_path
        global check_mk
        import check_mk

    except Exception, e:
        raise MKConfigError("Cannot import check_mk.py (defaults path <tt>%s</tt>): %s" % (defaults_path, e))

def read_get_vars(req):
    req.vars = {}
    if req.args:
        req.rawvars = util.parse_qs(req.args, True)
        for (key,values) in req.rawvars.items():
            if len(values) >= 1:
                req.vars[key] = values[-1]

def read_site_config(html):
    user = html.req.user
    path = check_mk.multisite_config_dir + "/" + user + "/siteconfig.mk"
    html.user_siteconf = {}
    if os.path.exists(path):
	html.user_siteconf = eval(file(path).read())

def save_site_config(html):
    user = html.req.user
    dir = check_mk.multisite_config_dir + "/" + user
    try:
	os.mkdir(dir)
    except:
	pass
    path = dir + "/siteconfig.mk"
    try:
        file(path, "w").write(pprint.pformat(html.user_siteconf) + "\n")
    except Exception, e:
	raise MKConfigError("Cannot save site configuration for user <b>%s</b> into <b>%s</b>: %s" % \
		(user, path, e))

def connect_to_livestatus(html):
    html.site_status = {}
    # site_status keeps a dictionary for each site with the following
    # keys:
    # "state"              --> "online", "offline", "disabled"
    # "exception"          --> An error exception in case of "offline"
    # "livestatus_version" --> Version of sites livestatus if "online"
    # "program_version"    --> Version of Nagios if "online"

    # If there is only one site (non-multisite), than
    # user cannot enable/disable. 
    if check_mk.is_multisite():
	# do not contact those sites the user has disabled
	# also honor HTML-variables for switching off sites
	# right now. This is generally done by the variable
	# _site_switch=sitename1:on,sitename2:off,...
	enabled_sites = {}
	switch_var = html.var("_site_switch")
	if switch_var:
	    for info in switch_var.split(","):
		sitename, onoff = info.split(":")	
		d = html.user_siteconf.get(sitename, {})
		if onoff == "on":
		    d["disabled"] = False
		else:
		    d["disabled"] = True
		html.user_siteconf[sitename] = d
	    save_site_config(html)

	# Make a list of all non-disables sites
	for sitename, site in check_mk.sites().items():
	    siteconf = html.user_siteconf.get(sitename, {})
	    if siteconf.get("disabled", False):
		html.site_status[sitename] = { "state" : "disabled", "site" : site } 
	    else:
		html.site_status[sitename] = { "state" : "offline", "site" : site }
		enabled_sites[sitename] = site
		
	# Now connect to enabled sites with keepalive-connection
	html.live = livestatus.MultiSiteConnection(enabled_sites)

	# Fetch status of sites by querying the version of Nagios and livestatus
	html.live.set_prepend_site(True)
        for sitename, v1, v2 in html.live.query("GET status\nColumns: livestatus_version program_version"):
	    html.site_status[sitename].update({ "state" : "online", "livestatus_version": v1, "program_version" : v2 })
	html.live.set_prepend_site(False)

	# Get exceptions in case of dead sites
	for sitename, deadinfo in html.live.dead_sites().items():
	    html.site_status[sitename]["exception"] = deadinfo["exception"]

    else:
	html.live = livestatus.SingleSiteConnection("unix:" + check_mk.livestatus_unix_socket)

# This function does nothing. The sites have already
# been reconfigured according to the variable _site_switch,
# because that variable is processed by connect_to_livestatus()
def ajax_switch_site(html):
    pass 

def handler(req):
    req.content_type = "text/html"
    req.header_sent = False

    # All URIs end in .py. We strip away the .py and get the
    # name of the page.
    req.myfile = req.uri.split("/")[-1][:-3]

    # Create object that contains all data about the request and
    # helper functions for creating valid HTML. Parse URI and
    # store results in the request object for later usage.
    html = htmllib.html(req)
    req.uriinfo = htmllib.uriinfo(req)

    try:
        read_get_vars(req)
        read_checkmk_defaults(req)
        from lib import *

        # These pages may only be used with HTTP authentication turned on.
	if not req.user or type(req.user) != str:
	    raise MKConfigError("You are not logged in. This should never happen. Please "
		    "review your Apache configuration.")

	# in main.mk you can configure "multiadmin_users": a whitelist of users.
        if not check_mk.is_allowed_to_view(req.user):
	    reason = "Not Authorized.  You are logged in as <b>%s</b>. " % req.user
            reason += "If you think this is an error, " \
                       "please ask your administrator to add your login into the list " \
                       " <tt>main.mk:multiadmin_users</tt>"
            raise MKConfigError(reason)

	# Read in users's configuration of sites. This is needed only
	# for multisite installations. The user may switch off certain
	# sites he is not interested in.
	read_site_config(html)

        # General access allowed. Now connect to livestatus
	connect_to_livestatus(html)

	# If multiadmin is retricted to data user is a nagios contact for,
	# we need to set an AuthUser: header for livestatus
	if check_mk.multiadmin_restrict and \
	    req.user not in check_mk.multiadmin_unrestricted_users:
		html.live.set_auth_user('read', req.user)

	# User wants to do action?
	if check_mk.multiadmin_restrict_actions or check_mk.multiadmin_restrict:
	    if req.user not in check_mk.multiadmin_unrestricted_action_users:
		html.live.set_auth_user('action', req.user)

        # Default auth domain is read. Please set to None to switch off authorization
	html.live.set_auth_domain('read')

	# Now branch to a function creating HTML code
	import page_multiadmin
	import page_logwatch
	import views
	import sidebar

<<<<<<< HEAD
	pagehandlers = { "index"               : page_index,
			 "filter"              : page_multiadmin.page,
			 "siteoverview"        : page_multiadmin.page_siteoverview,
			 "edit_views"          : views.page_edit_views,
			 "edit_view"           : views.page_edit_view,
			 "view"                : views.page_view,
			 "logwatch"            : page_logwatch.page,
			 "sidebar"             : sidebar.page_sidebar, 
			 "sidebar_config"      : sidebar.page_configure, 
			 "switch_site"         : ajax_switch_site,
			 "sidebar_snapin"      : sidebar.ajax_snapin,
			 "sidebar_openclose"   : sidebar.ajax_openclose,
			 "switch_master_state" : sidebar.ajax_switch_masterstate,
=======
	pagehandlers = { "index"             : page_index,
			 "filter"            : page_multiadmin.page,
			 "siteoverview"      : page_multiadmin.page_siteoverview,
			 "edit_views"        : views.page_edit_views,
			 "edit_view"         : views.page_edit_view,
			 "export_views"      : views.ajax_export,
			 "view"              : views.page_view,
			 "logwatch"          : page_logwatch.page,
			 "sidebar"           : sidebar.page_sidebar, 
			 "sidebar_config"    : sidebar.page_configure, 
			 "switch_site"       : ajax_switch_site,
			 "sidebar_snapin"    : sidebar.ajax_snapin,
			 "sidebar_openclose" : sidebar.ajax_openclose,
>>>>>>> 99fa1655
	}

	handler = pagehandlers.get(req.myfile, page_index)
	handler(html)

    except MKUserError, e:
        html.header("Invalid User Input")
        html.show_error(e)
        html.footer()

    except MKConfigError, e:
        html.header("Configuration Error")
        html.show_error(e)
        html.footer()
        apache.log_error("Configuration error: %s" % (e,), apache.APLOG_ERR)

    except livestatus.MKLivestatusNotFoundError, e:
	html.header("Data not found")
	html.show_error("The following query produced no output:\n<pre>\n%s</pre>\n" % \
		e.query)
	html.footer()

    except livestatus.MKLivestatusException, e:
	html.header("Livestatus problem")
	html.show_error("Livestatus problem: %s" % e)
	html.footer()
	
    except Exception, e:
	if check_mk.multiadmin_debug:
            html.live = None
	    raise
        html.header("Internal Error")
        html.show_error("Internal error: %s" % e)
        html.footer()
        apache.log_error("Internal error: %s" % (e,), apache.APLOG_ERR)

    # Disconnect from livestatus!
    html.live = None
    return apache.OK
    

def page_index(html):
    html.header("Check_MK Overview")
    html.write('''
<ul>
<li><a href="http://mathias-kettner.de/check_mk.html">Homepage of Check_mk</a></li>
<li><a href="filter.py">Filter and Actions</a></li>
<li><a href="edit_views.py">Experimental: Edit user views</a></li>
<li><a href="logwatch.py">Logwatch</a></li>
</ul>
''')
    html.footer()


<|MERGE_RESOLUTION|>--- conflicted
+++ resolved
@@ -202,21 +202,6 @@
 	import views
 	import sidebar
 
-<<<<<<< HEAD
-	pagehandlers = { "index"               : page_index,
-			 "filter"              : page_multiadmin.page,
-			 "siteoverview"        : page_multiadmin.page_siteoverview,
-			 "edit_views"          : views.page_edit_views,
-			 "edit_view"           : views.page_edit_view,
-			 "view"                : views.page_view,
-			 "logwatch"            : page_logwatch.page,
-			 "sidebar"             : sidebar.page_sidebar, 
-			 "sidebar_config"      : sidebar.page_configure, 
-			 "switch_site"         : ajax_switch_site,
-			 "sidebar_snapin"      : sidebar.ajax_snapin,
-			 "sidebar_openclose"   : sidebar.ajax_openclose,
-			 "switch_master_state" : sidebar.ajax_switch_masterstate,
-=======
 	pagehandlers = { "index"             : page_index,
 			 "filter"            : page_multiadmin.page,
 			 "siteoverview"      : page_multiadmin.page_siteoverview,
@@ -230,7 +215,7 @@
 			 "switch_site"       : ajax_switch_site,
 			 "sidebar_snapin"    : sidebar.ajax_snapin,
 			 "sidebar_openclose" : sidebar.ajax_openclose,
->>>>>>> 99fa1655
+			 "switch_master_state" : sidebar.ajax_switch_masterstate,
 	}
 
 	handler = pagehandlers.get(req.myfile, page_index)
