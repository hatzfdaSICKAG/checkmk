#!/usr/bin/python
# -*- encoding: utf-8; py-indent-offset: 4 -*-
# +------------------------------------------------------------------+
# |             ____ _               _        __  __ _  __           |
# |            / ___| |__   ___  ___| | __   |  \/  | |/ /           |
# |           | |   | '_ \ / _ \/ __| |/ /   | |\/| | ' /            |
# |           | |___| | | |  __/ (__|   <    | |  | | . \            |
# |            \____|_| |_|\___|\___|_|\_\___|_|  |_|_|\_\           |
# |                                                                  |
# | Copyright Mathias Kettner 2014             mk@mathias-kettner.de |
# +------------------------------------------------------------------+
#
# This file is part of Check_MK.
# The official homepage is at http://mathias-kettner.de/check_mk.
#
# check_mk is free software;  you can redistribute it and/or modify it
# under the  terms of the  GNU General Public License  as published by
# the Free Software Foundation in version 2.  check_mk is  distributed
# in the hope that it will be useful, but WITHOUT ANY WARRANTY;  with-
# out even the implied warranty of  MERCHANTABILITY  or  FITNESS FOR A
# PARTICULAR PURPOSE. See the  GNU General Public License for more de-
# ails.  You should have  received  a copy of the  GNU  General Public
# License along with GNU Make; see the file  COPYING.  If  not,  write
# to the Free Software Foundation, Inc., 51 Franklin St,  Fifth Floor,
# Boston, MA 02110-1301 USA.

# TODO Graphingsystem:
# - Default-Template: Wenn im Graph kein "range" angegeben ist, aber
# in der Unit eine "range"-Angabe ist, dann soll diese genommen werden.
# "%" und "ratio". Und dann sämtliche Schablonen, die nur wegen Range
# 0..100 da sind, wieder durch generic ersetzen.

# Metric definitions for Check_MK's checks

#   .--Units---------------------------------------------------------------.
#   |                        _   _       _ _                               |
#   |                       | | | |_ __ (_) |_ ___                         |
#   |                       | | | | '_ \| | __/ __|                        |
#   |                       | |_| | | | | | |_\__ \                        |
#   |                        \___/|_| |_|_|\__|___/                        |
#   |                                                                      |
#   +----------------------------------------------------------------------+
#   |  Definition of units of measurement.                                 |
#   '----------------------------------------------------------------------'

# TODO: Move fundamental units like "" to main file.

unit_info[""] = {
    "title"  : "",
    "symbol" : "",
    "render" : lambda v: "%.1f" % v,
}

unit_info["count"] = {
    "title"    : _("Count"),
    "symbol"   : "",
    "render"   : lambda v: "%d" % v,
    "stepping" : "integer", # for vertical graph labels
}

# value ranges from 0.0 ... 100.0
unit_info["%"] = {
    "title"  : _("%"),
    "symbol" : _("%"),
    "render" : lambda v: percent_human_redable(v, 3),
}

# Similar as %, but value ranges from 0.0 ... 1.0
unit_info["ratio"] = {
    "title"  : _("%"),
    "symbol" : _("%"),
    "render_scale" : 100.0, # Scale by this before rendering if "render" not being used
    "render" : lambda v: percent_human_redable(v, 3),
}

unit_info["s"] = {
    "title"    : _("sec"),
    "symbol"   : _("s"),
    "render"   : age_human_readable,
    "stepping" : "time", # for vertical graph labels
}

unit_info["1/s"] = {
    "title" : _("per second"),
    "symbol" : _("/s"),
    "render" : lambda v: "%s%s" % (drop_dotzero(v), _("/s")),
}

unit_info["hz"] = {
    "title"  : _("Hz"),
    "symbol" : _("Hz"),
    "render" : lambda v : physical_precision(v, 3, _("Hz")),
}


unit_info["bytes"] = {
    "title"    : _("Bytes"),
    "symbol"   : _("B"),
    "render"   : bytes_human_readable,
    "stepping" : "binary", # for vertical graph labels
}

unit_info["bytes/s"] = {
    "title"    : _("Bytes per second"),
    "symbol"   : _("B/s"),
    "render"   : lambda v: bytes_human_readable(v) + _("/s"),
    "stepping" : "binary", # for vertical graph labels
}

unit_info["bits/s"] = {
    "title"    : _("Bits per second"),
    "symbol"   : _("bits/s"),
    "render"   : lambda v: physical_precision(v, 3, _("bit/s")),
}

# Output in bytes/days, value is in bytes/s
unit_info["bytes/d"] = {
    "title"    : _("Bytes per day"),
    "symbol"   : _("B/d"),
    "render"   : lambda v: bytes_human_readable(v * 86400.0) + _("/d"),
    "stepping" : "binary", # for vertical graph labels
}

unit_info["c"] = {
    "title"  : _("Degree Celsius"),
    "symbol" : u"°C",
    "render" : lambda v: "%s %s" % (drop_dotzero(v), u"°C"),
}

unit_info["a"] = {
    "title"  : _("Electrical Current (Amperage)"),
    "symbol" : _("A"),
    "render" : lambda v: physical_precision(v, 3, _("A")),
}

unit_info["v"] = {
    "title"  : _("Electrical Tension (Voltage)"),
    "symbol" : _("V"),
    "render" : lambda v: physical_precision(v, 3, _("V")),
}

unit_info["w"] = {
    "title"  : _("Electrical Power"),
    "symbol" : _("W"),
    "render" : lambda v: physical_precision(v, 3, _("W")),
}

unit_info["va"] = {
    "title"  : _("Electrical Apparent Power"),
    "symbol" : _("VA"),
    "render" : lambda v: physical_precision(v, 3, _("VA")),
}

unit_info["wh"] = {
    "title"  : _("Electrical Energy"),
    "symbol" : _("Wh"),
    "render" : lambda v: physical_precision(v, 3, _("Wh")),
}

unit_info["dbm"] = {
    "title" : _("Decibel-milliwatts"),
    "symbol" : _("dBm"),
    "render" : lambda v: "%s %s" % (drop_dotzero(v), _("dBm")),
}

unit_info["db"] = {
    "title" : _("Decibel"),
    "symbol" : _("dB"),
    "render" : lambda v: physical_precision(v, 3, _("dB")),
}

# 'Percent obscuration per meter'-Obscuration for any atmospheric phenomenon, e.g. smoke, dust, snow
unit_info["%/m"] = {
    "title"     : _("Percent Per Meter"),
    "symbol"    : _("%/m"),
    "render"    : lambda v: percent_human_redable(v, 3) + _("/m"),
}

unit_info["bar"] = {
    "title"     : _("Bar"),
    "symbol"    : _("bar"),
    "render"    : lambda v: physical_precision(v, 6, _("bar")),
}

#.
#   .--Metrics-------------------------------------------------------------.
#   |                   __  __      _        _                             |
#   |                  |  \/  | ___| |_ _ __(_) ___ ___                    |
#   |                  | |\/| |/ _ \ __| '__| |/ __/ __|                   |
#   |                  | |  | |  __/ |_| |  | | (__\__ \                   |
#   |                  |_|  |_|\___|\__|_|  |_|\___|___/                   |
#   |                                                                      |
#   +----------------------------------------------------------------------+
#   |  Definitions of metrics                                              |
#   '----------------------------------------------------------------------'

# Title are always lower case - except the first character!

# Colors:
#
#                   red
#  magenta                       orange
#            11 12 13 14 15 16
#         46                   21
#         45                   22
#   blue  44                   23  yellow
#         43                   24
#         42                   25
#         41                   26
#            36 35 34 33 32 31
#     cyan                       yellow-green
#                  green
#
# Special colors:
# 51  gray
# 52  brown 1
# 53  brown 2
#
# For a new metric_info you have to choose a color. No more hex-codes are needed!
# Instead you can choose a number of the above color ring and a letter 'a' or 'b
# where 'a' represents the basic color and 'b' is a nuance/shading of the basic color.
# Both number and letter must be declared!
#
# Example:
# "color" : "23/a" (basic color yellow)
# "color" : "23/b" (nuance of color yellow)

metric_info["rta"] = {
    "title" : _("Round trip average"),
    "unit"  : "s",
    "color" : "#40a0b0",
}

metric_info["rtmin"] = {
    "title" : _("Round trip minimum"),
    "unit"  : "s",
    "color" : "42/a",
}

metric_info["rtmax"] = {
    "title" : _("Round trip maximum"),
    "unit"  : "s",
    "color" : "42/b",
}

metric_info["pl"] = {
    "title" : _("Packet loss"),
    "unit"  : "%",
    "color" : "#ffc030",
}

metric_info["response_time"] = {
    "title" : _("Response time"),
    "unit"  : "s",
    "color" : "#40a0b0",
}

metric_info["uptime"] = {
    "title" : _("Uptime"),
    "unit"  : "s",
    "color" : "#80f000",
}

metric_info["runtime"] = {
    "title" : _("Process Runtime"),
    "unit"  : "s",
    "color" : "#80f000",
}

metric_info["lifetime_remaining"] = {
    "title" : _("Lifetime remaining"),
    "unit"  : "s",
    "color" : "#80f000",
}

metric_info["cache_hit_ratio"] = {
    "title" : _("Cache hit ratio"),
    "unit"  : "%",
    "color" : "#60c0c0",
}

metric_info["zfs_l2_hit_ratio"] = {
    "title" : _("L2 cache hit ratio"),
    "unit"  : "%",
    "color" : "46/a",
}

metric_info["prefetch_data_hit_ratio"] = {
    "title" : _("Prefetch data hit ratio"),
    "unit"  : "%",
    "color" : "41/b",
}

metric_info["prefetch_metadata_hit_ratio"] = {
    "title" : _("Prefetch metadata hit ratio"),
    "unit"  : "%",
    "color" : "43/a",
}

metric_info["zfs_metadata_used"] = {
    "title" : _("Used meta data"),
    "unit"  : "bytes",
    "color" : "31/a",
}

metric_info["zfs_metadata_max"] = {
    "title" : _("Maxmimum of meta data"),
    "unit"  : "bytes",
    "color" : "33/a",
}

metric_info["zfs_metadata_limit"] = {
    "title" : _("Limit of meta data"),
    "unit"  : "bytes",
    "color" : "36/a",
}

metric_info["zfs_l2_size"] = {
    "title" : _("L2 cache size"),
    "unit"  : "bytes",
    "color" : "31/a",
}

# database, tablespace

metric_info["database_size"] = {
    "title" : _("Database size"),
    "unit"  : "bytes",
    "color" : "16/a",
}

metric_info["data_size"] = {
    "title" : _("Data size"),
    "unit"  : "bytes",
    "color" : "25/a",
}

metric_info["unallocated_size"] = {
    "title" : _("Unallocated space"),
    "help"  : _("Space in the database that has not been reserved for database objects"),
    "unit"  : "bytes",
    "color" : "34/a",
}

metric_info["reserved_size"] = {
    "title" : _("Reserved space"),
    "help"  : _("Total amount of space allocated by objects in the database"),
    "unit"  : "bytes",
    "color" : "41/a",
}

metric_info["indexes_size"] = {
    "title" : _("Index space"),
    "unit"  : "bytes",
    "color" : "31/a",
}

metric_info["unused_size"] = {
    "title" : _("Unused space"),
    "help"  : _("Total amount of space reserved for objects in the database, but not yed used"),
    "unit"  : "bytes",
    "color" : "46/a",
}

metric_info["tablespace_size"] = {
    "title" : _("Tablespace size"),
    "unit"  : "bytes",
    "color" : "#092507",
}

metric_info["tablespace_used"] = {
    "title" : _("Tablespace used"),
    "unit"  : "bytes",
    "color" : "#e59d12",
}

metric_info["tablespace_max_size"] = {
    "title" : _("Tablespace maximum size"),
    "unit"  : "bytes",
    "color" : "#172121",
}

metric_info["tablespace_wasted"] = {
    "title" : _("Tablespace wasted"),
    "unit"  : "bytes",
    "color" : "#a02020",
}

metric_info["indexspace_wasted"] = {
    "title" : _("Indexspace wasted"),
    "unit"  : "bytes",
    "color" : "#20a080",
}

metric_info["mem_total"] = {
    "title" : _("RAM installed"),
    "color": "#f0f0f0",
    "unit" : "bytes",
}

metric_info["mem_free"] = {
    "title" : _("Free RAM"),
    "color" : "#ffffff",
    "unit"  : "bytes",
}

metric_info["mem_used"] = {
    "color": "#80ff40",
    "title" : _("RAM used"),
    "unit" : "bytes",
}

metric_info["mem_perm_used"] = {
    "color": "#80ff40",
    "title" : _("Perm used"),
    "unit" : "bytes",
}

metric_info["swap_total"] = {
    "title" : _("Swap installed"),
    "color": "#e0e0e0",
    "unit" : "bytes",
}

metric_info["swap_free"] = {
    "title" : _("Free swap space"),
    "unit"  : "bytes",
    "color" : "#eeeeee",
}

metric_info["swap_used"] = {
    "title" : _("Swap used"),
    "color": "#408f20",
    "unit" : "bytes",
}

metric_info["swap_cached"] = {
    "title" : _("Swap cached"),
    "color": "#5bebc9",
    "unit" : "bytes",
}

metric_info["caches"] = {
    "title" : _("Memory used by caches"),
    "unit"  : "bytes",
    "color" : "51/a",
}

metric_info["mem_lnx_cached"] = {
    "title" : _("File contents"),
    "color": "#91cceb",
    "unit" : "bytes",
}

metric_info["mem_lnx_buffers"] = {
    "title" : _("Filesystem structure"),
    "color": "#5bb9eb",
    "unit" : "bytes",
}

metric_info["mem_lnx_slab"] = {
    "title" : _("Slab (Various smaller caches)"),
    "color": "#af91eb",
    "unit" : "bytes",
}

metric_info["mem_lnx_active_anon"] = {
    "title" : _("Active (anonymous)"),
    "color": "#ff4040",
    "unit" : "bytes",
}

metric_info["mem_lnx_active_file"] = {
    "title" : _("Active (files)"),
    "color": "#ff8080",
    "unit" : "bytes",
}

metric_info["mem_lnx_inactive_anon"] = {
    "title" : _("Inactive (anonymous)"),
    "color": "#377cab",
    "unit" : "bytes",
}

metric_info["mem_lnx_inactive_file"] = {
    "title" : _("Inactive (files)"),
    "color": "#4eb0f2",
    "unit" : "bytes",
}

metric_info["mem_lnx_active"] = {
    "title" : _("Active"),
    "color": "#ff4040",
    "unit" : "bytes",
}

metric_info["mem_lnx_inactive"] = {
    "title" : _("Inactive"),
    "color": "#4040ff",
    "unit" : "bytes",
}

metric_info["mem_lnx_dirty"] = {
    "title" : _("Dirty disk blocks"),
    "color": "#f2904e",
    "unit" : "bytes",
}

metric_info["mem_lnx_writeback"] = {
    "title" : _("Currently being written"),
    "color": "#f2df40",
    "unit" : "bytes",
}

metric_info["mem_lnx_nfs_unstable"] = {
    "title" : _("Modified NFS data"),
    "color": "#c6f24e",
    "unit" : "bytes",
}

metric_info["mem_lnx_bounce"] = {
    "title" : _("Bounce buffers"),
    "color": "#4ef26c",
    "unit" : "bytes",
}

metric_info["mem_lnx_writeback_tmp"] = {
    "title" : _("Dirty FUSE data"),
    "color": "#4eeaf2",
    "unit" : "bytes",
}

metric_info["mem_lnx_total_total"] = {
    "title" : _("Total virtual memory"),
    "color": "#f0f0f0",
    "unit" : "bytes",
}

metric_info["mem_lnx_committed_as"] = {
    "title" : _("Committed memory"),
    "color": "#40a080",
    "unit" : "bytes",
}

metric_info["mem_lnx_commit_limit"] = {
    "title" : _("Commit limit"),
    "color": "#e0e0e0",
    "unit" : "bytes",
}

metric_info["mem_lnx_shmem"] = {
    "title" : _("Shared memory"),
    "color": "#bf9111",
    "unit" : "bytes",
}

metric_info["mem_lnx_kernel_stack"] = {
    "title" : _("Kernel stack"),
    "color": "#7192ad",
    "unit" : "bytes",
}

metric_info["mem_lnx_page_tables"] = {
    "title" : _("Page tables"),
    "color": "#71ad9f",
    "unit" : "bytes",
}

metric_info["mem_lnx_mlocked"] = {
    "title" : _("Locked mmap() data"),
    "color": "#a671ad",
    "unit" : "bytes",
}

metric_info["mem_lnx_mapped"] = {
    "title" : _("Mapped data"),
    "color": "#a671ad",
    "unit" : "bytes",
}

metric_info["mem_lnx_huge_pages_total"] = {
    "title" : _("Total"),
    "color": "#f0f0f0",
    "unit" : "bytes",
}

metric_info["mem_lnx_huge_pages_free"] = {
    "title" : _("Free"),
    "color": "#f0a0f0",
    "unit" : "bytes",
}

metric_info["mem_lnx_huge_pages_rsvd"] = {
    "title" : _("Reserved part of Free"),
    "color": "#40f0f0",
    "unit" : "bytes",
}

metric_info["mem_lnx_huge_pages_surp"] = {
    "title" : _("Surplus"),
    "color": "#90f0b0",
    "unit" : "bytes",
}

metric_info["mem_lnx_vmalloc_total"] = {
    "title" : _("Total address space"),
    "color": "#f0f0f0",
    "unit" : "bytes",
}

metric_info["mem_lnx_vmalloc_used"] = {
    "title" : _("Allocated space"),
    "color": "#aaf76f",
    "unit" : "bytes",
}

metric_info["mem_lnx_vmalloc_chunk"] = {
    "title" : _("Largest free chunk"),
    "color": "#c6f7e9",
    "unit" : "bytes",
}

metric_info["load1"] = {
    "title" : _("CPU load average of last minute"),
    "unit"  : "",
    "color" : "34/c",
}

metric_info["load5"] = {
    "title" : _("CPU load average of last 5 minutes"),
    "unit"  : "",
    "color" : "#428399",
}

metric_info["load15"] = {
    "title" : _("CPU load average of last 15 minutes"),
    "unit"  : "",
    "color" : "#2c5766",
}

metric_info["context_switches"] = {
    "title" : _("Context switches"),
    "unit"  : "1/s",
    "color" : "#80ff20",
}

metric_info["major_page_faults"] = {
    "title" : _("Major page faults"),
    "unit"  : "1/s",
    "color" : "#20ff80",
}

metric_info["process_creations"] = {
    "title" : _("Process creations"),
    "unit"  : "1/s",
    "color" : "#ff8020",
}

metric_info["process_virtual_size"] = {
    "title" : _("Virtual size"),
    "unit"  : "bytes",
    "color" : "16/a",
}

metric_info["process_resident_size"] = {
    "title" : _("Resident size"),
    "unit"  : "bytes",
    "color" : "14/a",
}

metric_info["mem_heap"] = {
    "title" : _("Heap memory usage"),
    "unit"  : "bytes",
    "color" : "23/a",
}

metric_info["mem_heap_committed"] = {
    "title" : _("Heap memory committed"),
    "unit"  : "bytes",
    "color" : "23/b",
}

metric_info["mem_nonheap"] = {
    "title" : _("Non-heap memory usage"),
    "unit"  : "bytes",
    "color" : "16/a",
}

metric_info["mem_nonheap_committed"] = {
    "title" : _("Non-heap memory committed"),
    "unit"  : "bytes",
    "color" : "16/b",
}

metric_info["processes"] = {
    "title" : _("Processes"),
    "unit"  : "count",
    "color" : "#8040f0",
}

metric_info["threads"] = {
    "title" : _("Threads"),
    "unit"  : "count",
    "color" : "#8040f0",
}

metric_info["threads_idle"] = {
    "title" : _("Idle threads"),
    "unit"  : "count",
    "color" : "#8040f0",
}

metric_info["threads_rate"] = {
    "title" : _("Thread creations per second"),
    "unit"  : "1/s",
    "color" : "44/a",
}

metric_info["threads_daemon"] = {
    "title" : _("Daemon threads"),
    "unit"  : "count",
    "color" : "32/a",
}

metric_info["threads_max"] = {
    "title" : _("Maximum number of threads"),
    "help"  : _("Maximum number of threads started at any given time during the JVM lifetime"),
    "unit"  : "count",
    "color" : "35/a",
}

metric_info["threads_total"] = {
    "title" : _("Number of threads"),
    "unit"  : "count",
    "color" : "41/a",
}

metric_info["threads_busy"] = {
    "title" : _("Busy threads"),
    "unit"  : "count",
    "color" : "34/a",
}

metric_info["vol_context_switches"] = {
    "title" : _("Voluntary context switches"),
    "help"  : _("A voluntary context switch occurs when a thread blocks "
                "because it requires a resource that is unavailable"),
    "unit"  : "count",
    "color" : "36/a",
}

metric_info["invol_context_switches"] = {
    "title" : _("Involuntary context switches"),
    "help"  : _("An involuntary context switch takes place when a thread "
                "executes for the duration of its time slice or when the "
                "system identifies a higher-priority thread to run"),
    "unit"  : "count",
    "color" : "45/b",
}

metric_info["tapes_total"] = {
    "title" : _("Total number of tapes"),
    "unit"  : "count",
    "color" : "#8040f0",
}

metric_info["tapes_free"] = {
    "title" : _("Free tapes"),
    "unit"  : "count",
    "color" : "#8044ff",
}

metric_info["tapes_util"] = {
    "title" : _("Tape utilization"),
    "unit"  : "%",
    "color" : "#ff8020",
}

metric_info["fs_used"] = {
    "title" : _("Used filesystem space"),
    "unit"  : "bytes",
    "color" : "#00ffc6",
}

metric_info["inodes_used"] = {
    "title" : _("Used inodes"),
    "unit"  : "count",
    "color" : "#a0608f",
}

metric_info["fs_size"] = {
    "title" : _("Filesystem size"),
    "unit"  : "bytes",
    "color" : "#006040",
}

metric_info["fs_growth"] = {
    "title" : _("Filesystem growth"),
    "unit"  : "bytes/d",
    "color" : "#29cfaa",
}

metric_info["fs_trend"] = {
    "title" : _("Trend of filesystem growth"),
    "unit"  : "bytes/d",
    "color" : "#808080",
}

metric_info["fs_provisioning"] = {
    "title" : _("Provisioned filesystem space"),
    "unit"  : "bytes",
    "color" : "#ff8000",
}

metric_info["temp"] = {
    "title" : _("Temperature"),
    "unit"  : "c",
    "color" : "16/a"
}

metric_info["cifs_share_users"] = {
    "title" : _("Users using a cifs share"),
    "unit"  : "count",
    "color" : "#60f020",
}

metric_info["smoke_ppm"] = {
    "title" : _("Smoke"),
    "unit"  : "%/m",
    "color" : "#60f088",
}

metric_info["smoke_perc"] = {
    "title" : _("Smoke"),
    "unit"  : "%",
    "color" : "#60f088",
}

metric_info["deviation_calibration_point"] = {
    "title" : _("Deviation from calibration point"),
    "unit"  : "%",
    "color" : "#60f020",
}

metric_info["deviation_airflow"] = {
    "title" : _("Airflow deviation"),
    "unit"  : "%",
    "color" : "#60f020",
}

# TODO: user -> cpu_util_user
metric_info["user"] = {
    "title" : _("User"),
    "help"  : _("CPU time spent in user space"),
    "unit"  : "%",
    "color" : "#60f020",
}

# metric_info["cpu_util_privileged"] = {
#     "title" : _("Privileged"),
#     "help"  : _("CPU time spent in privileged mode"),
#     "unit"  : "%",
#     "color" : "23/a",
# }

metric_info["nice"] = {
    "title" : _("Nice"),
    "help"  : _("CPU time spent in user space for niced processes"),
    "unit"  : "%",
    "color" : "#ff9050",
}

metric_info["interrupt"] = {
    "title" : _("Interrupt"),
    "unit"  : "%",
    "color" : "#ff9050",
}

metric_info["system"] = {
    "title" : _("System"),
    "help"  : _("CPU time spent in kernel space"),
    "unit"  : "%",
    "color" : "#ff6000",
}

metric_info["io_wait"] = {
    "title" : _("I/O-wait"),
    "help"  : _("CPU time spent waiting for I/O"),
    "unit"  : "%",
    "color" : "#00b0c0",
}

metric_info["cpu_util_guest"] = {
    "title" : _("Guest operating systems"),
    "help"  : _("CPU time spent for executing guest operating systems"),
    "unit"  : "%",
    "color" : "12/a",
}

metric_info["cpu_util_steal"] = {
    "title" : _("Steal"),
    "help"  : _("CPU time stolen by other operating systems"),
    "unit"  : "%",
    "color" : "16/a",
}

metric_info["idle"] = {
    "title" : _("Idle"),
    "help"  : _("CPU idle time"),
    "unit"  : "%",
    "color" : "#805022",
}

metric_info["fpga_util"] = {
    "title" : _("FPGA utilization"),
    "unit"  : "%",
    "color" : "#60f020",
}

metric_info["util"] = {
    "title" : _("CPU utilization"),
    "unit"  : "%",
    "color" : "26/a",
}

metric_info["util_average"] = {
    "title" : _("CPU utilization (average)"),
    "unit"  : "%",
    "color" : "26/b",
}

metric_info["util1s"] = {
    "title" : _("CPU utilization last second"),
    "unit"  : "%",
    "color" : "#50ff20",
}

metric_info["util5s"] = {
    "title" : _("CPU utilization last five seconds"),
    "unit"  : "%",
    "color" : "#600020",
}

metric_info["util1"] = {
    "title" : _("CPU utilization last minute"),
    "unit"  : "%",
    "color" : "#60f020",
}

metric_info["util5"] = {
    "title" : _("CPU utilization last 5 minutes"),
    "unit"  : "%",
    "color" : "#80f040",
}

metric_info["util15"] = {
    "title" : _("CPU utilization last 15 minutes"),
    "unit"  : "%",
    "color" : "#9a52bf",
}

metric_info["time_offset"] = {
    "title" : _("Time offset"),
    "unit"  : "s",
    "color" : "#9a52bf",
}

metric_info["jitter"] = {
    "title" : _("Time dispersion"),
    "unit"  : "s",
    "color" : "43/b",
}

metric_info["connection_time"] = {
    "title" : _("Connection time"),
    "unit"  : "s",
    "color" : "#94b65a",
}

metric_info["connections"] = {
    "title" : _("Connections"),
    "unit"  : "count",
    "color" : "#a080b0",
}

metric_info["connections_async_writing"] = {
    "title" : _("Asynchronous writing connections"),
    "unit"  : "count",
    "color" : "16/a",
}

metric_info["connections_async_keepalive"] = {
    "title" : _("Asynchronous keep alive connections"),
    "unit"  : "count",
    "color" : "22/a",
}

metric_info["connections_async_closing"] = {
    "title" : _("Asynchronous closing connections"),
    "unit"  : "count",
    "color" : "24/a",
}

metric_info["connections_rate"] = {
    "title" : _("Connections per second"),
    "unit"  : "1/s",
    "color" : "#a080b0",
}

metric_info["requests_per_second"] = {
    "title" : _("Requests per second"),
    "unit"  : "1/s",
    "color" : "#4080a0",
}

metric_info["input_signal_power_dbm"] = {
    "title" : _("Input power"),
    "unit"  : "dbm",
    "color" : "#20c080",
}

metric_info["output_signal_power_dbm"] = {
    "title" : _("Output power"),
    "unit"  : "dbm",
    "color" : "#2080c0",
}

metric_info["current"] = {
    "title" : _("Electrical current"),
    "unit"  : "a",
    "color" : "#ffb030",
}

metric_info["voltage"] = {
    "title" : _("Electrical voltage"),
    "unit"  : "v",
    "color" : "#ffc060",
}

metric_info["power"] = {
    "title" : _("Electrical power"),
    "unit"  : "w",
    "color" : "#8848c0",
}

metric_info["appower"] = {
    "title" : _("Electrical apparent power"),
    "unit"  : "va",
    "color" : "#aa68d80",
}

metric_info["energy"] = {
    "title" : _("Electrical energy"),
    "unit"  : "wh",
    "color" : "#aa80b0",
}

metric_info["output_load"] = {
    "title" : _("Output load"),
    "unit"  : "%",
    "color" : "#c83880",
}

metric_info["voltage_percent"] = {
    "title" : _("Electrical tension in % of normal value"),
    "unit"  : "%",
    "color" : "#ffc020",
}

metric_info["humidity"] = {
    "title" : _("Relative humidity"),
    "unit"  : "%",
    "color" : "#90b0b0",
}

metric_info["busy_workers"] = {
    "title" : _("Busy workers"),
    "unit"  : "count",
    "color" : "#a080b0",
}

metric_info["idle_workers"] = {
    "title" : _("Idle workers"),
    "unit"  : "count",
    "color" : "43/b",
}

metric_info["busy_servers"] = {
    "title" : _("Busy servers"),
    "unit"  : "count",
    "color" : "#a080b0",
}

metric_info["idle_servers"] = {
    "title" : _("Idle servers"),
    "unit"  : "count",
    "color" : "43/b",
}

metric_info["open_slots"] = {
    "title" : _("Open slots"),
    "unit"  : "count",
    "color" : "31/a",
}

metric_info["total_slots"] = {
    "title" : _("Total slots"),
    "unit"  : "count",
    "color" : "33/b",
}

metric_info["signal_noise"] = {
    "title" : _("Signal/Noise ratio"),
    "unit"  : "db",
    "color" : "#aadd66",
}

metric_info["noise_floor"] = {
    "title" : _("Noise floor"),
    "unit"  : "dbm",
    "color" : "11/a",
}

metric_info["codewords_corrected"] = {
    "title" : _("Corrected codewords"),
    "unit"  : "ratio",
    "color" : "#ff8040",
}

metric_info["codewords_uncorrectable"] = {
    "title" : _("Uncorrectable codewords"),
    "unit"  : "ratio",
    "color" : "#ff4020",
}

metric_info["total_sessions"] = {
    "title" : _("Total sessions"),
    "unit"  : "count",
    "color" : "#94b65a",
}

metric_info["running_sessions"] = {
    "title" : _("Running sessions"),
    "unit"  : "count",
    "color" : "42/a",
}

metric_info["rejected_sessions"] = {
    "title" : _("Rejected sessions"),
    "unit"  : "count",
    "color" : "45/a",
}

metric_info["active_sessions"] = {
    "title" : _("Active sessions"),
    "unit"  : "count",
    "color" : "11/a",
}

metric_info["inactive_sessions"] = {
    "title" : _("Inactive sessions"),
    "unit"  : "count",
    "color" : "13/a",
}

metric_info["session_rate"] = {
    "title" : _("Session Rate"),
    "unit"  : "1/s",
    "color" : "#4080a0",
}

metric_info["shared_locks"] = {
    "title" : _("Shared locks"),
    "unit"  : "count",
    "color" : "#92ec89",
}

metric_info["exclusive_locks"] = {
    "title" : _("Exclusive locks"),
    "unit"  : "count",
    "color" : "#ca5706",
}

metric_info["disk_read_throughput"] = {
    "title" : _("Read throughput"),
    "unit"  : "bytes/s",
    "color" : "#40c080",
}

metric_info["disk_write_throughput"] = {
    "title" : _("Write throughput"),
    "unit"  : "bytes/s",
    "color" : "#4080c0",
}

metric_info["disk_ios"] = {
    "title" : _("Disk I/O operations"),
    "unit"  : "1/s",
    "color" : "#60e0a0",
}

metric_info["disk_read_ios"] = {
    "title" : _("Read operations"),
    "unit"  : "1/s",
    "color" : "#60e0a0",
}

metric_info["disk_write_ios"] = {
    "title" : _("Write operations"),
    "unit"  : "1/s",
    "color" : "#60a0e0",
}

metric_info["disk_average_read_wait"] = {
    "title" : _("Read wait Time"),
    "unit"  : "s",
    "color" : "#20e8c0",
}

metric_info["disk_average_write_wait"] = {
    "title" : _("Write wait time"), "unit" : "s", "color" : "#20c0e8",
}

metric_info["disk_average_wait"] = {
    "title" : _("Request wait time"),
    "unit"  : "s",
    "color" : "#4488cc",
}

metric_info["disk_average_read_request_size"] = {
    "title" : _("Average read request size"),
    "unit"  : "bytes",
    "color" : "#409c58",
}

metric_info["disk_average_write_request_size"] = {
    "title" : _("Average write request size"),
    "unit"  : "bytes",
    "color" : "#40589c",
}

metric_info["disk_average_request_size"] = {
    "title" : _("Average request size"),
    "unit"  : "bytes",
    "color" : "#4488cc",
}

metric_info["disk_latency"] = {
    "title" : _("Average disk latency"),
    "unit"  : "s",
    "color" : "#c04080",
}

metric_info["read_latency"] = {
    "title" : _("Read latency"),
    "unit"  : "s",
    "color" : "35/a",
}

metric_info["write_latency"] = {
    "title" : _("Write latency"),
    "unit"  : "s",
    "color" : "45/a",
}

metric_info["disk_queue_length"] = {
    "title" : _("Average disk I/O-queue length"),
    "unit"  : "",
    "color" : "#7060b0",
}

metric_info["disk_utilization"] = {
    "title" : _("Disk utilization"),
    "unit"  : "ratio",
    "color" : "#a05830",
}

metric_info["disk_capacity"] = {
    "title" : _("Total disk capacity"),
    "unit"  : "bytes",
    "color" : "12/a",
}

metric_info["disks"] = {
    "title" : _("Disks"),
    "unit"  : "count",
    "color" : "41/a",
}

metric_info["spare_disks"] = {
    "title" : _("Spare disk"),
    "unit"  : "count",
    "color" : "26/a",
}

metric_info["failed_disks"] = {
    "title" : _("Failed disk"),
    "unit"  : "count",
    "color" : "13/a",
}

metric_info["xda_hitratio"] = {
    "title" : _("XDA hitratio"),
    "unit"  : "%",
    "color" : "#0ae86d",
}

metric_info["data_hitratio"] = {
    "title" : _("Data hitratio"),
    "unit"  : "%",
    "color" : "#2828de",
}

metric_info["index_hitratio"] = {
    "title" : _("Index hitratio"),
    "unit"  : "%",
    "color" : "#dc359f",
}

metric_info["total_hitratio"] = {
    "title" : _("Total hitratio"),
    "unit"  : "%",
    "color" : "#2e282c",
}

metric_info["deadlocks"] = {
    "title" : _("Deadlocks"),
    "unit"  : "1/s",
    "color" : "#dc359f",
}

metric_info["lockwaits"] = {
    "title" : _("Waitlocks"),
    "unit"  : "1/s",
    "color" : "#2e282c",
}

metric_info["sort_overflow"] = {
    "title" : _("Sort overflow"),
    "unit"  : "%",
    "color" : "#e72121",
}

metric_info["hours_operation"] = {
    "title" : _("Hours of operation"),
    "unit"  : "s",
    "color" : "#94b65a",
}

metric_info["hours_since_service"] = {
    "title" : _("Hours since service"),
    "unit"  : "s",
    "color" : "#94b65a",
}

metric_info["execution_time"] = {
    "title" : _("Execution time"),
    "unit"  : "s",
    "color" : "#d080af",
}

metric_info["user_time"] = {
    "title" : _("CPU time in user space"),
    "unit"  : "s",
    "color" : "#60f020",
}

metric_info["system_time"] = {
    "title" : _("CPU time in system space"),
    "unit"  : "s",
    "color" : "#ff6000",
}

metric_info["children_user_time"] = {
    "title" : _("Child time in user space"),
    "unit"  : "s",
    "color" : "#aef090",
}

metric_info["children_system_time"] = {
    "title" : _("Child time in system space"),
    "unit"  : "s",
    "color" : "#ffb080",
}

metric_info["sync_latency"] = {
    "title" : _("Sync latency"),
    "unit"  : "s",
    "color" : "#ffb080",
}

metric_info["printer_queue"] = {
    "title" : _("Printer queue length"),
    "unit"  : "count",
    "color" : "#a63df2",
}

metric_info["if_in_octets"] = {
    "title" : _("Input Octets"),
    "unit"  : "bytes/s",
    "color" : "#00e060",
}

metric_info["if_in_pkts"] = {
    "title" : _("Input Packets"),
    "unit"  : "1/s",
    "color" : "#00e060",
}

metric_info["if_out_octets"] = {
    "title" : _("Output Octets"),
    "unit"  : "bytes/s",
    "color" : "#0080e0",
}

metric_info["if_in_discards"] = {
    "title" : _("Input Discards"),
    "unit"  : "1/s",
    "color" : "#ff8000",
}

metric_info["if_in_errors"] = {
    "title" : _("Input Errors"),
    "unit"  : "1/s",
    "color" : "#ff0000",
}

metric_info["if_out_discards"] = {
    "title" : _("Output Discards"),
    "unit"  : "1/s",
    "color" : "#ff8080",
}

metric_info["if_out_errors"] = {
    "title" : _("Output Errors"),
    "unit"  : "1/s",
    "color" : "#ff0080",
}

metric_info["if_in_unicast"] = {
    "title" : _("Input unicast packets"),
    "unit"  : "1/s",
    "color" : "#00ffc0",
}

metric_info["if_in_non_unicast"] = {
    "title" : _("Input non-unicast packets"),
    "unit"  : "1/s",
    "color" : "#00c080",
}

metric_info["if_out_unicast"] = {
    "title" : _("Output unicast packets"),
    "unit"  : "1/s",
    "color" : "#00c0ff",
}

metric_info["if_out_unicast_octets"] = {
    "title" : _("Output unicast oackets"),
    "unit"  : "bytes/s",
    "color" : "#00c0ff",
}

metric_info["if_out_non_unicast"] = {
    "title" : _("Output non-unicast packets"),
    "unit"  : "1/s",
    "color" : "#0080c0",
}

metric_info["if_out_non_unicast_octets"] = {
    "title" : _("Output non-unicast octets"),
    "unit"  : "bytes/s",
    "color" : "#0080c0",
}

metric_info["wlan_physical_errors"] = {
    "title"     : "WLAN physical errors",
    "unit"      : "1/s",
    "color"     : "14/a",
}

metric_info["wlan_resets"] = {
    "title"     : "WLAN Reset operations",
    "unit"      : "1/s",
    "color"     : "21/a",
}

metric_info["wlan_retries"] = {
    "title"     : "WLAN transmission retries",
    "unit"      : "1/s",
    "color"     : "24/a",
}

metric_info["read_blocks"] = {
    "title" : _("Read blocks per second"),
    "unit"  : "1/s",
    "color" : "11/a",
}

metric_info["write_blocks"] = {
    "title" : _("Write blocks per second"),
    "unit"  : "1/s",
    "color" : "21/a",
}

metric_info["broadcast_packets"] = {
    "title" : _("Broadcast packets"),
    "unit"  : "1/s",
    "color" : "11/a",
}

metric_info["multicast_packets"] = {
    "title" : _("Multicast packets"),
    "unit"  : "1/s",
    "color" : "14/a",
}

metric_info["fc_rx_bytes"] = {
    "title" : _("Input"),
    "unit"  : "bytes/s",
    "color" : "31/a",
}

metric_info["fc_tx_bytes"] = {
    "title" : _("Output"),
    "unit"  : "bytes/s",
    "color" : "35/a",
}

metric_info["fc_rx_frames"] = {
    "title" : _("Received Frames"),
    "unit"  : "1/s",
    "color" : "31/b",
}

metric_info["fc_tx_frames"] = {
    "title" : _("Transmitted Frames"),
    "unit"  : "1/s",
    "color" : "35/b",
}

metric_info["fc_crc_errors"] = {
    "title" : _("Receive CRC errors"),
    "unit"  : "1/s",
    "color" : "12/a",
}

metric_info["fc_encouts"] = {
    "title" : _("Enc-Outs"),
    "unit"  : "1/s",
    "color" : "13/a",
}

metric_info["fc_c3discards"] = {
    "title" : _("C3 discards"),
    "unit"  : "1/s",
    "color" : "14/a",
}

metric_info["fc_notxcredits"] = {
    "title" : _("No TX Credits"),
    "unit"  : "1/s",
    "color" : "15/a",
}

metric_info["fc_c2c3_discards"] = {
    "title" : _("C2 and c3 discards"),
    "unit"  : "1/s",
    "color" : "15/a",
}

metric_info["fc_link_fails"] = {
    "title" : _("Link failures"),
    "unit"  : "1/s",
    "color" : "11/a",
}

metric_info["fc_sync_losses"] = {
    "title" : _("Sync losses"),
    "unit"  : "1/s",
    "color" : "12/a",
}

metric_info["fc_prim_seq_errors"] = {
    "title" : _("Primitive sequence errors"),
    "unit"  : "1/s",
    "color" : "13/a",
}

metric_info["fc_invalid_tx_words"] = {
    "title" : _("Invalid TX words"),
    "unit"  : "1/s",
    "color" : "14/a",
}

metric_info["fc_invalid_crcs"] = {
    "title" : _("Invalid crcs"),
    "unit"  : "1/s",
    "color" : "15/a",
}

metric_info["fc_address_id_errors"] = {
    "title" : _("Address ID errors"),
    "unit"  : "1/s",
    "color" : "16/a",
}

metric_info["fc_link_resets_in"] = {
    "title" : _("Link resets in"),
    "unit"  : "1/s",
    "color" : "21/a",
}

metric_info["fc_link_resets_out"] = {
    "title" : _("Link resets out"),
    "unit"  : "1/s",
    "color" : "22/a",
}

metric_info["fc_offline_seqs_in"] = {
    "title" : _("Offline sequences in"),
    "unit"  : "1/s",
    "color" : "23/a",
}

metric_info["fc_offline_seqs_out"] = {
    "title" : _("Offline sequences out"),
    "unit"  : "1/s",
    "color" : "24/a",
}

metric_info["fc_c2_fbsy_frames"] = {
    "title" : _("F_BSY frames"),
    "unit"  : "1/s",
    "color" : "25/a",
}

metric_info["fc_c2_frjt_frames"] = {
    "title" : _("F_RJT frames"),
    "unit"  : "1/s",
    "color" : "26/a",
}


metric_info["rmon_packets_63"] = {
    "title" : _("Packets of size 0-63 bytes"),
    "unit"  : "1/s",
    "color" : "21/a",
}

metric_info["rmon_packets_127"] = {
    "title" : _("Packets of size 64-127 bytes"),
    "unit"  : "1/s",
    "color" : "24/a",
}

metric_info["rmon_packets_255"] = {
    "title" : _("Packets of size 128-255 bytes"),
    "unit"  : "1/s",
    "color" : "31/a",
}

metric_info["rmon_packets_511"] = {
    "title" : _("Packets of size 256-511 bytes"),
    "unit"  : "1/s",
    "color" : "34/a",
}

metric_info["rmon_packets_1023"] = {
    "title" : _("Packets of size 512-1023 bytes"),
    "unit"  : "1/s",
    "color" : "41/a",
}

metric_info["rmon_packets_1518"] = {
    "title" : _("Packets of size 1024-1518 bytes"),
    "unit"  : "1/s",
    "color" : "44/a",
}

metric_info["tcp_established"] = {
    "title" : _("State %s") % "ESTABLISHED",
    "unit"  : "count",
    "color" : "#00f040",
}

metric_info["tcp_syn_sent"] = {
    "title" : _("State %s") % "SYN_SENT",
    "unit"  : "count",
    "color" : "#a00000",
}

metric_info["tcp_syn_recv"] = {
    "title" : _("State %s") % "SYN_RECV",
    "unit"  : "count",
    "color" : "#ff4000",
}

metric_info["tcp_last_ack"] = {
    "title" : _("State %s") % "LAST_ACK",
    "unit"  : "count",
    "color" : "#c060ff",
}

metric_info["tcp_close_wait"] = {
    "title" : _("State %s") % "CLOSE_WAIT",
    "unit"  : "count",
    "color" : "#f000f0",
}

metric_info["tcp_time_wait"] = {
    "title" : _("State %s") % "TIME_WAIT",
    "unit"  : "count",
    "color" : "#00b0b0",
}

metric_info["tcp_closed"] = {
    "title" : _("State %s") % "CLOSED",
    "unit"  : "count",
    "color" : "#ffc000",
}

metric_info["tcp_closing"] = {
    "title" : _("State %s") % "CLOSING",
    "unit"  : "count",
    "color" : "#ffc080",
}

metric_info["tcp_fin_wait1"] = {
    "title" : _("State %s") % "FIN_WAIT1",
    "unit"  : "count",
    "color" : "#cccccc",
}

metric_info["tcp_fin_wait2"] = {
    "title" : _("State %s") % "FIN_WAIT2",
    "unit"  : "count",
    "color" : "#888888",
}

metric_info["tcp_bound"] = {
    "title" : _("State %s") % "BOUND",
    "unit"  : "count",
    "color" : "#4060a0",
}

metric_info["fw_connections_active"] = {
    "title" : _("Active connections"),
    "unit"  : "count",
    "color" : "15/a",
}

metric_info["fw_connections_established"] = {
    "title" : _("Established connections"),
    "unit"  : "count",
    "color" : "41/a",
}

metric_info["fw_connections_halfopened"] = {
    "title" : _("Half opened connections"),
    "unit"  : "count",
    "color" : "16/a",
}

metric_info["fw_connections_halfclosed"] = {
    "title" : _("Half closed connections"),
    "unit"  : "count",
    "color" : "11/a",
}

metric_info["fw_connections_passthrough"] = {
    "title" : _("Unoptimized connections"),
    "unit"  : "count",
    "color" : "34/a",
}

metric_info["host_check_rate"] = {
    "title" : _("Host check rate"),
    "unit"  : "1/s",
    "color" : "52/a",
}

metric_info["monitored_hosts"] = {
    "title" : _("Monitored hosts"),
    "unit"  : "1/s",
    "color" : "52/a",
}

metric_info["hosts_active"] = {
    "title" : _("Active hosts"),
    "unit"  : "count",
    "color" : "11/a",
}

metric_info["hosts_inactive"] = {
    "title" : _("Inactive hosts"),
    "unit"  : "count",
    "color" : "16/a",
}

metric_info["hosts_degraded"] = {
    "title" : _("Degraded hosts"),
    "unit"  : "count",
    "color" : "23/a",
}

metric_info["hosts_offline"] = {
    "title" : _("Offline hosts"),
    "unit"  : "count",
    "color" : "31/a",
}

metric_info["hosts_other"] = {
    "title" : _("Other hosts"),
    "unit"  : "count",
    "color" : "41/a",
}

metric_info["service_check_rate"] = {
    "title" : _("Service check rate"),
    "unit"  : "1/s",
    "color" : "21/a",
}

metric_info["monitored_services"] = {
    "title" : _("Monitored services"),
    "unit"  : "1/s",
    "color" : "21/a",
}

metric_info["livestatus_connect_rate"] = {
    "title" : _("Livestatus connects"),
    "unit"  : "1/s",
    "color" : "#556677",
}

metric_info["livestatus_request_rate"] = {
    "title" : _("Livestatus requests"),
    "unit"  : "1/s",
    "color" : "#bbccdd",
}

metric_info["log_message_rate"] = {
    "title" : _("Log messages"),
    "unit"  : "1/s",
    "color" : "#aa44cc",
}

metric_info["normal_updates"] = {
    "title" : _("Pending normal updates"),
    "unit"  : "count",
    "color" : "#c08030",
}

metric_info["security_updates"] = {
    "title" : _("Pending security updates"),
    "unit"  : "count",
    "color" : "#ff0030",
}

metric_info["used_dhcp_leases"] = {
    "title" : _("Used DHCP leases"),
    "unit"  : "count",
    "color" : "#60bbbb",
}

metric_info["free_dhcp_leases"] = {
    "title" : _("Free DHCP leases"),
    "unit"  : "count",
    "color" : "34/a",
}

metric_info["pending_dhcp_leases"] = {
    "title" : _("Pending DHCP leases"),
    "unit"  : "count",
    "color" : "31/a",
}

metric_info["registered_phones"] = {
    "title" : _("Registered phones"),
    "unit"  : "count",
    "color" : "#60bbbb",
}

metric_info["messages"] = {
    "title" : _("Messages"),
    "unit"  : "count",
    "color" : "#aa44cc",
}

metric_info["call_legs"] = {
    "title" : _("Call legs"),
    "unit"  : "count",
    "color" : "#60bbbb",
}

metric_info["mail_queue_deferred_length"] = {
    "title" : _("Length of deferred mail queue"),
    "unit"  : "count",
    "color" : "#40a0b0",
}

metric_info["mails_received_time"] = {
    "title" : _("Received mails"),
    "unit"  : "s",
    "color" : "31/a",
}

metric_info["mail_queue_deferred_size"] = {
    "title" : _("Size of deferred mail queue"),
    "unit"  : "bytes",
    "color" : "#402010",
}

metric_info["mail_queue_active_length"] = {
    "title" : _("Length of active mail queue"),
    "unit"  : "count",
    "color" : "#ff6000",
}

metric_info["pages_total"] = {
    "title" : _("Total printed pages"),
    "unit"  : "count",
    "color" : "46/a",
}

metric_info["pages_color"] = {
    "title" : _("Color"),
    "unit"  : "count",
    "color" : "#0010f4",
}

metric_info["pages_bw"] = {
    "title" : _("B/W"),
    "unit"  : "count",
    "color" : "51/a",
}

metric_info["pages_a4"] = {
    "title" : _("A4"),
    "unit"  : "count",
    "color" : "31/a",
}

metric_info["pages_a3"] = {
    "title" : _("A3"),
    "unit"  : "count",
    "color" : "31/b",
}

metric_info["pages_color_a4"] = {
    "title" : _("Color A4"),
    "unit"  : "count",
    "color" : "41/a",
}

metric_info["pages_bw_a4"] = {
    "title" : _("B/W A4"),
    "unit"  : "count",
    "color" : "51/b",
}

metric_info["pages_color_a3"] = {
    "title" : _("Color A3"),
    "unit"  : "count",
    "color" : "44/a",
}

metric_info["pages_bw_a3"] = {
    "title" : _("B/W A3"),
    "unit"  : "count",
    "color" : "52/a",
}

metric_info["supply_toner_cyan"] = {
    "title" : _("Supply toner cyan"),
    "unit"  : "%",
    "color" : "34/a",
}

metric_info["supply_toner_magenta"] = {
    "title" : _("Supply toner magenta"),
    "unit"  : "%",
    "color" : "12/a",
}

metric_info["supply_toner_yellow"] = {
    "title" : _("Supply toner yellow"),
    "unit"  : "%",
    "color" : "23/a",
}

metric_info["supply_toner_black"] = {
    "title" : _("Supply toner black"),
    "unit"  : "%",
    "color" : "51/a",
}

metric_info["supply_toner_other"] = {
    "title" : _("Supply toner"),
    "unit"  : "%",
    "color" : "52/a",
}

metric_info["pressure"] = {
    "title" : _("Pressure"),
    "unit"  : "bar",
    "color" : "#ff6234",
}

metric_info["licenses"] = {
    "title" : _("Used licenses"),
    "unit"  : "count",
    "color" : "#ff6234",
}

metric_info["files_open"] = {
    "title" : _("Open files"),
    "unit"  : "count",
    "color" : "#ff6234",
}

metric_info["directories"] = {
    "title" : _("Directories"),
    "unit"  : "count",
    "color" : "#202020",
}

metric_info["shared_memory_segments"] = {
    "title" : _("Shared memory segments"),
    "unit"  : "count",
    "color" : "#606060",
}

metric_info["semaphore_ids"] = {
    "title" : _("IPC semaphore IDs"),
    "unit"  : "count",
    "color" : "#404040",
}

metric_info["semaphores"] = {
    "title" : _("IPC semaphores"),
    "unit"  : "count",
    "color" : "#ff4534",
}

metric_info["backup_size"] = {
    "title" : _("Backup size"),
    "unit"  : "bytes",
    "color" : "12/a",
}

metric_info["backup_avgspeed"] = {
    "title" : _("Average speed of backup"),
    "unit"  : "bytes/s",
    "color" : "22/a",
}

metric_info["backup_duration"] = {
    "title" : _("Duration of backup"),
    "unit"  : "s",
    "color" : "33/a",
}

metric_info["job_duration"] = {
    "title" : _("Job duration"),
    "unit"  : "s",
    "color" : "33/a",
}

metric_info["checkpoint_age"] = {
    "title" : _("Time since last checkpoint"),
    "unit"  : "s",
    "color" : "#006040",
}

metric_info["backup_age"] = {
    "title" : _("Time since last backup"),
    "unit"  : "s",
    "color" : "34/a",
}

metric_info["logswitches_last_hour"] = {
    "title" : _("Log switches in the last 60 minutes"),
    "unit"  : "count",
    "color" : "#006040",
}

metric_info["database_apply_lag"] = {
    "title" : _("Database apply lag"),
    "help"  : _("Amount of time that the application of redo data on the standby database lags behind the primary database"),
    "unit"  : "s",
    "color" : "#006040",
}

metric_info["direct_io"] = {
    "title" : _("Direct I/O"),
    "unit"  : "bytes/s",
    "color" : "#006040",
}

metric_info["buffered_io"] = {
    "title" : _("Buffered I/O"),
    "unit"  : "bytes/s",
    "color" : "#006040",
}

metric_info["write_cache_usage"] = {
    "title" : _("Write cache usage"),
    "help"  : _("A write cache is a cache that uses an allocate on write miss, write-back, no allocate on read miss strategy"),
    "unit"  : "%",
    "color" : "#030303",
}

metric_info["total_cache_usage"] = {
    "title" : _("Total cache usage"),
    "unit"  : "%",
    "color" : "#0ae86d",
}

# TODO: "title" darf nicht mehr info enthalten als die ID
# TODO: Was heißt Garbage collection? Dauer? Anzahl pro Zeit?
# Größe in MB???
metric_info["gc_reclaimed_redundant_memory_areas"] = {
    "title" : _("Reclaimed redundant memory areas"),
    "help"  : _("The garbage collector attempts to reclaim garbage, or memory occupied by objects that are no longer in use by a program"),
    "unit"  : "count",
    "color" : "31/a",
}

# TODO: ? GCs/sec? oder Avg time? Oder was?
metric_info["gc_reclaimed_redundant_memory_areas_rate"] = {
    "title" : _("Reclaiming redundant memory areas"),
    "unit"  : "1/s",
    "color" : "32/a",
}

metric_info["net_data_recv"] = {
    "title" : _("Net data received"),
    "unit"  : "bytes/s",
    "color" : "41/b",
}

metric_info["net_data_sent"] = {
    "title" : _("Net data sent"),
    "unit"  : "bytes/s",
    "color" : "42/a",
}

for ty, unit in [ ("requests", "1/s"), ("bytes", "bytes/s"), ("secs", "1/s") ]:
    metric_info[ty + "_cmk_views"] = {
        "title" : _("Check_MK: Views"),
        "unit"  : unit,
        "color" : "#ff8080",
    }

    metric_info[ty + "_cmk_wato"] = {
        "title" : _("Check_MK: WATO"),
        "unit"  : unit,
        "color" : "#377cab",
    }

    metric_info[ty + "_cmk_bi"] = {
        "title" : _("Check_MK: BI"),
        "unit"  : unit,
        "color" : "#4eb0f2",
    }

    metric_info[ty + "_cmk_snapins"] = {
        "title" : _("Check_MK: Snapins"),
        "unit"  : unit,
        "color" : "#ff4040",
    }

    metric_info[ty + "_cmk_dashboards"] = {
        "title" : _("Check_MK: Dashboards"),
        "unit"  : unit,
        "color" : "#4040ff",
    }

    metric_info[ty + "_cmk_other"] = {
        "title" : _("Check_MK: Other"),
        "unit"  : unit,
        "color" : "#5bb9eb",
    }

    metric_info[ty + "_nagvis_snapin"] = {
        "title" : _("NagVis: Snapin"),
        "unit"  : unit,
        "color" : "#f2904e",
    }

    metric_info[ty + "_nagvis_ajax"] = {
        "title" : _("NagVis: AJAX"),
        "unit"  : unit,
        "color" : "#af91eb",
    }

    metric_info[ty + "_nagvis_other"] = {
        "title" : _("NagVis: Other"),
        "unit"  : unit,
        "color" : "#f2df40",
    }

    metric_info[ty + "_images"] = {
        "title" : _("Image"),
        "unit"  : unit,
        "color" : "#91cceb",
    }

    metric_info[ty + "_styles"] = {
        "title" : _("Styles"),
        "unit"  : unit,
        "color" : "#c6f24e",
    }

    metric_info[ty + "_scripts"] = {
        "title" : _("Scripts"),
        "unit"  : unit,
        "color" : "#4ef26c",
    }

    metric_info[ty + "_other"] = {
        "title" : _("Other"),
        "unit"  : unit,
        "color" : "#4eeaf2",
    }


metric_info["total_modems"] = {
    "title" : _("Total number of modems"),
    "unit"  : "count",
    "color" : "12/c",
}

metric_info["active_modems"] = {
    "title" : _("Active modems"),
    "unit"  : "count",
    "color" : "14/c",
}

metric_info["registered_modems"] = {
    "title" : _("Registered modems"),
    "unit"  : "count",
    "color" : "16/c",
}

metric_info["registered_desktops"] = {
    "title" : _("Registered desktops"),
    "unit"  : "count",
    "color" : "16/d",
}

metric_info["channel_utilization"] = {
    "title" : _("Channel utilization"),
    "unit"  : "%",
    "color" : "24/c",
}

metric_info["frequency"] = {
    "title" : _("Frequency"),
    "unit"  : "hz",
    "color" : "11/c",
}

metric_info["battery_capacity"] = {
    "title" : _("Battery capacity"),
    "unit"  : "%",
    "color" : "11/c",
}

metric_info["battery_current"] = {
    "title" : _("Battery electrical current"),
    "unit"  : "a",
    "color" : "15/a",
}

metric_info["battery_temp"] = {
    "title" : _("Battery temperature"),
    "unit"  : "c",
    "color" : "#ffb030",
}

metric_info["connector_outlets"] = {
    "title" : _("Connector outlets"),
    "unit"  : "count",
    "color" : "51/a",
}

metric_info["qos_dropped_bytes_rate"] = {
    "title" : _("Qos dropped bytes"),
    "unit"  : "bytes/s",
    "color" : "41/a",
}

metric_info["qos_outbound_bytes_rate"] = {
    "title" : _("Qos outbound bytes"),
    "unit"  : "bytes/s",
    "color" : "26/a",
}

metric_info["apache_state_startingup"] = {
    "title" : _("Apache starting up"),
    "unit"  : "count",
    "color" : "11/a",
}

metric_info["apache_state_waiting"] = {
    "title" : _("Apache writing"),
    "unit"  : "count",
    "color" : "14/a",
}

metric_info["apache_state_logging"] = {
    "title" : _("Apache logging"),
    "unit"  : "count",
    "color" : "21/a",
}

metric_info["apache_state_dns"] = {
    "title" : _("Apache DNS"),
    "unit"  : "count",
    "color" : "24/a",
}

metric_info["apache_state_sending_reply"] = {
    "title" : _("Apache sending reply"),
    "unit"  : "count",
    "color" : "31/a",
}

metric_info["apache_state_reading_request"] = {
    "title" : _("Apache reading request"),
    "unit"  : "count",
    "color" : "34/a",
}

metric_info["apache_state_closing"] = {
    "title" : _("Apache closing"),
    "unit"  : "count",
    "color" : "41/a",
}

metric_info["apache_state_idle_cleanup"] = {
    "title" : _("Apache idle clean up"),
    "unit"  : "count",
    "color" : "44/a",
}

metric_info["apache_state_finishing"] = {
    "title" : _("Apache finishing"),
    "unit"  : "count",
    "color" : "46/b",
}

metric_info["apache_state_keep_alive"] = {
    "title" : _("Apache keep alive"),
    "unit"  : "count",
    "color" : "53/b",
}

metric_info["http_bandwidth"] = {
    "title" : _("Http bandwidth"),
    "unit"  : "bytes/s",
    "color" : "53/b",
}

# netapp api volumes

for volume_info in [ "NFS", "CIFS", "SAN", "FCP", "ISCSI" ]:
    for what, unit in [ ("data", "bytes"), ("latency", "s") ]:

        volume = volume_info.lower()

        metric_info[ "%s_read_%s" % (volume, what) ] = {
            "title" : _( "%s read %s" % (volume_info, what) ),
            "unit"  : unit,
            "color" : "31/a",
        }

        metric_info[ "%s_write_%s" % (volume, what) ] = {
            "title" : _( "%s write %s" % (volume_info, what) ),
            "unit"  : unit,
            "color" : "44/a",
        }

metric_info["harddrive_power_cycles"] = {
    "title" : _("Harddrive power cycles"),
    "unit"  : "count",
    "color" : "11/a",
}

metric_info["harddrive_reallocated_sectors"] = {
    "title" : _("Harddrive reallocated sectors"),
    "unit"  : "count",
    "color" : "14/a",
}

metric_info["harddrive_reallocated_events"] = {
    "title" : _("Harddrive reallocated events"),
    "unit"  : "count",
    "color" : "21/a",
}

metric_info["harddrive_spin_retries"] = {
    "title" : _("Harddrive spin retries"),
    "unit"  : "count",
    "color" : "24/a",
}

metric_info["harddrive_pending_sectors"] = {
    "title" : _("Harddrive pending sectors"),
    "unit"  : "count",
    "color" : "31/a",
}

metric_info["harddrive_cmd_timeouts"] = {
    "title" : _("Harddrive command timeouts"),
    "unit"  : "count",
    "color" : "34/a",
}

metric_info["harddrive_end_to_end_errors"] = {
    "title" : _("Harddrive end-to-end errors"),
    "unit"  : "count",
    "color" : "41/a",
}

metric_info["harddrive_uncorrectable_erros"] = {
    "title" : _("Harddrive uncorrectable errors"),
    "unit"  : "count",
    "color" : "44/a",
}

metric_info["harddrive_udma_crc_errors"] = {
    "title" : _("Harddrive udma crc errors"),
    "unit"  : "count",
    "color" : "46/a",
}

metric_info["ap_devices_total"] = {
    "title" : _("Total devices"),
    "unit"  : "count",
    "color" : "51/a"
}

metric_info["ap_devices_drifted"] = {
    "title" : _("Time drifted devices"),
    "unit"  : "count",
    "color" : "23/a"
}

metric_info["ap_devices_not_responding"] = {
    "title" : _("Not responding devices"),
    "unit"  : "count",
    "color" : "14/a"
}

metric_info["request_rate"] = {
    "title" : _("Request rate"),
    "unit"  : "1/s",
    "color" : "34/a",
}

metric_info["error_rate"] = {
    "title" : _("Error rate"),
    "unit"  : "1/s",
    "color" : "14/a",
}

metric_info["citrix_load"] = {
    "title" : _("Citrix Load"),
    "unit"  : "%",
    "color" : "34/c",
}

#.
#   .--Checks--------------------------------------------------------------.
#   |                    ____ _               _                            |
#   |                   / ___| |__   ___  ___| | _____                     |
#   |                  | |   | '_ \ / _ \/ __| |/ / __|                    |
#   |                  | |___| | | |  __/ (__|   <\__ \                    |
#   |                   \____|_| |_|\___|\___|_|\_\___/                    |
#   |                                                                      |
#   +----------------------------------------------------------------------+
#   |  How various checks' performance data translate into the known       |
#   |  metrics                                                             |
#   '----------------------------------------------------------------------'

check_metrics["check-mk-ping"] = {
    "rta" : { "scale" : m }
}

check_metrics["check_mk_active-mail_loop"] = {
    "duration" : { "name": "mails_received_time" }
}

check_metrics["check_mk_active-http"] = {
    "time" : { "name": "responese_time" },
    "size" : { "name": "http_bandwidth" },
}

check_metrics["check_mk_active-tcp"] = {
    "time" : { "name": "response_time" }
}

check_metrics["check-mk-host-tcp"] = {
    "time" : { "name": "response_time" }
}

check_metrics["check_mk-netapp_api_volumes"] = {
    "nfs_read_latency"      : { "scale" : m },
    "nfs_write_latency"     : { "scale" : m },
    "cifs_read_latency"     : { "scale" : m },
    "cifs_write_latency"    : { "scale" : m },
    "san_read_latency"      : { "scale" : m },
    "san_write_latency"     : { "scale" : m },
    "fcp_read_latency"      : { "scale" : m },
    "fcp_write_latency"     : { "scale" : m },
    "iscsi_read_latency"    : { "scale" : m },
    "iscsi_write_latency"   : { "scale" : m },
}

check_metrics["check_mk_active-tcp"] = {
    "time" : { "name": "response_time" }
}

check_metrics["check_mk-citrix_serverload"] = {
    "perf" : { "name" : "citrix_load", "scale" : 0.01 }
}

check_metrics["check-mk-host-tcp"] = {
    "time" : { "name": "response_time" }
}

check_metrics["check_mk-jolokia_metrics.gc"] = {
    "CollectionCount" : { "name" : "gc_reclaimed_redundant_memory_areas" },
    "CollectionTime"  : { "name" : "gc_reclaimed_redundant_memory_areas_rate", "scale" : 1 / 60.0 },
}

check_metrics["check_mk-rmon_stats"] = {
    "0-63b"     : { "name" : "rmon_packets_63" },
    "64-127b"   : { "name" : "rmon_packets_127" },
    "128-255b"  : { "name" : "rmon_packets_255" },
    "256-511b"  : { "name" : "rmon_packets_511" },
    "512-1023b" : { "name" : "rmon_packets_1023" },
    "1024-1518b": { "name" : "rmon_packets_1518" },
}

check_metrics["check_mk-cpu.loads"] = {
    "load5" : { "auto_graph" : False }
}

check_metrics["check_mk-ucd_cpu_load"] = {
    "load5" : { "auto_graph" : False }
}

check_metrics["check_mk-hpux_cpu"] = {
    "wait" : { "name" : "io_wait" }
}

check_metrics["check_mk-hitachi_hnas_cpu"] = {
    "cpu_util" : { "name" : "util" }
}

check_metrics["check_mk-statgrab_disk"] = {
    "read"  : { "name" : "disk_read_throughput" },
    "write" : { "name" : "disk_write_throughput" }
}

check_metrics["check_mk-ibm_svc_systemstats.diskio"] = {
    "read"  : { "name" : "disk_read_throughput" },
    "write" : { "name" : "disk_write_throughput" }
}

check_metrics["check_mk-ibm_svc_nodestats.diskio"] = {
    "read"  : { "name" : "disk_read_throughput" },
    "write" : { "name" : "disk_write_throughput" }
}

check_metrics["check_mk-netscaler_mem"] = {
    "mem"  : { "name" : "mem_used" }
}

ram_used_swap_translation = {
    "ramused"  : { "name" : "mem_used",  "scale" : MB },
    "swapused" : { "name" : "swap_used", "scale" : MB },
    "memused"  : { "name" : "mem_total", "scale" : MB },
}

check_metrics["check_mk-statgrab_mem"] = ram_used_swap_translation
check_metrics["check_mk-hr_mem"] = ram_used_swap_translation

check_metrics["check_mk-mem.used"] = {
    "ramused"       : { "name" : "mem_used",  "scale" : MB },
    "swapused"      : { "name" : "swap_used", "scale" : MB },
    "memused"       : { "name" : "mem_total", "scale" : MB },
    "shared"        : { "name" : "mem_lnx_shmem", "scale" : MB },
    "pagetable"     : { "name" : "mem_lnx_page_tables", "scale" : MB },
    "mapped"        : { "name" : "mem_lnx_mapped", "scale" : MB },
    "committed_as"  : { "name" : "mem_lnx_committed_as", "scale" : MB },
}

check_metrics["check_mk-ibm_svc_nodestats.disk_latency"] = {
    "read_latency"  : { "scale" : m },
    "write_latency" : { "scale" : m },
}

check_metrics["check_mk-ibm_svc_systemstats.disk_latency"] = {
    "read_latency"  : { "scale" : m },
    "write_latency" : { "scale" : m },
}

check_metrics["check_mk-netapp_api_disk.summary"] = {
    "total_disk_capacity"   : { "name" : "disk_capacity" },
    "total_disks"           : { "name" : "disks" },
}

check_metrics["check_mk-emc_isilon_iops"] = {
    "iops" : { "name" : "disk_ios" }
}

check_metrics["check_mk-vms_system.ios"] = {
    "direct"   : { "name" : "direct_io" },
    "buffered" : { "name" : "buffered_io" }
}

check_metrics["check_mk-kernel"] = {
    "ctxt"       : { "name": "context_switches" },
    "pgmajfault" : { "name": "major_page_faults" },
    "processes"  : { "name": "process_creations" },
}

check_metrics["check_mk-oracle_jobs"] = {
    "duration" : { "name" : "job_duration" }
}

check_metrics["check_mk-vms_system.procs"] = {
    "procs" : { "name" : "processes" }
}

check_metrics["check_mk-jolokia_metrics.tp"] = {
    "currentThreadCount" : { "name" : "threads_idle" },
    "currentThreadsBusy" : { "name" : "threads_busy" },
}

check_metrics["check_mk-aix_memory"] = {
    "ramused" : { "name" : "mem_used", "scale": MB },
    "swapused" : { "name" : "swap_used", "scale": MB }
}

check_metrics["check_mk-mem.win"] = {
    "memory" : { "name" : "mem_used", "scale" : MB },
    "pagefile" : { "name" : "pagefile_used", "scale" : MB }
}

check_metrics["check_mk-brocade_mlx.module_mem"] = {
    "memused" : { "name" : "mem_used" }
}

check_metrics["check_mk-jolokia_metrics.mem"] = {
    "heap"    : { "name" : "mem_heap" , "scale" : MB },
    "nonheap" : { "name" : "mem_nonheap", "scale" : MB }
}

check_metrics["check_mk-jolokia_metrics.threads"] = {
    "ThreadRate"        : { "name" : "threads_rate" },
    "ThreadCount"       : { "name" : "threads" },
    "DeamonThreadCount" : { "name" : "threads_daemon" },
    "PeakThreadCount"   : { "name" : "threads_max" },
    "TotalStartedThreadCount" : { "name" : "threads_total" },
}

check_metrics["check_mk-mem.linux"] = {
    "cached"           : { "name" : "mem_lnx_cached", },
    "buffers"          : { "name" : "mem_lnx_buffers", },
    "slab"             : { "name" : "mem_lnx_slab", },
    "active_anon"      : { "name" : "mem_lnx_active_anon", },
    "active_file"      : { "name" : "mem_lnx_active_file", },
    "inactive_anon"    : { "name" : "mem_lnx_inactive_anon", },
    "inactive_file"    : { "name" : "mem_lnx_inactive_file", },
    "active"           : { "name" : "mem_lnx_active", },
    "inactive"         : { "name" : "mem_lnx_inactive", },
    "dirty"            : { "name" : "mem_lnx_dirty", },
    "writeback"        : { "name" : "mem_lnx_writeback", },
    "nfs_unstable"     : { "name" : "mem_lnx_nfs_unstable", },
    "bounce"           : { "name" : "mem_lnx_bounce", },
    "writeback_tmp"    : { "name" : "mem_lnx_writeback_tmp", },
    "total_total"      : { "name" : "mem_lnx_total_total", },
    "committed_as"     : { "name" : "mem_lnx_committed_as", },
    "commit_limit"     : { "name" : "mem_lnx_commit_limit", },
    "shmem"            : { "name" : "mem_lnx_shmem", },
    "kernel_stack"     : { "name" : "mem_lnx_kernel_stack", },
    "page_tables"      : { "name" : "mem_lnx_page_tables", },
    "mlocked"          : { "name" : "mem_lnx_mlocked", },
    "huge_pages_total" : { "name" : "mem_lnx_huge_pages_total", },
    "huge_pages_free"  : { "name" : "mem_lnx_huge_pages_free", },
    "huge_pages_rsvd"  : { "name" : "mem_lnx_huge_pages_rsvd", },
    "huge_pages_surp"  : { "name" : "mem_lnx_huge_pages_surp", },
    "vmalloc_total"    : { "name" : "mem_lnx_vmalloc_total", },
    "vmalloc_used"     : { "name" : "mem_lnx_vmalloc_used", },
    "vmalloc_chunk"    : { "name" : "mem_lnx_vmalloc_chunk", },
}

check_metrics["check_mk-mem.vmalloc"] = {
    "used"  : { "name" : "mem_lnx_vmalloc_used" },
    "chunk" : { "name" : "mem_lnx_vmalloc_chunk" }
}

check_metrics["check_mk-tcp_conn_stats"] = {
    "SYN_SENT"    : { "name": "tcp_syn_sent" },
    "SYN_RECV"    : { "name": "tcp_syn_recv" },
    "ESTABLISHED" : { "name": "tcp_established" },
    "TIME_WAIT"   : { "name": "tcp_time_wait" },
    "LAST_ACK"    : { "name": "tcp_last_ack" },
    "CLOSE_WAIT"  : { "name": "tcp_close_wait" },
    "CLOSED"      : { "name": "tcp_closed" },
    "CLOSING"     : { "name": "tcp_closing" },
    "FIN_WAIT1"   : { "name": "tcp_fin_wait1" },
    "FIN_WAIT2"   : { "name": "tcp_fin_wait2" },
    "BOUND"       : { "name": "tcp_bound" },
}

check_metrics["check_mk_active-disk_smb"] = {
    "~.*" : { "name" : "fs_used" }
}

df_translation = {
    "~(?!inodes_used|fs_size|growth|trend|fs_provisioning).*"   : { "name"  : "fs_used", "scale" : MB },
    "fs_size" : { "scale" : MB },
    "growth"  : { "name"  : "fs_growth", "scale" : MB / 86400.0 },
    "trend"   : { "name"  : "fs_trend", "scale" : MB / 86400.0 },
}

check_metrics["check_mk-df"]                                    = df_translation
check_metrics["check_mk-esx_vsphere_datastores"]                = df_translation
check_metrics["check_mk-netapp_api_aggr"]                       = df_translation
check_metrics["check_mk-vms_df"]                                = df_translation
check_metrics["check_mk-vms_diskstat.df"]                       = df_translation
check_metrics["check_disk"]                                     = df_translation
check_metrics["check_mk-df_netapp"]                             = df_translation
check_metrics["check_mk-df_netapp32"]                           = df_translation
check_metrics["check_mk-zfsget"]                                = df_translation
check_metrics["check_mk-hr_fs"]                                 = df_translation
check_metrics["check_mk-oracle_asm_diskgroup"]                  = df_translation
check_metrics["check_mk-esx_vsphere_counters.ramdisk"]          = df_translation
check_metrics["check_mk-hitachi_hnas_span"]                     = df_translation
check_metrics["check_mk-hitachi_hnas_volume"]                   = df_translation
check_metrics["check_mk-emcvnx_raidgroups.capacity"]            = df_translation
check_metrics["check_mk-emcvnx_raidgroups.capacity_contiguous"] = df_translation
check_metrics["check_mk-ibm_svc_mdiskgrp"]                      = df_translation
check_metrics["check_mk-fast_lta_silent_cubes.capacity"]        = df_translation
check_metrics["check_mk-fast_lta_volumes"]                      = df_translation
check_metrics["check_mk-libelle_business_shadow.archive_dir"]   = df_translation
check_metrics["check_mk-netapp_api_volume"]                     = df_translation
check_metrics["check_mk-emc_isilon_quota"]                      = df_translation
<<<<<<< HEAD
check_metrics["check_mk-emc_isilon_ifs"]                        = df_translation
=======
>>>>>>> 4d57ec38

# in=0;;;0; inucast=0;;;; innucast=0;;;; indisc=0;;;; inerr=0;0.01;0.1;; out=0;;;0; outucast=0;;;; outnucast=0;;;; outdisc=0;;;; outerr=0;0.01;0.1;; outqlen=0;;;0;
if_translation = {
    "in"        : { "name": "if_in_octets" },
    "out"       : { "name": "if_out_octets" },
    "indisc"    : { "name": "if_in_discards" },
    "inerr"     : { "name": "if_in_errors" },
    "outdisc"   : { "name": "if_out_discards" },
    "outerr"    : { "name": "if_out_errors" },
    "inucast"   : { "name": "if_in_unicast" },
    "innucast"  : { "name": "if_in_non_unicast" },
    "outucast"  : { "name": "if_out_unicast" },
    "outnucast" : { "name": "if_out_non_unicast" },
}

check_metrics["check_mk-esx_vsphere_counters"]      = if_translation
check_metrics["check_mk-esx_vsphere_counters.if"]   = if_translation
check_metrics["check_mk-fritz"]                     = if_translation
check_metrics["check_mk-fritz.wan_if"]              = if_translation
check_metrics["check_mk-hitachi_hnas_fc_if"]        = if_translation
check_metrics["check_mk-if64"]                      = if_translation
check_metrics["check_mk-if64adm"]                   = if_translation
check_metrics["check_mk-hpux_if"]                   = if_translation
check_metrics["check_mk-if64_tplink"]               = if_translation
check_metrics["check_mk-if_lancom"]                 = if_translation
check_metrics["check_mk-if"]                        = if_translation
check_metrics["check_mk-lnx_if"]                    = if_translation
check_metrics["check_mk-mcdata_fcport"]             = if_translation
check_metrics["check_mk-netapp_api_if"]             = if_translation
check_metrics["check_mk-statgrab_net"]              = if_translation
check_metrics["check_mk-ucs_bladecenter_if"]        = if_translation
check_metrics["check_mk-vms_if"]                    = if_translation
check_metrics["check_mk-winperf_if"]                = if_translation
check_metrics["check_mk-emc_vplex_if"]              = if_translation

check_metrics["check_mk-brocade_fcport"] = {
    "in"             : { "name": "fc_rx_bytes", },
    "out"            : { "name": "fc_tx_bytes", },
    "rxframes"       : { "name": "fc_rx_frames", },
    "txframes"       : { "name": "fc_tx_frames", },
    "rxcrcs"         : { "name": "fc_crc_errors" },
    "rxencoutframes" : { "name": "fc_encouts" },
    "c3discards"     : { "name": "fc_c3discards" },
    "notxcredits"    : { "name": "fc_notxcredits" },
}

check_metrics["check_mk-fc_port"] = {
    "in"             : { "name": "fc_rx_bytes", },
    "out"            : { "name": "fc_tx_bytes", },
    "rxobjects"      : { "name": "fc_rx_frames", },
    "txobjects"      : { "name": "fc_tx_frames", },
    "rxcrcs"         : { "name": "fc_crc_errors" },
    "rxencoutframes" : { "name": "fc_encouts" },
    "c3discards"     : { "name": "fc_c3discards" },
    "notxcredits"    : { "name": "fc_notxcredits" },
}

check_metrics["check_mk-qlogic_fcport"] = {
    "in"                    : { "name" : "fc_rx_bytes", },
    "out"                   : { "name" : "fc_tx_bytes", },
    "rxframes"              : { "name" : "fc_rx_frames", },
    "txframes"              : { "name" : "fc_tx_frames", },
    "link_failures"         : { "name" : "fc_link_fails" },
    "sync_losses"           : { "name" : "fc_sync_losses" },
    "prim_seq_proto_errors" : { "name" : "fc_prim_seq_errors" },
    "invalid_tx_words"      : { "name" : "fc_invalid_tx_words" },
    "discards"              : { "name" : "fc_c2c3_discards" },
    "invalid_crcs"          : { "name" : "fc_invalid_crcs" },
    "address_id_errors"     : { "name" : "fc_address_id_errors" },
    "link_reset_ins"        : { "name" : "fc_link_resets_in" },
    "link_reset_outs"       : { "name" : "fc_link_resets_out" },
    "ols_ins"               : { "name" : "fc_offline_seqs_in" },
    "ols_outs"              : { "name" : "fc_offline_seqs_out" },
    "c2_fbsy_frames"        : { "name" : "fc_c2_fbsy_frames" },
    "c2_frjt_frames"        : { "name" : "fc_c2_frjt_frames" },
}

check_metrics["check_mk-mysql.innodb_io"] = {
    "read" : { "name" : "disk_read_throughput" },
    "write": { "name" : "disk_write_throughput" }
}

check_metrics["check_mk-esx_vsphere_counters.diskio"] = {
    "read"      : { "name" : "disk_read_throughput" },
    "write"     : { "name" : "disk_write_throughput" },
    "ios"       : { "name" : "disk_ios" },
    "latency"   : { "name" : "disk_latency" },
}

check_metrics["check_mk-emcvnx_disks"] = {
    "read" : { "name" : "disk_read_throughput" },
    "write": { "name" : "disk_write_throughput" }
}

check_metrics["check_mk-diskstat"] = {
    "read" : { "name" : "disk_read_throughput" },
    "write": { "name" : "disk_write_throughput" }
}

check_metrics["check_mk-netapp_api_protocol"] = {
    "read_ops" : { "name" : "disk_read_ios" },
    "write_ops": { "name" : "disk_write_ios" }
}

check_metrics["check_mk-ibm_svc_systemstats.iops"] = {
    "read"  : { "name" : "disk_read_ios" },
    "write" : { "name" : "disk_write_ios" }
}

check_metrics["check_mk-dell_powerconnect_temp"] = {
    "temperature" : { "name" : "temp" }
}

check_metrics["check_mk-ipmi_sensors"] = {
    "value" : { "name" : "temp" }
}

check_metrics["check_mk-ipmi"] = {
    "ambient_temp" : { "name" : "temp" }
}

check_metrics["check_mk-wagner_titanus_topsense.airflow_deviation"] = {
    "airflow_deviation" : { "name" : "deviation_airflow" }
}

check_metrics["check_mk-wagner_titanus_topsense.chamber_deviation"] = {
    "chamber_deviation" : { "name" : "deviation_calibration_point" }
}

check_metrics["check_mk-apc_symmetra"] = {
    "OutputLoad" : { "name" : "output_load" },
    "batcurr"    : { "name" : "battery_current" },
    "systemp"    : { "name" : "battery_temp" },
    "capacity"   : { "name" : "battery_capacity" },
    "runtime"    : { "name" : "lifetime_remaining", "scale" : 60 },
}

check_metrics["check_mk-kernel.util"]                           = {
    "wait" : { "name" : "io_wait" },
    "guest" : { "name" : "cpu_util_guest" },
    "steal" : { "name" : "cpu_util_steal" },
}

check_metrics["check_mk-lparstat_aix.cpu_util"] = {
    "wait" : { "name" : "io_wait" }
}

check_metrics["check_mk-ucd_cpu_util"] = {
    "wait" : { "name" : "io_wait" }
}

check_metrics["check_mk-vms_cpu"] = {
    "wait" : { "name" : "io_wait" }
}

check_metrics["check_mk-vms_sys.util"] = {
    "wait" : { "name" : "io_wait" }
}

check_metrics["check_mk-winperf.cpuusage"] = {
    "cpuusage" : { "name" : "util" }
}

check_metrics["check_mk-h3c_lanswitch_cpu"] = {
    "usage" : { "name" : "util" }
}

check_metrics["check_mk-h3c_lanswitch_cpu"] = {
    "usage" : { "name" : "util" }
}

check_metrics["check_mk-brocade_mlx.module_cpu"] = {
    "cpu_util1"   : { "name" : "util1s" },
    "cpu_util5"   : { "name" : "util5s" },
    "cpu_util60"  : { "name" : "util1" },
    "cpu_util200" : { "name" : "util5" },
}

check_metrics["check_mk-dell_powerconnect"] = {
    "load"        : { "name" : "util" },
    "loadavg 60s" : { "name" : "util1" },
    "loadavg 5m"  : { "name" : "util5" },
}

check_metrics["check_mk-ibm_svc_nodestats.cache"] = {
    "write_cache_pc" : { "name" : "write_cache_usage" },
    "total_cache_pc" : { "name" : "total_cache_usage" }
}

check_metrics["check_mk-ibm_svc_systemstats.cache"] = {
    "write_cache_pc" : { "name" : "write_cache_usage" },
    "total_cache_pc" : { "name" : "total_cache_usage" }
}

check_metrics["check_mk-esx_vsphere_hostsystem.mem_usage"] = {
    "usage" : { "name" : "mem_used" }
}

check_metrics["check_mk-ibm_svc_host"] = {
    "active"    : { "name" : "hosts_active" },
    "inactive"  : { "name" : "hosts_inactive" },
    "degraded"  : { "name" : "hosts_degraded" },
    "offline"   : { "name" : "hosts_offline" },
    "other"     : { "name" : "hosts_other" },
}

check_metrics["check_mk-juniper_screenos_mem"] = {
    "usage" : { "name" : "mem_used" }
}

check_metrics["check_mk-juniper_trpz_mem"] = {
    "usage" : { "name" : "mem_used" }
}

check_metrics["check_mk-ibm_svc_nodestats.iops"] = {
    "read" : { "name" : "disk_read_ios" },
    "write": { "name" : "disk_write_ios" }
}

check_metrics["check_mk-openvpn_clients"] = {
    "in" : { "name" : "if_in_octets" },
    "out": { "name" : "if_out_octets" }
}

check_metrics["check_mk-f5_bigip_interfaces"] = {
    "bytes_in" : { "name" : "if_in_octets" },
    "bytes_out": { "name" : "if_out_octets" }
}

check_metrics["check_mk-mbg_lantime_state"] = {
    "offset" : { "name" : "time_offset", "scale" : 0.000001 }
} # convert us -> sec

check_metrics["check_mk-mbg_lantime_ng_state"] = {
    "offset" : { "name" : "time_offset", "scale" : 0.000001 }
} # convert us -> sec

check_metrics["check_mk-systemtime"] = {
    "offset" : { "name" : "time_offset" }
}

check_metrics["check_mk-ntp"] = {
    "offset" : { "name" : "time_offset", "scale" : m },
    "jitter" : { "scale" : m },
}
check_metrics["check_mk-chrony"] = {
    "offset" : { "name" : "time_offset", "scale" : m }
}

check_metrics["check_mk-ntp.time"] = {
    "offset" : { "name" : "time_offset", "scale" : m },
    "jitter" : { "scale" : m },
}

check_metrics["check_mk-adva_fsp_if"] = {
    "output_power" : { "name" : "output_signal_power_dbm" },
    "input_power" : { "name" : "input_signal_power_dbm" }
}

check_metrics["check_mk-allnet_ip_sensoric.tension"] = {
    "tension" : { "name" : "voltage_percent" }
}

check_metrics["check_mk-apache_status"] = {
    "Uptime"               : { "name" : "uptime" },
    "IdleWorkers"          : { "name" : "idle_workers" },
    "BusyWorkers"          : { "name" : "busy_workers" },
    "IdleServers"          : { "name" : "idle_servers" },
    "BusyServers"          : { "name" : "busy_servers" },
    "OpenSlots"            : { "name" : "open_slots" },
    "TotalSlots"           : { "name" : "total_slots" },
    "CPULoad"              : { "name" : "load1" },
    "ReqPerSec"            : { "name" : "requests_per_second" },
    "BytesPerSec"          : { "name" : "direkt_io" },
    "ConnsTotal"           : { "name" : "connections" },
    "ConnsAsyncWriting"    : { "name" : "connections_async_writing" },
    "ConnsAsyncKeepAlive"  : { "name" : "connections_async_keepalive" },
    "ConnsAsyncClosing"    : { "name" : "connections_async_closing" },
    "State_StartingUp"     : { "name" : "apache_state_startingup" },
    "State_Waiting"        : { "name" : "apache_state_waiting" },
    "State_Logging"        : { "name" : "apache_state_logging" },
    "State_DNS"            : { "name" : "apache_state_dns" },
    "State_SendingReply"   : { "name" : "apache_state_sending_reply" },
    "State_ReadingRequest" : { "name" : "apache_state_reading_request" },
    "State_Closing"        : { "name" : "apache_state_closing" },
    "State_IdleCleanup"    : { "name" : "apache_state_idle_cleanup" },
    "State_Finishing"      : { "name" : "apache_state_finishing" },
    "State_Keepalive"      : { "name" : "apache_state_keep_alive" },
}

check_metrics["check_mk-ups_socomec_out_voltage"] = {
    "out_voltage" : { "name" : "voltage" }
}

check_metrics["check_mk-hp_blade_psu"] = {
    "output" : { "name" : "power" }
}

check_metrics["check_mk-apc_rackpdu_power"] = {
    "amperage" : { "name" : "current" }
}

check_metrics["check_mk-apc_ats_output"] = {
    "volt" : { "name" : "voltage" },
    "watt" : { "name" : "power"},
    "ampere": { "name": "current"},
    "load_perc" : { "name": "output_load" }
}

check_metrics["check_mk-ups_out_load"] = {
    "out_load"    : { "name": "output_load" },
    "out_voltage" : { "name": "voltage" },
}

check_metrics["check_mk-raritan_pdu_outletcount"] = {
    "outletcount" : { "name" : "connector_outlets" }
}

check_metrics["check_mk-docsis_channels_upstream"] = {
    "total"      : { "name" : "total_modems" },
    "active"     : { "name" : "active_modems" },
    "registered" : { "name" : "registered_modems" },
    "util"       : { "name" : "channel_utilization" },
    "frequency"  : { "scale" : 1000000.0 },
}

check_metrics["check_mk-zfs_arc_cache"]  = {
    "hit_ratio"     : { "name": "cache_hit_ratio", },
    "size"          : { "name": "caches", "scale" : MB },
    "arc_meta_used" : { "name": "zfs_metadata_used", "scale" : MB },
    "arc_meta_limit": { "name": "zfs_metadata_limit", "scale" : MB },
    "arc_meta_max"  : { "name": "zfs_metadata_max", "scale" : MB },
}

check_metrics["check_mk-zfs_arc_cache.l2"] = {
    "l2_size"      : { "name": "zfs_l2_size" },
    "l2_hit_ratio" : { "name": "zfs_l2_hit_ratio", },
}

check_metrics["check_mk-postgres_sessions"] = {
    "total": {"name": "total_sessions"},
    "running": {"name": "running_sessions"}
}

check_metrics["check_mk-oracle_sessions"] = {
    "sessions" : {"name": "running_sessions"}
}

check_metrics["check_mk-oracle_logswitches"] = {
    "logswitches" : { "name" : "logswitches_last_hour" }
}

check_metrics["check_mk-oracle_dataguard_stats"] = {
    "apply_lag" : { "name" : "database_apply_lag" }
}

check_metrics["check_mk-db2_logsize"] = {
    "~[_/]": { "name": "fs_used", "scale" : MB }
}

check_metrics["check_mk-steelhead_connections"] = {
    "active"      : { "name" : "fw_connections_active" },
    "established" : { "name" : "fw_connections_established" },
    "halfOpened"  : { "name" : "fw_connections_halfopened" },
    "halfClosed"  : { "name" : "fw_connections_halfclosed" },
    "passthrough" : { "name" : "fw_connections_passthrough" },
}

check_metrics["check_mk-oracle_tablespaces"] = {
    "size" : { "name" : "tablespace_size" },
    "used" : { "name" : "tablespace_used" },
    "max_size" : { "name" : "tablespace_max_size" },
}

check_metrics["check_mk-mssql_tablespaces"] = {
    "size"          : { "name" : "database_size" },
    "unallocated"   : { "name" : "unallocated_size" },
    "reserved"      : { "name" : "reserved_size" },
    "data"          : { "name" : "data_size" },
    "indexes"       : { "name" : "indexes_size" },
    "unused"        : { "name" : "unused_size" },
}

check_metrics["check_mk-f5_bigip_vserver"] = {
    "conn_rate" : { "name" : "connections_rate" }
}

check_metrics["check_mk-arcserve_backup"] = {
    "size" : { "name" : "backup_size" }
}

check_metrics["check_mk-oracle_rman"] = {
    "age" : { "name" : "backup_age" }
}

check_metrics["check_mk-veeam_client"] = {
    "totalsize" : { "name" : "backup_size" },
    "duration"  : { "name" : "backup_duration" },
    "avgspeed"  : { "name" : "backup_avgspeed" },
}

check_metrics["check_mk-cups_queues"] = {
    "jobs" : { "name" : "printer_queue" }
}

check_metrics["check_mk-printer_pages"] = {
    "pages" : { "name" : "pages_total" }
}

check_metrics["check_mk-livestatus_status"] = {
    "host_checks"    : { "name" : "host_check_rate" },
    "service_checks" : { "name" : "service_check_rate" },
    "connections"    : { "name" : "livestatus_connect_rate" },
    "requests"       : { "name" : "livestatus_request_rate" },
    "log_messages"   : { "name" : "log_message_rate" },
}

check_metrics["check_mk-cisco_wlc_clients"] = {
    "clients" : { "name" : "connections" }
}

check_metrics["check_mk-cisco_qos"] = {
    "drop" : { "name" : "qos_dropped_bytes_rate" },
    "post" : { "name" : "qos_outbound_bytes_rate" },

}

check_metrics["check_mk-hivemanager_devices"] = {
    "clients_count" : { "name" : "connections" }
}

check_metrics["check_mk-ibm_svc_license"] = {
    "licensed" : { "name" : "licenses" }
}

check_metrics["check_mk-tsm_stagingpools"] = {
    "free" : { "name" : "tapes_free" },
    "free" : { "name" : "tapes_total" },
    "util" : { "name" : "tapes_util" }
}

check_metrics["check_mk-hpux_tunables.shmseg"] = {
    "segments" : { "name" : "shared_memory_segments" }
}

check_metrics["check_mk-hpux_tunables.semmns"] = {
    "entries"  : { "name" : "semaphores" }
}

check_metrics["check_mk-hpux_tunables.maxfiles_lim"] = {
    "files" : { "name" : "files_open" }
}

check_metrics["check_mk-win_dhcp_pools"] = {
    "free" : { "name" : "free_dhcp_leases" },
    "used" : { "name" : "used_dhcp_leases" },
    "pending" : { "name" : "pending_dhcp_leases" }
}

check_metrics["check_mk-lparstat_aix"] = {
    "sys" : { "name" : "system" },
    "wait" : { "name" : "io_wait" },
}

check_metrics["check_mk-netapp_fcpio"] = {
    "read"  : { "name" : "disk_read_throughput" },
    "write" : { "name" : "disk_write_throughput" },
}

check_metrics["check_mk-netapp_api_vf_stats.traffic"] = {
    "read_bytes"  : { "name" : "disk_read_throughput" },
    "write_bytes" : { "name" : "disk_write_throughput" },
    "read_ops"    : { "name" : "disk_read_ios" },
    "write_ops"   : { "name" : "disk_write_ios" },
}

check_metrics["check_mk-job"] = {
    "reads"    : { "name" : "disk_read_throughput" },
    "writes"   : { "name" : "disk_write_throughput" },
    "real_time": { "name" : "job_duration" },
}

ps_translation = {
    "count"   : { "name" : "processes" },
    "vsz"     : { "name" : "process_virtual_size", "scale" : KB, },
    "rss"     : { "name" : "process_resident_size", "scale" : KB, },
    "pcpu"    : { "name" : "util" },
    "pcpuavg" : { "name" : "util_average" },
}

check_metrics["check_mk-smart.stats"] = {
    "Power_On_Hours"            : { "name" : "uptime", "scale" : 3600 },
    "Power_Cycle_Count"         : { "name" : "harddrive_power_cycle" },
    "Reallocated_Sector_Ct"     : { "name" : "harddrive_reallocated_sectors" },
    "Reallocated_Event_Count"   : { "name" : "harddrive_reallocated_events" },
    "Spin_Retry_Count"          : { "name" : "harddrive_spin_retries" },
    "Current_Pending_Sector"    : { "name" : "harddrive_pending_sectors" },
    "Command_Timeout"           : { "name" : "harddrive_cmd_timeouts" },
    "End-to-End_Error"          : { "name" : "harddrive_end_to_end_errors" },
    "Reported_Uncorrect"        : { "name" : "harddrive_uncorrectable_errors" },
    "UDMA_CRC_Error_Count"      : { "name" : "harddrive_udma_crc_errors" },
}

check_metrics["check_mk-ps"] = ps_translation
check_metrics["check_mk-ps.perf"] = ps_translation


#.
#   .--Perf-O-Meters-------------------------------------------------------.
#   |  ____            __        ___        __  __      _                  |
#   | |  _ \ ___ _ __ / _|      / _ \      |  \/  | ___| |_ ___ _ __ ___   |
#   | | |_) / _ \ '__| |_ _____| | | |_____| |\/| |/ _ \ __/ _ \ '__/ __|  |
#   | |  __/  __/ |  |  _|_____| |_| |_____| |  | |  __/ ||  __/ |  \__ \  |
#   | |_|   \___|_|  |_|        \___/      |_|  |_|\___|\__\___|_|  |___/  |
#   |                                                                      |
#   +----------------------------------------------------------------------+
#   |  Definition of Perf-O-Meters                                         |
#   '----------------------------------------------------------------------'

# Types of Perf-O-Meters:
# linear      -> multiple values added from left to right
# logarithmic -> one value in a logarithmic scale
# dual        -> two Perf-O-Meters next to each other, the first one from right to left
# stacked     -> two Perf-O-Meters of type linear, logarithmic or dual, stack vertically
# The label of dual and stacked is taken from the definition of the contained Perf-O-Meters


perfometer_info.append({
    "type"     : "linear",
    "segments" : [ "ap_devices_drifted", "ap_devices_not_responding" ],
    "total"    : "ap_devices_total",
})

perfometer_info.append({
    "type"     : "linear",
    "segments" : [ "execution_time" ],
    "total"    : 90.0,
})

perfometer_info.append({
    "type"       : "logarithmic",
    "metric"     : "session_rate",
    "half_value" : 50.0,
    "exponent"   : 2,
})

perfometer_info.append({
    "type"       : "logarithmic",
    "metric"     : "uptime",
    "half_value" : 2592000.0,
    "exponent"   : 2,
})

perfometer_info.append({
    "type"       : "logarithmic",
    "metric"     : "runtime",
    "half_value" : 864000.0,
    "exponent"   : 2,
})

perfometer_info.append({
    "type"       : "logarithmic",
    "metric"     : "job_duration",
    "half_value" : 120.0,
    "exponent"   : 2,
})

perfometer_info.append({
    "type"       : "logarithmic",
    "metric"     : "response_time",
    "half_value" : 10,
    "exponent"   : 4,
})

perfometer_info.append({
    "type"       : "logarithmic",
    "metric"     : "mails_received_time",
    "half_value" : 5,
    "exponent"   : 3,
})

perfometer_info.append({
    "type"       : "linear",
    "segments"  : [ "mem_perm_used"],
    "total"     : "mem_perm_used:max",
})

perfometer_info.append({
    "type"       : "linear",
    "segments"  : [ "mem_heap"],
    "total"     : "mem_heap:max",
})

perfometer_info.append({
    "type"       : "linear",
    "segments"  : [ "mem_nonheap"],
    "total"     : "mem_nonheap:max",
})

perfometer_info.append({
    "type"       : "logarithmic",
    "metric"     : "pressure",
    "half_value" : 0.5,
    "exponent"   : 2,
})

perfometer_info.append({
    "type"       : "logarithmic",
    "metric"     : "cifs_share_users",
    "half_value" : 10,
    "exponent"   : 2,
})

perfometer_info.append({
    "type"       : "logarithmic",
    "metric"     : "connector_outlets",
    "half_value" : 20,
    "exponent"   : 2,
})

perfometer_info.append({
    "type"       : "logarithmic",
    "metric"     : "licenses",
    "half_value" : 500,
    "exponent"   : 2,
})

perfometer_info.append({
    "type"          : "logarithmic",
    "metric"        : "sync_latency",
    "half_value"    : 5,
    "exponent"      : 2,
})

perfometer_info.append({
    "type"          : "logarithmic",
    "metric"        : "backup_size",
    "half_value"    : 150*GB,
    "exponent"      : 2.0,
})

perfometer_info.append({
    "type"          : "logarithmic",
    "metric"        : "fw_connections_active",
    "half_value"    : 100,
    "exponent"      : 2,
})

perfometer_info.append(("stacked", [
    {
        "type"          : "logarithmic",
        "metric"        : "checkpoint_age",
        "half_value"    : 86400,
        "exponent"      : 2,
    },
    {
        "type"          : "logarithmic",
        "metric"        : "backup_age",
        "half_value"    : 86400,
        "exponent"      : 2,
    }
]))

perfometer_info.append({
    "type"          : "logarithmic",
    "metric"        : "backup_age",
    "half_value"    : 86400,
    "exponent"      : 2,
})

perfometer_info.append(("stacked", [
    {
        "type"          : "logarithmic",
        "metric"        : "read_latency",
        "half_value"    : 5,
        "exponent"      : 2,
    },
    {
        "type"          : "logarithmic",
        "metric"        : "write_latency",
        "half_value"    : 5,
        "exponent"      : 2,
    }
]))

perfometer_info.append({
    "type"          : "logarithmic",
    "metric"        : "logswitches_last_hour",
    "half_value"    : 15,
    "exponent"      : 2,
})

perfometer_info.append({
    "type"          : "logarithmic",
    "metric"        : "database_apply_lag",
    "half_value"    : 2500,
    "exponent"      : 2,
})

perfometer_info.append({
    "type"          : "logarithmic",
    "metric"        : "processes",
    "half_value"    : 100,
    "exponent"      : 2,
})

perfometer_info.append({
    "type"          : "linear",
    "segments"      : [ "total_cache_usage" ],
    "total"         : 100.0,
})

perfometer_info.append(("stacked", [
    {
        "type"       : "logarithmic",
        "metric"     : "mem_heap",
        "half_value" : 100 * MB,
        "exponent"   : 2,
    },
    {
        "type"       : "logarithmic",
        "metric"     : "mem_nonheap",
        "half_value" : 100*MB,
        "exponent"   : 2,
    }
]))

perfometer_info.append(("stacked", [
    {
	    "type"      : "linear",
	    "segments"  : [ "threads_idle" ],
	    "total"     : "threads_idle:max",
	},
    {
	    "type"      : "linear",
	    "segments"  : [ "threads_busy" ],
	    "total"     : "threads_busy:max",
    }
]))

perfometer_info.append({
    "type"          : "logarithmic",
    "metric"        : "rta",
    "half_value"    : 0.1,
    "exponent"      : 4
})

perfometer_info.append({
    "type"      : "linear",
    "segments"  : [ "execution_time" ],
    "total"     : 90.0,
})

perfometer_info.append({
    "type"          : "logarithmic",
    "metric"        : "load1",
    "half_value"    : 4.0,
    "exponent"      : 2.0
})

perfometer_info.append({
    "type"          : "logarithmic",
    "metric"        : "temp",
    "half_value"    : 40.0,
    "exponent"      : 1.2
})

perfometer_info.append({
    "type"          : "logarithmic",
    "metric"        : "context_switches",
    "half_value"    : 1000.0,
    "exponent"      : 2.0
})

perfometer_info.append({
    "type"          : "logarithmic",
    "metric"        : "major_page_faults",
    "half_value"    : 1000.0,
    "exponent"      : 2.0
})

perfometer_info.append({
    "type"          : "logarithmic",
    "metric"        : "process_creations",
    "half_value"    : 1000.0,
    "exponent"      : 2.0
})

perfometer_info.append({
    "type"          : "logarithmic",
    "metric"        : "threads",
    "half_value"    : 400.0,
    "exponent"      : 2.0
})

perfometer_info.append({
    "type"      : "linear",
    "segments"  : [ "user", "system", "idle", "nice" ],
    "total"     : 100.0,
})

perfometer_info.append({
    "type"      : "linear",
    "segments"  : [ "user", "system", "idle", "io_wait" ],
    "total"     : 100.0,
})

perfometer_info.append({
    "type"      : "linear",
    "segments"  : [ "user", "system", "io_wait" ],
    "total"     : 100.0,
})

perfometer_info.append({
    "type"      : "linear",
    "segments"  : [ "fpga_util", ],
    "total"     : 100.0,
})

perfometer_info.append({
    "type"      : "linear",
    "segments"  : [ "util", ],
    "total"     : 100.0,
})

perfometer_info.append({
    "type"      : "linear",
    "segments"  : [ "util1", ],
    "total"     : 100.0,
})

perfometer_info.append({
    "type"      : "linear",
    "segments"  : [ "citrix_load" ],
    "total"     : 100.0,
})

perfometer_info.append({
    "type"          : "logarithmic",
    "metric"        : "database_size",
    "half_value"    : GB,
    "exponent"      : 5.0,
})

# Filesystem check with over-provisioning
perfometer_info.append({
    "type"      : "linear",
    "condition" : "fs_provisioning(%),100,>",
    "segments"  : [
        "fs_used(%)",
        "100,fs_used(%),-#e3fff9",
        "fs_provisioning(%),100.0,-#ffc030",
    ],
    "total"     : "fs_provisioning(%)",
    "label"     : ( "fs_used(%)", "%" ),
})

# Filesystem check with provisioning, but not over-provisioning
perfometer_info.append({
    "type"      : "linear",
    "condition" : "fs_provisioning(%),100,<=",
    "segments"  : [
        "fs_used(%)",
        "fs_provisioning(%),fs_used(%),-#ffc030",
        "100,fs_provisioning(%),fs_used(%),-,-#e3fff9",
    ],
    "total"     : 100,
    "label"     : ( "fs_used(%)", "%" ),
})

# Filesystem without over-provisioning
perfometer_info.append({
    "type"      : "linear",
    "segments"  : [
        "fs_used(%)",
        "100.0,fs_used(%),-#e3fff9",
    ],
    "total"     : 100,
    "label"     : ( "fs_used(%)", "%" ),
})

# TODO total = None?
perfometer_info.append(("linear", ( [ "mem_used", "swap_used", "caches", "mem_free", "swap_free" ], None, ("mem_total,mem_used,+,swap_used,/", "ratio"))))

perfometer_info.append({
    "type"      : "linear",
    "segments"  : [ "mem_used" ],
    "total"     : "mem_total",
})

perfometer_info.append({
    "type"      : "linear",
    "segments"  : [ "mem_used(%)" ],
    "total"     : 100.0,
})

perfometer_info.append({
    "type"          : "logarithmic",
    "metric"        : "time_offset",
    "half_value"    : 1.0,
    "exponent"      : 10.0,
})

perfometer_info.append(("stacked", [
    {
        "type"          : "logarithmic",
        "metric"        : "tablespace_wasted",
        "half_value"    : 1000000,
        "exponent"      : 2,
    },
    {
        "type"          : "logarithmic",
        "metric"        : "indexspace_wasted",
        "half_value"    : 1000000,
        "exponent"      : 2,
    }
]))

perfometer_info.append({
    "type"      : "linear",
    "segments"  : [ "running_sessions" ],
    "total"     : "total_sessions",
})

# TODO total : None?
perfometer_info.append({
    "type"      : "linear",
    "segments"  : [ "shared_locks", "exclusive_locks" ],
    "total"     : None,
})

perfometer_info.append({
        "type"      : "logarithmic",
        "metric"    : "connections",
        "half_value": 50,
        "exponent"  : 2
})

perfometer_info.append({
    "type"          : "logarithmic",
    "metric"        : "connection_time",
    "half_value"    : 0.2,
    "exponent"      : 2,
})

perfometer_info.append(("dual", [
    {
        "type"          : "logarithmic",
        "metric"        : "input_signal_power_dbm",
        "half_value"    : 4,
        "exponent"      : 2,
    },
    {
        "type"          : "logarithmic",
        "metric"        : "output_signal_power_dbm",
        "half_value"    : 4,
        "exponent"      : 2,
    }
]))

perfometer_info.append(("dual", [
    {
        "type"          : "logarithmic",
        "metric"        : "if_out_unicast_octets,if_out_non_unicast_octets,+",
        "half_value"    : 5000000,
        "exponent"      : 5,
    },
    {
        "type"          : "logarithmic",
        "metric"        : "if_in_octets",
        "half_value"    : 5000000,
        "exponent"      : 5,
    }
]))

perfometer_info.append(("dual", [
    {
        "type"          : "logarithmic",
        "metric"        : "read_blocks",
        "half_value"    : 50000000,
        "exponent"      : 2,
    },
    {
        "type"          : "logarithmic",
        "metric"        : "write_blocks",
        "half_value"    : 50000000,
        "exponent"      : 2,
    }
]))

perfometer_info.append({
    "type"      : "logarithmic",
    "metric"    : "running_sessions",
    "half_value": 10,
    "exponent"  : 2
})

perfometer_info.append(("dual", [
    {
        "type"          : "logarithmic",
        "metric"        : "deadlocks",
        "half_value"    : 50,
        "exponent"      : 2,
    },
    {
        "type"          : "logarithmic",
        "metric"        : "lockwaits",
        "half_value"    : 50,
        "exponent"      : 2,
    }
]))


# TODO: max fehlt
perfometer_info.append({
    "type"      : "linear",
    "segments"  : [ "sort_overflow" ],
})

perfometer_info.append({
    "type"      : "linear",
    "segments"  : [ "mem_used" ],
    "total"     : "mem_used:max",
})

perfometer_info.append({
    "type"      : "linear",
    "segments"  : [ "tablespace_used" ],
    "total"     : "tablespace_max_size",
})

perfometer_info.append(("stacked", [
    ("dual", [
        {
            "type"      : "linear",
            "label"     : None,
            "segments"  : [ "total_hitratio" ],
            "total": 100
        },
        {
            "type"      : "linear",
            "label"     : None,
            "segments"  : [ "data_hitratio" ],
            "total"     : 100
        }
    ]),
    ("dual", [
        {
            "type"      : "linear",
            "label"     : None,
            "segments"  : [ "index_hitratio" ],
            "total"     : 100
        },
        {
            "type"      : "linear",
            "label"     : None,
            "segments"  : [ "xda_hitratio" ],
            "total"     : 100
        }
    ])
]))

perfometer_info.append({
    "type"      : "linear",
    "segments"  : [ "output_load" ],
    "total"     : 100.0,
})

perfometer_info.append({
    "type"          : "logarithmic",
    "metric"        : "power",
    "half_value"    : 1000,
    "exponent"      : 2,
})

perfometer_info.append({
    "type"          : "logarithmic",
    "metric"        : "current",
    "half_value"    : 10,
    "exponent"      : 4,
})

perfometer_info.append({
    "type"          : "logarithmic",
    "metric"        : "voltage",
    "half_value"    : 220.0,
    "exponent"      : 2,
})

perfometer_info.append({
    "type"      : "linear",
    "segments"  : [ "voltage_percent" ],
    "total"     : 100.0,
})

perfometer_info.append({
    "type"      : "linear",
    "segments"  : [ "humidity" ],
    "total"     : 100.0,
})

perfometer_info.append(("stacked", [
    {
        "type"          : "logarithmic",
        "metric"        : "requests_per_second",
        "half_value"    : 10,
        "exponent"      : 5,
    },
    {
        "type"          : "logarithmic",
        "metric"        : "busy_workers",
        "half_value"    : 10,
        "exponent"      : 2,
    }
]))

perfometer_info.append({
    "type"      : "linear",
    "segments"  : [ "cache_hit_ratio" ],
    "total"     : 100,
})

perfometer_info.append({
    "type"      : "linear",
    "segments"  : [ "zfs_l2_hit_ratio" ],
    "total"     : 100,
})

perfometer_info.append(("stacked", [
    {
        "type"          : "logarithmic",
        "metric"        : "signal_noise",
        "half_value"    : 50.0,
        "exponent"      : 2.0,
    },
    {
        "type"          : "linear",
        "segments"      : [ "codewords_corrected", "codewords_uncorrectable" ],
        "total"         : 1.0,
    }
]))

perfometer_info.append({
    "type"          : "logarithmic",
    "metric"        : "signal_noise",
    "half_value"    : 50.0,
    "exponent"      : 2.0
}) # Fallback if no codewords are available

perfometer_info.append(("dual", [
    {
        "type"          : "logarithmic",
        "metric"        : "disk_read_throughput",
        "half_value"    : 5000000,
        "exponent"      : 10,
    },
    {
        "type"          : "logarithmic",
        "metric"        : "disk_write_throughput",
        "half_value"    : 5000000,
        "exponent"      : 10,
    }
]))

perfometer_info.append({
    "type"      : "logarithmic",
    "metric"    : "disk_ios",
    "half_value": 30,
    "exponent"  : 2,
})

perfometer_info.append({
    "type"      : "logarithmic",
    "metric"    : "disk_capacity",
    "half_value": 25*TB,
    "exponent"  : 2,
})

perfometer_info.append({
    "type"       : "logarithmic",
    "metric"     : "printer_queue",
    "half_value" : 10,
    "exponent"   : 2,
})

perfometer_info.append({
    "type"      : "logarithmic",
    "metric"    : "pages_total",
    "half_value": 60000,
    "exponent"  : 2,
})

perfometer_info.append({
    "type"     : "linear",
    "segments" : [ "supply_toner_cyan" ],
    "total"    : 100.0,
})

perfometer_info.append({
    "type"     : "linear",
    "segments" : [ "supply_toner_magenta" ],
    "total"    : 100.0,
})

perfometer_info.append({
    "type"     : "linear",
    "segments" : [ "supply_toner_yellow" ],
    "total"    : 100.0,
})

perfometer_info.append({
    "type"     : "linear",
    "segments" : [ "supply_toner_black" ],
    "total"    : 100.0,
})

perfometer_info.append({
    "type"     : "linear",
    "segments" : [ "supply_toner_other" ],
    "total"    : 100.0,
})

perfometer_info.append({
    "type"      : "linear",
    "segments"  : [ "smoke_ppm" ],
    "total"     : 10,
})

perfometer_info.append({
    "type"      : "linear",
    "segments"  : [ "smoke_perc" ],
    "total"     : 100,
})

perfometer_info.append({
    "type"      : "linear",
    "segments"  : [ "deviation_calibration_point" ],
    "total"     : 10,
})

perfometer_info.append({
    "type"      : "linear",
    "segments"  : [ "deviation_airflow" ],
    "total"     : 10,
})

perfometer_info.append(("stacked", [
    {
        "type"          : "logarithmic",
        "metric"        : "direct_io",
        "half_value"    : 25,
        "exponent"      : 2,
    },
    {
        "type"          : "logarithmic",
        "metric"        : "buffered_io",
        "half_value"    : 25,
        "expoent"       : 2,
    }
]))

# TODO: :max should be the default?
perfometer_info.append({
    "type"      : "linear",
    "segments"  : [ "used_dhcp_leases" ],
    "total"     : "used_dhcp_leases:max",
})

perfometer_info.append(("stacked", [
    {
        "type"          : "logarithmic",
        "metric"        : "host_check_rate",
        "half_value"    : 50,
        "exponent"      : 5,
    },
    {
        "type"          : "logarithmic",
        "metric"        : "service_check_rate",
        "half_value"    : 200,
        "exponent"      : 5,
    }
]))

perfometer_info.append(("stacked", [
    {
        "type"          : "logarithmic",
        "metric"        : "normal_updates",
        "half_value"    : 10,
        "exponent"      : 2,
    },
    {
        "type"          : "logarithmic",
        "metric"        : "security_updates",
        "hal_value"     : 10,
        "exponent"      : 2,
    }
]))

perfometer_info.append({
    "type"       : "logarithmic",
    "metric"     : "registered_phones",
    "half_value" : 50,
    "exponent"   : 3,
})

perfometer_info.append({
    "type"       : "logarithmic",
    "metric"     : "call_legs",
    "half_value" : 10,
    "exponent"   : 2,
})

perfometer_info.append(("stacked", [
    {
        "type"          : "logarithmic",
        "metric"        : "mail_queue_deferred_length",
        "half_value"    : 10000,
        "exponent"      : 5,
    },
    {
        "type"          : "logarithmic",
        "metric"        : "mail_queue_active_length",
        "half_value"    : 10000,
        "exponent"      : 5,
    }
]))

perfometer_info.append({
    "type"          : "logarithmic",
    "metric"        : "mail_queue_deferred_length",
    "half_value"    : 10000,
    "exponent"      : 5
})

perfometer_info.append({
    "type"     : "linear",
    "segments" : [ "tapes_util" ],
    "total"    : 100.0,
})

perfometer_info.append(("dual", [
    {
	    "type"      : "linear",
	    "segments"  : [ "qos_dropped_bytes_rate" ],
	    "total"     : "qos_dropped_bytes_rate:max"
    },
    {
	    "type"      : "linear",
	    "segments"  : [ "qos_outbound_bytes_rate" ],
	    "total"     : "qos_outbound_bytes_rate:max"
    }
]))

perfometer_info.append({
    "type"      : "logarithmic",
    "metric"    : "semaphore_ids",
    "half_value": 50,
    "exponent"  : 2,
})

perfometer_info.append({
    "type"      : "logarithmic",
    "metric"    : "segments",
    "half_value": 10,
    "exponent"  : 2,
})

perfometer_info.append({
    "type"      : "logarithmic",
    "metric"    : "semaphores",
    "half_value": 2500,
    "exponent"  : 2,
})

perfometer_info.append(("dual", [
    {
        "type"          : "logarithmic",
        "metric"        : "fc_rx_bytes",
        "half_value"    : 30 * MB,
        "exponent"      : 3,
    },
    {
        "type"          : "logarithmic",
        "metric"        : "fc_tx_bytes",
        "half_value"    : 30 * MB,
        "exponent"      : 3,
    }
]))

perfometer_info.append({
    "type"       : "logarithmic",
    "metric"     : "request_rate",
    "half_value" : 100,
    "exponent"   : 2,
})

#.
#   .--Graphs--------------------------------------------------------------.
#   |                    ____                 _                            |
#   |                   / ___|_ __ __ _ _ __ | |__  ___                    |
#   |                  | |  _| '__/ _` | '_ \| '_ \/ __|                   |
#   |                  | |_| | | | (_| | |_) | | | \__ \                   |
#   |                   \____|_|  \__,_| .__/|_| |_|___/                   |
#   |                                  |_|                                 |
#   +----------------------------------------------------------------------+
#   |  Definitions of time series graphs                                   |
#   '----------------------------------------------------------------------'

# Order of metrics in graph definitions important if you use only 'area':
# The first one must be the bigger one, then descending.
# Example: ('tablespace_size', 'area'),
#          ('tablespace_used', 'area')

graph_info.append({
    "title"   : _("Context switches"),
    "metrics" : [
        ( "vol_context_switches", "area" ),
        ( "invol_context_switches", "stack" ),
    ],
})

graph_info.append({
    "title"   : _("Busy and idle workers"),
    "metrics" : [
        ( "busy_workers", "area" ),
        ( "idle_workers", "stack" ),
    ],
})

graph_info.append({
    "title"   : _("Busy and idle servers"),
    "metrics" : [
        ( "busy_servers", "area" ),
        ( "idle_servers", "stack" ),
    ],
})

graph_info.append({
    "title"   : _("Total and open slots"),
    "metrics" : [
        ( "total_slots", "area" ),
        ( "open_slots", "area" ),
    ],
})

graph_info.append({
    "title"   : _("Connections"),
    "metrics" : [
        ( "connections_async_writing", "area" ),
        ( "connections_async_keepalive", "stack" ),
        ( "connections_async_closing", "stack" ),
        ( "connections", "line" ),
    ],
})

graph_info.append({
    "title"   : _("Apache status"),
    "metrics" : [
        ( "apache_state_startingup", "area" ),
        ( "apache_state_waiting", "stack" ),
        ( "apache_state_logging", "stack" ),
        ( "apache_state_dns", "stack" ),
        ( "apache_state_sending_reply", "stack" ),
        ( "apache_state_reading_request", "stack" ),
        ( "apache_state_closing", "stack" ),
        ( "apache_state_idle_cleanup", "stack" ),
        ( "apache_state_finishing", "stack" ),
        ( "apache_state_keep_alive", "stack" ),
    ],
})

graph_info.append({
    "title"   : _("Battery currents"),
    "metrics" : [
        ( "battery_current", "area" ),
        ( "current", "stack" ),
    ],
})

graph_info.append({
    "metrics" : [
        ( "battery_capacity", "area" ),
    ],
    "range" : (0,100),
})


graph_info.append({
    "title"   : _("Qos class traffic"),
    "metrics" : [
        ( "qos_outbound_bytes_rate", "area" ),
        ( "qos_dropped_bytes_rate", "-area" ),
    ],
})

graph_info.append({
    "title"   : _("Read and written blocks"),
    "metrics" : [
        ( "read_blocks", "area" ),
        ( "write_blocks","-area" ),
    ],
})


graph_info.append({
    "title"   : _("RMON packets per second"),
    "metrics" : [
        ( "broadcast_packets", "area" ),
        ( "multicast_packets", "stack" ),
        ( "rmon_packets_63", "stack" ),
        ( "rmon_packets_127", "stack" ),
        ( "rmon_packets_255", "stack" ),
        ( "rmon_packets_511", "stack" ),
        ( "rmon_packets_1023", "stack" ),
        ( "rmon_packets_1518", "stack" ),
    ],
})

graph_info.append({
    "title"   : _("Threads"),
    "metrics" : [
        ( "threads", "area" ),
        ( "threads_daemon", "stack" ),
        ( "threads_max", "stack" ),
    ],
})

graph_info.append({
    "title"   : _("Threadpool"),
    "metrics" : [
        ( "threads_busy", "stack" ),
        ( "threads_idle", "stack" ),
    ],
})

graph_info.append({
    "title"   : _("Disk latency"),
    "metrics" : [
        ( "read_latency", "area" ),
        ( "write_latency", "-area" )
    ],
})

graph_info.append({
    "title"   : _("Backup time"),
    "metrics" : [
        ( "checkpoint_age", "area" ),
        ( "backup_age", "stack" )
    ],
})

graph_info.append({
    "title"   : _("NTP time offset"),
    "metrics" : [
        ( "time_offset", "area" ),
        ( "jitter", "line" )
    ],
})

graph_info.append({
    "metrics" : [ ( "total_cache_usage", "area" ) ],
    "range"   : (0, 100),
})

graph_info.append({
    "title"   : _("ZFS meta data"),
    "metrics" : [
        ( "zfs_metadata_max", "area" ),
        ( "zfs_metadata_used", "area" ),
        ( "zfs_metadata_limit", "line" ),
    ],
})

graph_info.append({
    "title"     : _("Cache hit ratio"),
    "metrics"   : [
        ( "cache_hit_ratio", "area" ),
        ( "prefetch_metadata_hit_ratio", "line" ),
        ( "prefetch_data_hit_ratio", "area" ),
    ],
})

graph_info.append({
    "title"     : _("Citrix Serverload"),
    "metrics"   : [
        ( "citrix_load",    "area" ),
    ],
    "range"     : (0, 100),
})

graph_info.append({
    "title" : _("Used CPU Time"),
    "metrics" : [
        ( "user_time",            "area" ),
        ( "children_user_time",   "stack" ),
        ( "system_time",          "stack" ),
        ( "children_system_time", "stack" ),
        ( "user_time,children_user_time,system_time,children_system_time,+,+,+#888", "line", _("Total") ),
    ],
})

graph_info.append({
    "title" : _("CPU Time"),
    "metrics" : [
        ( "user_time",            "area" ),
        ( "system_time",          "stack" ),
        ( "user_time,system_time,+", "line", _("Total") ),
    ],
    "conflicting_metrics" : [ "children_user_time" ],
})

graph_info.append({
    "title"   : _("Tapes utilization"),
    "metrics" : [
        ( "tapes_free", "area" ),
        ( "tapes_total", "line" ),
    ],
    "scalars" : [
        "tapes_free:warn",
        "tapes_free:crit",
    ]
})

graph_info.append({
    "title"   : _("CPU Load - %(load1:max@count) CPU Cores"),
    "metrics" : [
        ( "load1", "area" ),
        ( "load15", "line" ),
    ],
    "scalars" : [
        "load1:warn",
        "load1:crit",
    ],
    "optional_metrics" : [ "load15" ],
})

graph_info.append({
    "title"   : _( "FGPA utilization" ),
    "metrics" : [
        ( "fpga_util", "area" ),
    ],
    "scalars" : [
        "fpga_util:warn",
        "fpga_util:crit",
    ],
    "range" : (0, 100),
})

graph_info.append({
    "metrics" : [
        ( "util",         "area" ),
        ( "util_average", "line" ),
    ],
    "scalars" : [
        "util:warn",
        "util:crit",
    ],
    "range" : (0, 100),
    "optional_metrics":  [ "util_average" ],
    "conflicting_metrics" : [ "user" ],
})

graph_info.append({
    "title" : _("CPU utilization (%(util:max@count) CPU Threads)"),
    "metrics" : [
        ( "util,user,-#ff6000",  "stack", _("Privileged") ),
        ( "user",                "area" ),
        ( "util#008000",         "line", _("Total") ),
    ],
    "scalars" : [
        "util:warn",
        "util:crit",
    ],
    "range" : (0, 100),
})

graph_info.append({
    "title"   : _( "CPU utilization" ),
    "metrics" : [
        ( "util1", "area" ),
        ( "util15", "line" )
    ],
    "scalars" : [
        "util1:warn",
        "util1:crit",
    ],
    "range" : (0, 100),
})

graph_info.append({
    "metrics" : [
        ( "fs_used", "area" ),
        ( "fs_size,fs_used,-#e3fff9", "stack", _("Free space") ),
        ( "fs_size", "line" ),
    ],
    "scalars" : [
        "fs_used:warn",
        "fs_used:crit",
    ],
    "range" : (0, "fs_used:max"),
})

graph_info.append({
    "title" : _("Growing / Shrinking"),
    "metrics" : [
       ( "fs_growth.max,0,MAX",             "area",  _("Growth"), ),
       ( "fs_growth.min,0,MIN,-1,*#299dcf", "-area", _("Shrinkage") ),
    ],
})

graph_info.append({
    "metrics" : [
       ( "fs_trend", "line" ),
    ],
    "range" : (0, 0),
})

graph_info.append({
    "title"   : _("CPU utilization"),
    "metrics" : [
        ( "user",                           "area"  ),
        ( "system",                         "stack" ),
        ( "idle",                           "stack" ),
        ( "nice",                           "stack" ),
    ],
    "range" : (0, 100),
})

graph_info.append({
    "title"   : _("CPU utilization"),
    "metrics" : [
        ( "user",                           "area"  ),
        ( "system",                         "stack" ),
        ( "idle",                           "stack" ),
        ( "io_wait",                        "stack" ),
    ],
    "range" : (0, 100),
})

graph_info.append({
    "title"   : _("CPU utilization"),
    "metrics" : [
        ( "user",                           "area"  ),
        ( "system",                         "stack" ),
        ( "io_wait",                        "stack" ),
        ( "user,system,io_wait,+,+#004080", "line", _("Total") ),
    ],
    "conflicting_metrics" : [
        "cpu_util_guest",
        "cpu_util_steal",
    ],
    "range" : (0, 100),
})

graph_info.append({
    "title"   : _("CPU utilization"),
    "metrics" : [
        ( "user",                           "area"  ),
        ( "system",                         "stack" ),
        ( "io_wait",                        "stack" ),
        ( "cpu_util_guest",                 "stack" ),
        ( "cpu_util_steal",                 "stack" ),
        ( "user,system,io_wait,cpu_util_guest,cpu_util_steal,+,+,+,+#004080", "line", _("Total") ),
    ],
    "omit_zero_metrics" : True,
    "range" : (0, 100),
})

graph_info.append({
    "title"   : _("CPU utilization"),
    "metrics" : [
        ( "user",                           "area"  ),
        ( "system",                         "stack" ),
        ( "interrupt",                      "stack" ),
    ],
    "range" : (0, 100),
})

graph_info.append({
    "title"   : _("Wasted space of tables and indexes"),
    "metrics" : [
        ( "tablespace_wasted", "area" ),
        ( "indexspace_wasted", "stack" ),
    ],
    "legend_scale" : MB,
    "legend_precision" : 2,
})

graph_info.append({
    "title": _("Firewall connections"),
    "metrics" : [
        ( "fw_connections_active", "stack" ),
        ( "fw_connections_established", "stack" ),
        ( "fw_connections_halfopened", "stack" ),
        ( "fw_connections_halfclosed", "stack" ),
        ( "fw_connections_passthrough", "stack" ),
    ],
})

graph_info.append({
    "title": _("Time to connect"),
    "metrics" : [
        ( "connection_time", "area" ),
    ],
    "legend_scale" : m,
})

graph_info.append({
    "title": _("Number of total and running sessions"),
    "metrics" : [
        ( "running_sessions", "line" ),
        ( "total_sessions",   "line" ),
    ],
    "legend_precision" : 0
})

graph_info.append({
    "title": _("Number of shared and exclusive locks"),
    "metrics" : [
        ( "shared_locks",    "area" ),
        ( "exclusive_locks", "stack" ),
    ],
    "legend_precision" : 0
})

# diskstat checks

graph_info.append({
    "metrics" : [
        ( "disk_utilization",  "area" ),
    ],
    "range" : (0, 1),
})

graph_info.append({
    "title" : _("Disk throughput"),
    "metrics" : [
        ( "disk_read_throughput",  "area" ),
        ( "disk_write_throughput", "-area" ),
    ],
    "legend_scale" : MB,
})

graph_info.append({
    "title" : _("Disk I/O operations"),
    "metrics" : [
        ( "disk_read_ios",  "area" ),
        ( "disk_write_ios", "-area" ),
    ],
})

graph_info.append({
    "title" : _("Direct and buffered I/O operations"),
    "metrics" : [
        ( "direct_io",  "stack" ),
        ( "buffered_io", "stack" ),
    ],
})

graph_info.append({
    "title" : _("Average request size"),
    "metrics" : [
        ( "disk_average_read_request_size",  "area" ),
        ( "disk_average_write_request_size", "-area" ),
    ],
    "legend_scale" : KB,
})


graph_info.append({
    "title" : _("Average end to end wait time"),
    "metrics" : [
        ( "disk_average_read_wait",  "area" ),
        ( "disk_average_write_wait", "-area" ),
    ],
})

graph_info.append({
    "metrics" : [
        ( "disk_latency",  "area" ),
    ],
})

graph_info.append({
    "metrics" : [
        ( "disk_queue_length",  "area" ),
    ],
})

graph_info.append({
    "title"   : _( "Spare and broken disks"),
    "metrics" : [
        ( "disks",        "area" ),
        ( "spare_disks",  "stack" ),
        ( "failed_disks", "stack" ),
    ],
})

graph_info.append({
    "title"   : _( "Database sizes" ),
    "metrics" : [
        ( "database_size",  "area" ),
        ( "unallocated_size",  "stack" ),
        ( "reserved_size",  "stack" ),
        ( "data_size",  "stack" ),
        ( "indexes_size",  "stack" ),
        ( "unused_size",  "stack" ),
    ],
})

graph_info.append({
    "metrics" : [
        ( "database_size",  "area" ),
    ],
    "legend_scale" : MB,
})

# TODO: Warum ist hier überall line? Default ist Area.
# Kann man die hit ratios nicht schön stacken? Ist
# nicht total die Summe der anderen?

graph_info.append({
    "title" : _("Bufferpool Hitratios"),
    "metrics" : [
        ( "total_hitratio", "line" ),
        ( "data_hitratio",  "line" ),
        ( "index_hitratio", "line" ),
        ( "xda_hitratio",   "line" ),
    ],
})

graph_info.append({
    "metrics" : [
        ( "deadlocks",  "area" ),
        ( "lockwaits",  "stack" ),
    ],
})

graph_info.append({
    "metrics" : [
        ( "sort_overflow",  "area" ),
    ],
})

graph_info.append({
    "title"   : _( "Tablespace sizes" ),
    "metrics" : [
        ( "tablespace_size",  "area" ),
        ( "tablespace_used",  "area" ),
    ],
    "scalars" : [
        "tablespace_size:warn",
        "tablespace_size:crit",
    ],
    "range"   : (0, "tablespace_max_size"),
})

# Printer

graph_info.append({
    "metrics" : [
         ( "printer_queue", "area" )
    ],
    "range" : (0, 10),
})

graph_info.append({
    "metrics" : [
         ( "supply_toner_cyan", "area" )
    ],
    "range" : (0, 100),
})

graph_info.append({
    "metrics" : [
         ( "supply_toner_magenta", "area" )
    ],
    "range" : (0, 100),
})

graph_info.append({
    "metrics" : [
         ( "supply_toner_yellow", "area" )
    ],
    "range" : (0, 100),
})

graph_info.append({
    "metrics" : [
         ( "supply_toner_black", "area" )
    ],
    "range" : (0, 100),
})

graph_info.append({
    "metrics" : [
         ( "supply_toner_other", "area" )
    ],
    "range" : (0, 100),
})


graph_info.append({
    "title" : _( "Printed pages" ),
    "metrics" : [
        ( "pages_color_a4", "stack" ),
        ( "pages_color_a3", "stack" ),
        ( "pages_bw_a4",    "stack" ),
        ( "pages_bw_a3",    "stack" ),
        ( "pages_color",    "stack" ),
        ( "pages_bw",       "stack" ),
        ( "pages_total",    "line" ),
    ],
    "optional_metrics" : [
        "pages_color_a4",
        "pages_color_a3",
        "pages_bw_a4",
        "pages_bw_a3",
        "pages_color",
        "pages_bw",
    ],
    "range" : (0, "pages_total:max"),
})

# Networking

graph_info.append({
    "title" : _("Bandwidth"),
    "metrics" : [
        ( "if_in_octets,8,*@bits/s",   "area", _("Input bandwidth") ),
        ( "if_out_octets,8,*@bits/s",  "-area", _("Output bandwidth") ),
    ],
})

graph_info.append({
    "title" : _("Packets"),
    "metrics" : [
        ( "if_in_pkts",  "area" ),
        ( "if_out_non_unicast", "-area" ),
        ( "if_out_unicast", "-stack" ),
    ],
})

graph_info.append({
    "title" : _("Traffic"),
    "metrics" : [
        ( "if_in_octets",  "area" ),
        ( "if_out_non_unicast_octets", "-area" ),
        ( "if_out_unicast_octets", "-stack" ),
    ],
})

graph_info.append({
    "title" : _("WLAN errors, reset operations and transmission retries"),
    "metrics" : [
        ( "wlan_physical_errors", "area" ),
        ( "wlan_resets",          "stack" ),
        ( "wlan_retries",         "stack" ),
    ],
})


# TODO: show this graph instead of Bandwidth if this is configured
# in the check's parameters. But is this really a good solution?
# We could use a condition on if_in_octets:min. But if this value
# is missing then evaluating the condition will fail. Solution
# could be using 0 for bits and 1 for octets and making sure that
# this value is not used anywhere.
# graph_info.append({
#     "title" : _("Octets"),
#     "metrics" : [
#         ( "if_in_octets",      "area" ),
#         ( "if_out_octets",     "-area" ),
#     ],
# })

graph_info.append({
    "title" : _("Packets"),
    "metrics" : [
        ( "if_in_unicast",      "area" ),
        ( "if_in_non_unicast",  "stack" ),
        ( "if_out_unicast",     "-area" ),
        ( "if_out_non_unicast", "-stack" ),
    ],
})

graph_info.append({
    "title" : _("Errors"),
    "metrics" : [
        ( "if_in_errors",    "area" ),
        ( "if_in_discards",  "stack" ),
        ( "if_out_errors",   "-area" ),
        ( "if_out_discards", "-stack" ),
    ],
})

graph_info.append({
    "title" : _("RAM + Swap used"),
    "metrics" : [
        ("mem_used",  "area"),
        ("swap_used",  "stack"),
        ("mem_total",  "line"),
    ],
})

# Linux memory graphs. They are a lot...

graph_info.append({
    "title" : _("RAM + Swap overview"),
    "metrics" : [
        ("mem_total",  "area"),
        ("swap_total", "stack"),
        ("mem_used",   "area"),
        ("swap_used",  "stack"),
    ],
})

graph_info.append({
    "title" : _("Swap"),
    "metrics" : [
        ("swap_total",  "area"),
        ("swap_used",   "area"),
        ("swap_cached", "stack"),
    ],
})

graph_info.append({
    "title" : _("Caches"),
    "metrics" : [
        ("mem_lnx_slab",    "stack"),
        ("swap_cached",     "stack"),
        ("mem_lnx_buffers", "stack"),
        ("mem_lnx_cached",  "stack"),
    ],
})

graph_info.append({
    "title" : _("Active and Inactive Memory"),
    "metrics" : [
        ("mem_lnx_inactive_anon", "stack"),
        ("mem_lnx_inactive_file", "stack"),
        ("mem_lnx_active_anon",   "stack"),
        ("mem_lnx_active_file",   "stack"),
    ],
})


# TODO: Show this graph only, if the previous graph
# is not possible. This cannot be done with a condition,
# since we currently cannot state a condition on non-existing
# metrics.
graph_info.append({
    "title" : _("Active and Inactive Memory"),
    "metrics" : [
        ("mem_lnx_active", "area"),
        ("mem_lnx_inactive", "area"),
    ],
    "conflicting_metrics" : [ "mem_lnx_active_anon" ],
})

graph_info.append({
    "title" : _("Filesystem Writeback"),
    "metrics" : [
        ("mem_lnx_dirty", "area"),
        ("mem_lnx_writeback", "stack"),
        ("mem_lnx_nfs_unstable", "stack"),
        ("mem_lnx_bounce", "stack"),
        ("mem_lnx_writeback_tmp", "stack"),
    ],
})

graph_info.append({
    "title" : _("Memory committing"),
    "metrics" : [
        ("mem_lnx_total_total", "area"),
        ("mem_lnx_committed_as", "area"),
        ("mem_lnx_commit_limit", "stack"),
    ],
})

graph_info.append({
    "title" : _("Memory that cannot be swapped out"),
    "metrics" : [
        ("mem_lnx_kernel_stack", "area"),
        ("mem_lnx_page_tables", "stack"),
        ("mem_lnx_mlocked", "stack"),
    ],
})

graph_info.append({
    "title" : _("Huge Pages"),
    "metrics" : [
        ("mem_lnx_huge_pages_total", "area"),
        ("mem_lnx_huge_pages_free", "area"),
        ("mem_lnx_huge_pages_rsvd", "area"),
        ("mem_lnx_huge_pages_surp", "line"),
    ],
})

graph_info.append({
    "title" : _("VMalloc Address Space"),
    "metrics" : [
        ("mem_lnx_vmalloc_total", "area"),
        ("mem_lnx_vmalloc_used",  "area"),
        ("mem_lnx_vmalloc_chunk", "stack"),
    ],
})

# TODO: Warum ohne total? Dürfte eigentlich nicht
# vorkommen.
graph_info.append({
    "title" : _("VMalloc Address Space"),
    "metrics" : [
        ("mem_lnx_vmalloc_used", "area"),
        ("mem_lnx_vmalloc_chunk", "stack"),
    ],
})

graph_info.append({
    "title" : _("Heap and non-heap memory"),
    "metrics" : [
        ( "mem_heap",   "area" ),
        ( "mem_nonheap", "stack" ),
    ],
    "conflicting_metrics" : [
        "mem_heap_committed",
        "mem_nonheap_committed",
    ],
})


graph_info.append({
    "title" : _("Heap memory usage"),
    "metrics" : [
        ( "mem_heap_committed", "area" ),
        ( "mem_heap",           "area" ),
    ],
    "scalars" : [
        "mem_heap:warn",
        "mem_heap:crit",
    ]
})

graph_info.append({
    "title" : _("Non-heap memory usage"),
    "metrics" : [
        ( "mem_nonheap_committed", "area" ),
        ( "mem_nonheap",           "area" ),
    ],
    "scalars" : [
        "mem_nonheap:warn",
        "mem_nonheap:crit",
        "mem_nonheap:max",
    ]
})


graph_info.append({
    "title" : _("TCP Connection States"),
    "metrics" : [
       ( "tcp_syn_sent",    "stack"),
       ( "tcp_syn_recv",    "stack"),
       ( "tcp_established", "stack"),
       ( "tcp_time_wait",   "stack"),
       ( "tcp_last_ack",    "stack"),
       ( "tcp_close_wait",  "stack"),
       ( "tcp_closed",      "stack"),
       ( "tcp_closing",     "stack"),
       ( "tcp_fin_wait1",   "stack"),
       ( "tcp_fin_wait2",   "stack"),
       ( "tcp_bound",       "stack"),
    ],
    "omit_zero_metrics" : True,
})

graph_info.append({
    "title" : _("Hosts"),
    "metrics" : [
       ( "hosts_active",     "stack"),
       ( "hosts_inactive",   "stack"),
       ( "hosts_degraded",   "stack"),
       ( "hosts_offline",    "stack"),
       ( "hosts_other",      "stack"),
    ],
})

graph_info.append({
    "title" : _("Hosts"),
    "metrics" : [
       ( "hosts_inactive",   "stack"),
       ( "hosts_degraded",   "stack"),
       ( "hosts_offline",    "stack"),
       ( "hosts_other",      "stack"),
    ],
})

graph_info.append({
    "title" : _("Host and Service Checks"),
    "metrics" : [
        ( "host_check_rate",    "stack" ),
        ( "service_check_rate", "stack" ),
    ],
})

graph_info.append({
    "title" : _("Number of Monitored Hosts and Services"),
    "metrics" : [
        ( "monitored_hosts",    "stack" ),
        ( "monitored_services", "stack" ),
    ],
})

graph_info.append({
    "title" : _("Livestatus Connects and Requests"),
    "metrics" : [
        ( "livestatus_request_rate", "area" ),
        ( "livestatus_connect_rate", "area" ),
    ],
})

graph_info.append({
    "title" : _("Livestatus Requests per Connection"),
    "metrics" : [
        ( "livestatus_request_rate,livestatus_connect_rate,/#88aa33", "area",
          _("Average requests per connection")),
    ],
})

graph_info.append({
    "title" : _("Pending updates"),
    "metrics" : [
        ( "normal_updates",    "stack" ),
        ( "security_updates",  "stack" ),
    ],
})

graph_info.append({
    "title" : _("DHCP Leases"),
    "metrics" : [
        ( "used_dhcp_leases",    "area" ),
        ( "free_dhcp_leases",    "stack" ),
        ( "pending_dhcp_leases", "stack" ),
    ],
    "range" : (0, "free_dhcp_leases:max"),
    "scalars" : [
        "free_dhcp_leases:warn",
        "free_dhcp_leases:crit",
    ]
})

graph_info.append({
    "title" : _("Used DHCP Leases"),
    "metrics" : [
        ( "used_dhcp_leases",    "area" ),
    ],
    "range" : (0, "used_dhcp_leases:max"),
    "scalars" : [
        "used_dhcp_leases:warn",
        "used_dhcp_leases:crit",
        ("used_dhcp_leases:max#000000", _("Total number of leases")),
    ]
})

graph_info.append({
    "title" : _("Handled Requests"),
    "metrics" : [
        ("requests_cmk_views",      "stack"),
        ("requests_cmk_wato",       "stack"),
        ("requests_cmk_bi",         "stack"),
        ("requests_cmk_snapins",    "stack"),
        ("requests_cmk_dashboards", "stack"),
        ("requests_cmk_other",      "stack"),
        ("requests_nagvis_snapin",  "stack"),
        ("requests_nagvis_ajax",    "stack"),
        ("requests_nagvis_other",   "stack"),
        ("requests_images",         "stack"),
        ("requests_styles",         "stack"),
        ("requests_scripts",        "stack"),
        ("requests_other",          "stack"),
    ],
    "omit_zero_metrics" : True,
})

graph_info.append({
    "title" : _("Seconds serving"),
    "metrics" : [
        ("secs_cmk_views",      "stack"),
        ("secs_cmk_wato",       "stack"),
        ("secs_cmk_bi",         "stack"),
        ("secs_cmk_snapins",    "stack"),
        ("secs_cmk_dashboards", "stack"),
        ("secs_cmk_other",      "stack"),
        ("secs_nagvis_snapin",  "stack"),
        ("secs_nagvis_ajax",    "stack"),
        ("secs_nagvis_other",   "stack"),
        ("secs_images",         "stack"),
        ("secs_styles",         "stack"),
        ("secs_scripts",        "stack"),
        ("secs_other",          "stack"),
    ],
    "omit_zero_metrics" : True,
})

graph_info.append({
    "title" : _("Bytes sent"),
    "metrics" : [
        ("bytes_cmk_views",      "stack"),
        ("bytes_cmk_wato",       "stack"),
        ("bytes_cmk_bi",         "stack"),
        ("bytes_cmk_snapins",    "stack"),
        ("bytes_cmk_dashboards", "stack"),
        ("bytes_cmk_other",      "stack"),
        ("bytes_nagvis_snapin",  "stack"),
        ("bytes_nagvis_ajax",    "stack"),
        ("bytes_nagvis_other",   "stack"),
        ("bytes_images",         "stack"),
        ("bytes_styles",         "stack"),
        ("bytes_scripts",        "stack"),
        ("bytes_other",          "stack"),
    ],
    "omit_zero_metrics" : True,
})

graph_info.append({
    "title" : _("Outgoing Mails"),
    "metrics" : [
        ( "mail_queue_deferred_length",   "stack" ),
        ( "mail_queue_active_length",     "stack" ),
    ],
})

graph_info.append({
    "title" : _("Modems"),
    "metrics" : [
        ( "active_modems",     "area" ),
        ( "registered_modems", "line" ),
        ( "total_modems",      "line" ),
    ],
})

graph_info.append({
    "title" : _("Net data traffic"),
    "metrics" : [
        ( "net_data_recv",     "stack" ),
        ( "net_data_sent",     "stack" ),
    ],
})

graph_info.append({
    "title" : _("Size of processes"),
    "metrics" : [
        ( "process_resident_size", "area" ),
        ( "process_virtual_size", "stack" ),
    ]
})

graph_info.append({
    "title" : _("Size per process"),
    "metrics" : [
        ( "process_resident_size,processes,/", "area", _("Average resident size per process") ),
        ( "process_virtual_size,processes,/", "stack", _("Average virtual size per process") ),
    ]
})

graph_info.append({
    "title" : _("Throughput"),
    "metrics" : [
        ("fc_tx_bytes", "-area"),
        ("fc_rx_bytes", "area"),
    ],
})

graph_info.append({
    "title" : _("Frames"),
    "metrics" : [
        ("fc_tx_frames", "-area"),
        ("fc_rx_frames", "area"),
    ],
})

graph_info.append({
    "title" : _("Errors"),
    "metrics" : [
        ( "fc_crc_errors", "area" ),
        ( "fc_encouts", "stack" ),
        ( "fc_c3discards", "stack" ),
        ( "fc_notxcredits", "stack" ),
    ]
})

graph_info.append({
    "title" : _("Errors"),
    "metrics" : [
        ( "fc_link_fails", "stack" ),
        ( "fc_sync_losses", "stack" ),
        ( "fc_prim_seq_errors", "stack" ),
        ( "fc_invalid_tx_words", "stack" ),
        ( "fc_invalid_crcs", "stack" ),
        ( "fc_address_id_errors", "stack" ),
        ( "fc_link_resets_in", "stack" ),
        ( "fc_link_resets_out", "stack" ),
        ( "fc_offline_seqs_in", "stack" ),
        ( "fc_offline_seqs_out", "stack" ),
        ( "fc_c2c3_discards", "stack" ),
        ( "fc_c2_fbsy_frames", "stack" ),
        ( "fc_c2_frjt_frames", "stack" ),
    ]
})

graph_info.append({
    "title" : _("NFS traffic"),
    "metrics" : [
        ("nfs_read_data", "-area"),
        ("nfs_write_data", "area"),
    ],
})

graph_info.append({
    "title" : _("NFS latency"),
    "metrics" : [
        ("nfs_read_latency", "-area"),
        ("nfs_write_latency", "area"),
    ],
})

graph_info.append({
    "title" : _("CIFS traffic"),
    "metrics" : [
        ("cifs_read_data", "-area"),
        ("cifs_write_data", "area"),
    ],
})

graph_info.append({
    "title" : _("CIFS latency"),
    "metrics" : [
        ("cifs_read_latency", "-area"),
        ("cifs_write_latency", "area"),
    ],
})

graph_info.append({
    "title" : _("SAN traffic"),
    "metrics" : [
        ("san_read_data", "-area"),
        ("san_write_data", "area"),
    ],
})

graph_info.append({
    "title" : _("SAN latency"),
    "metrics" : [
        ("san_read_latency", "-area"),
        ("san_write_latency", "area"),
    ],
})

graph_info.append({
    "title" : _("FCP traffic"),
    "metrics" : [
        ("fcp_read_data", "-area"),
        ("fcp_write_data", "area"),
    ],
})

graph_info.append({
    "title" : _("FCP latency"),
    "metrics" : [
        ("fcp_read_latency", "-area"),
        ("fcp_write_latency", "area"),
    ],
})

graph_info.append({
    "title" : _("ISCSI traffic"),
    "metrics" : [
        ("icsci_read_data", "-area"),
        ("icsci_write_data", "area"),
    ],
})

graph_info.append({
    "title" : _("ICSCI latency"),
    "metrics" : [
        ("icsci_read_latency", "-area"),
        ("icsci_write_latency", "area"),
    ],
})

graph_info.append({
    "title" : _("Harddrive health statistic"),
    "metrics" : [
        ("harddrive_power_cycle",           "stack"),
        ("harddrive_reallocated_sectors",   "stack"),
        ("harddrive_reallocated_events",    "stack"),
        ("harddrive_spin_retries",          "stack"),
        ("harddrive_pending_sectors",       "stack"),
        ("harddrive_cmd_timeouts",          "stack"),
        ("harddrive_end_to_end_errors",     "stack"),
        ("harddrive_uncorrectable_errors",  "stack"),
        ("harddrive_udma_crc_errors",       "stack"),
    ],
})

graph_info.append({
    "title" : _("Access point statistics"),
    "metrics" : [
        ( "ap_devices_total", "area"),
        ( "ap_devices_drifted", "area"),
        ( "ap_devices_not_responding", "stack"),
    ]
})

graph_info.append({
    "title" : _("Round trip average"),
    "metrics" : [
        ( "rtmax", "area" ),
        ( "rtmin", "area" ),
        ( "rta", "line" ),
    ],
})<|MERGE_RESOLUTION|>--- conflicted
+++ resolved
@@ -2754,10 +2754,7 @@
 check_metrics["check_mk-libelle_business_shadow.archive_dir"]   = df_translation
 check_metrics["check_mk-netapp_api_volume"]                     = df_translation
 check_metrics["check_mk-emc_isilon_quota"]                      = df_translation
-<<<<<<< HEAD
 check_metrics["check_mk-emc_isilon_ifs"]                        = df_translation
-=======
->>>>>>> 4d57ec38
 
 # in=0;;;0; inucast=0;;;; innucast=0;;;; indisc=0;;;; inerr=0;0.01;0.1;; out=0;;;0; outucast=0;;;; outnucast=0;;;; outdisc=0;;;; outerr=0;0.01;0.1;; outqlen=0;;;0;
 if_translation = {
