--- conflicted
+++ resolved
@@ -3,11 +3,8 @@
     * 0932 FIX: prediction: fixed bug where predicted levels were not recalculated
 
     Multisite:
-<<<<<<< HEAD
+    * 0166 FIX: mobile gui: Fixed colors of command list...
     * 0820 FIX: Fixed wrong NagVis links in "custom links" snapin
-=======
-    * 0166 FIX: mobile gui: Fixed colors of command list...
->>>>>>> e2f593d6
 
     WATO:
     * 0817 FIX: Fixed error during creating new sites in WATO...
