1.2.7i2p1:
    Checks & Agents:
    * 2398 agent_vsphere: now able to opt-out of servers ssl certifcate check...
    * 2315 FIX: windows agent: BOM replacement, fixed incorrect byte offset...
    * 2316 FIX: windows agent: fix garbled output of cached agent plugins...
    * 2345 FIX: mk_logwatch: Now also removing CR characters from log line endings before matching
    * 2350 FIX: FreeBSD Agent: Changed bash path to /usr/local/bin/bash...
            NOTE: Please refer to the migration notes!
    * 2351 FIX: FreeBSD Agent: Made plugin/local paths standard conform...
            NOTE: Please refer to the migration notes!
    * 2352 FIX: FreeBSD Agent: Removed statgrab cpu section because there is a dedicated cpu section...
    * 2359 FIX: adva_fsp_if: Use more reliable SNMP table, avoids sporadic problems...
    * 2360 FIX: esx_vsphere_vm.snapshot: Fix output of snapshot age in performance data and graph...
    * 2362 FIX: mk_logwatch: fix cases where one logfile is listsed more than once in logwatch.cfg...
    * 2363 FIX: jolokia_metrics.uptime: Do not inventory instances where Uptime is missing - avoid crashed check
    * 2381 FIX: emc_datadomain_fans: Made check more robust against broken SNMP output
    * 2366 FIX: carel_sensors: fix crash in case of missing temperature sensor
    * 2382 FIX: mssql_backup: Formating age output more human friendly
    * 2383 FIX: FreeBSD Agent: Fixed handling <<<ps>>> section when jailed
    * 2368 FIX: ucd_cpu_load: fix exception in case of dump SNMP agent sending 12,540000 instead of 12.540000
    * 2318 FIX: windows agent: no longer crashes when a cached plugin has several hundred sections...
    * 2319 FIX: winperf_if: fixed exception when using windows_if.ps1 in an old windows version...
    * 2320 FIX: winperf_msx_queues: no longer crashes in service discovery if there are no msx queues available
    * 2321 FIX: process discovery: fixed exception during service discovery when no explicit process matching was set...
    * 2394 FIX: megaraid_ldisks: Is now supporting LSI CacheCade drives
    * 2449 FIX: db2_mem: Fixed scaling of perfdata...
    * 1264 FIX: ad_replication: Fixed handling of agent output without Destination DC entry

    Multisite:
    * 2385 SEC: Fixed possible reflected XSS on all GUI pages where users can produce unhandled exceptions...
    * 2387 SEC: Fixed XSS problem on all pages using confirm dialogs outputting user provided parameters...
    * 2388 SEC: Fixed reflected XSS on the index page using the start_url parameter
    * 2389 SEC: Fixed XSS using the _body_class parameter of views...
    * 2390 SEC: Fixed possible XSS issue on views...
    * 2391 SEC: Auth cookie is using "secure" flag when HTTPS request detected...
    * 2392 SEC: Auth cookie is always using "httponly" flag...
    * 2314 FIX: Availability: fixed exception when grouping by host or service group
    * 2361 FIX: Fix exception for missing key 'title' in certain cases of older customized views
    * 2379 FIX: Plugin-Output: Fixed handling of URLs within output of check_http...
    * 2380 FIX: Custom Host Notes painter was showing service notes when used in service based views
    * 2393 FIX: Fixed exception "user_confdir" not set in case of exceptions during login
<<<<<<< HEAD
    * 2396 FIX: LDAP: Fixed handling of LDAP trees having special chars in the path (e.g. in OU names)...
=======
    * 1263 FIX: Fixed handling of urls in views...
>>>>>>> 79d60fdb

    WATO:
    * 2365 Removed old deprecated notification global options for plain emails...
    * 2384 SEC: Prevent user passwords from being visible in webserver log on user creation...
    * 2386 SEC: Fixed possible XSS on WATO rule edit page...
    * 2344 FIX: Improved validation of selected rules when editing BI aggregations...
    * 2346 FIX: Notifications: Fixed garbled page when switching on/off bulks/backlog/user rules
    * 2372 FIX: Avoid freezing WATO during bulk discovery if hosts do not respond in a timely manner

    Notifications:
    * 2313 FIX: notification bulking: fixed exception for plugins which are not configured with checkboxes, e.g. sms
    * 2347 FIX: Improved error message in notify.log when sendmail is missing
    * 2348 FIX: HTML-Mails: Added missing link to service descriptions
    * 2349 FIX: HTML-Mails: Fixed state colors in Outlook

    BI:
    * 2369 FIX: Fix exception in BI availability via table "Hostname Aggregations"
    * 2370 FIX: Fix computation of "in downtime" and "acknownledged" of hosts in BI aggregations...

    Event Console:
    * 2322 FIX: mkeventd: MIBs are now only loaded if SNMP Traps translation is activated...

    HW/SW-Inventory:
    * 2367 FIX: win_system: Fixed exception when non-UTF-8 sequences are contained agent output


1.2.7i2:
    Core & Setup:
    * 2339 FIX: Discovery service: Fixed handling of agent / SNMP communication errors...
    * 2307 FIX: Windows Agent MSI installer: removed version information from product name...

    Checks & Agents:
    * 2117 postfix_mailq: agent and check now retrieve and monitor active queue data as well
    * 2325 oracle_tablespaces: correctly handle case where check runs in clustered mode...
    * 2216 raritan_pdu_ocprot: New check to monitor overcurrent protectors of Raritan PDUs...
    * 2119 omd_status: check can now work in a cluster environment
    * 2219 hr_cpu: Reworked check to use WATO rule allowing averaging and predictive levels...
            NOTE: Please refer to the migration notes!
    * 1255 AIX Agent now supports fileinfo. Thanks to Falk Grunert (IBM)
    * 2284 kaspersky_av_client, mcafee_av_client: New Checks, Monitoring Signature and Fullscan Age...
    * 2308 agent_vsphere, esx_vsphere_sensors: now reports additional sensor information (cpu, storage controller, memory)...
    * 2327 mbg_lantime_ng_state, mbg_lantime_state: change default parameters to 2/3 for stratum, 10/20us for offset
    * 2220 pfsense_counter: New check to monitor several global packet rates on pfSense firewalls
    * 2120 datapower_cpu, datapower_mem: new checks to monitor CPU and memory and IBMs Datapower Gateways
    * 2121 datapower_temp: new check to monitor temperature sensors of IBMs Datapower Gateways
    * 2122 datapower_fan: new check to monitor fan status of IBM Datapower Gateways
    * 2123 datapower_fs: new check to monitor filesystems on IBMs Datapower Gateways
    * 2124 datapower_pdrive, datapower_ldrive: new checks to monitor disk states of IBM Datapower Gateways
    * 2125 datapower_raid_bat: new check to monitor the battery of RAID controllers of IBM Datapower Gateways
    * 2330 ovs_bonding: Linux agent now supports OVS version 6.2...
    * 2126 cisco_ace_rserver: new check to monitor real servers of Cisco ACE servers
    * 2235 lnx_quota: Extended linux quota check with group quota check...
    * 2222 citrix_serverload: Load now formatted in percent, correctly treat license error...
    * 1259 wut_webtherm: Check now uses the Check_MK defaults for temperature checks...
            NOTE: Please refer to the migration notes!
    * 2323 FIX: df: Fix new graphs for all filesystem checks in case of existing inode information
    * 2305 FIX: agent_vsphere, esx_vsphere_sensors: now able to handle sensor names with semicolon...
    * 2118 FIX: aix_sap_processlist: agent plugin now is more general to deal with various AIX versions...
    * 1253 FIX: printer_io,printer_supply: prevent discovery on not supported devices
    * 2217 FIX: md: Fix handling of found and expected disks
    * 2309 FIX: cpu_util checks: removed superfluous space in check output
    * 1257 FIX: oracle_jobs: Fix: Discovery now supports the old oracle plugin again
    * 1258 FIX: fileinfo solaris: Fixed configuration crash...
    * 2221 FIX: cisco_temperature: Fixed order of device levels for some devices...
    * 2329 FIX: windows_intel_bonding: Fix exception in case of no existing bonding device
    * 2355 FIX: docsis_channels_upstream: Fix graph definitions
    * 1906 FIX: oracle_recovery_status: added support for missing files...
    * 2311 FIX: windows agent: now replaces BOM (byte order marks) from local and plugin scripts...
    * 2357 FIX: livestatus_status: no not alarm switched off host freshness nor event handlers on CMC <= 1.2.6...

    Multisite:
    * 2260 Improved load time of Check_MK GUI...
    * 2332 New icon for hosts/services that are out of their service period...
    * 2341 LDAP Sync: Automatically syncing credential changes to slave sites in distributed setups...
    * 2324 FIX: Add icon for those checks that cannot be rescheduled...
    * 2261 FIX: Fixed wrong pnp template cache path in non OMD environments...
    * 2262 FIX: Fixed deletion of foreign views/dashboards...
    * 2335 FIX: Fixed PNP default template for active checks with arguments...
    * 2337 FIX: Fixed problem with long hanging pnp graph rendering calls
    * 2338 FIX: Logging internal GUI exceptions to web.log instead of apache error_log...
    * 2340 FIX: Email validation: Top level domains can now have a maximum length of 24 characters
    * 2353 FIX: Fix showing options for availability in BI mode, where above header
    * 2356 FIX: Fixed exception in Multisite JSON output
    * 2310 FIX: multisite view data export: fixed exception when using joined columns...

    WATO:
    * 1254 The target address for crash reports can now be configured in wato global settings
    * 1256 lvm_vgs: Check now has his own configuration in wato...
            NOTE: Please refer to the migration notes!

    Notifications:
    * 2343 FIX: Rule Based Notifications GUI can now deal with latin-1 encoded plugin output in backlog...

    BI:
    * 2354 BI aggregations now also consider the service period...
    * 2336 FIX: BI compilation diagnostics are now logged to the generic web.log...

    Event Console:
    * 2333 The Event Console log level can now be configured via GUI...
    * 2334 Logging details about loaded SNMP MIB modules during startup
    * 2326 Allow relating Event Console hosts to monitoring hosts now also by alias...
    * 2328 FIX: Fix sporadic error "Connection reset by peer" when reloading Event Console...
    * 2342 FIX: SNMP-Traps: Also deleting compiled files when removing a MIB file


1.2.7i1:
    Core & Setup:
    * 1759 Packed RPM and DEB agent packages are now shipped with normal Check_MK package...
    * 1228 Linux Agent: Now supports systemd...
    * 2167 SNMPv3: Added support for using SNMP contextes in requests...
    * 2231 More transparently show errors during service discovery...
    * 1791 FIX: Fix problem where many bogus RRD files for Check_MK service would be created...
    * 1792 FIX: Fix path to special agents in case of manual installation
    * 1797 FIX: Fix incomplete configuration during checking when using CMC...
    * 1832 FIX: Fix "global name 'splitted' is not defined" in bulk inventory...
    * 1808 FIX: Fixed broken nagios config when using RBN without a host defined...
    * 1842 FIX: Rewrote implementation of service discovery (formerly inventory)...
    * 1869 FIX: Deleting outdated persisted agent sections now
    * 1919 FIX: cmk --snmpwalk: continue if one of the OIDs to walk fails
    * 1880 FIX: inventory_processes rules can now be configured without setting levels...
    * 1882 FIX: Fixed exception "filesystem_levels" not defined when compiling config for nagios
    * 1977 FIX: Dramatically reduced size of Check_MK check helper processes...
    * 1982 FIX: Fixed exception during checking regular checking when having checks without discovery function
    * 2012 FIX: Piggyback hostname translation can now deal correctly with umlauts
    * 2014 FIX: Fixed different issues running Check_MK on CentOS 5.x
    * 2037 FIX: Inventorize piggy back data even if access to normal agent fails
    * 2016 FIX: Fixed service discovery / monitoring on hosts which have only piggyback data (e.g. ESX VMs)...
    * 2089 FIX: Debug mode shows details about errors in autochecks as expected now
    * 2093 FIX: Fixed handling of check_mk commandline parameter "-c"
    * 2187 FIX: Avoid CLOSE_WAIT sockets for agent connection in case of timeouts...
    * 2194 FIX: Avoid new discovered checks from being used without config reload
    * 2180 FIX: cmk -D showed always "bulkwalk: no" for SNMPv3 hosts (which is wrong)...
    * 2182 FIX: Fixed services randomly becoming stale when using CMC...

    Checks & Agents:
    * 1665 agent_netapp: New special agent for NetApp monitoring via Web-API...
    * 1782 msexch_replhealth: new check for monitoring health of MS Exchange DAG
    * 1458 msexch_dag.contentindex, msexch_dag.copyqueue, msexch_dag.dbcopy: new checks for MS Exchange Mailbox Servers in a DAG...
    * 1207 services: Check can now be configured with additional names for matching...
    * 1786 casa_cpu_mem, casa_cpu_temp, casa_cpu_util, casa_fan, casa_power: support more devices, also C100G
    * 1787 docsis_channels_upstream, docsis_channels_downstream: now also support CASA 100G
    * 1519 etherbox.temp: Now supports lower levels, output configurable to Celsius, Fahrenheit or Kelvin...
            NOTE: Please refer to the migration notes!
    * 1520 hwg_temp: Now uses new temperature ruleset, allows lower levels and alternate output units....
            NOTE: Please refer to the migration notes!
    * 1521 carel_sensors: Now uses new Temperature WATO-Rule...
            NOTE: Please refer to the migration notes!
    * 1459 netscaler_cpu: new check to monitor the CPUs of Citrix Netscaler Appliances
    * 1460 df_netscaler: new check to monitor filesystem usage on Citrix Netscaler devices
    * 1820 mem.linux: new dedicated check for Linux memory management...
            NOTE: Please refer to the migration notes!
    * 1831 diskstat: detect multipath devices and handle them instead of the physical paths...
    * 1462 netscaler_ha: new check to monitor the HA state of Citrix Netscaler appliances
    * 1838 emc_datadomain_mtree: New check for EMC Datadomain MTrees...
    * 1464 netscaler_mem: new check to monitor the memory usage of Citrix Netscaler Appliances
    * 1822 oracle_undostat: rule for non space error count...
    * 1823 mk_oracle_crs: compatibility against CRS 10.2 + 11.1...
    * 1825 oracle_recovery_status: backupcheck for user managed backups...
    * 1826 oracle_dataguard_stats: New rule for apply_lag_min, removed default rule...
    * 1807 check_mail: Added new check to check IMAP/POP3 login (incl. forwarding of mails to event console)...
    * 1841 fileinfo, fileinfo.groups: new parameter for selecting ranges of the time of the day...
    * 1668 Interface groups: Can create groups out of interface item names...
    * 1669 mrpe program check_16bit_program.cc: Monitors 16 bit programs on windows...
    * 1849 netscaler_dnsrates: new check for DNS statistics of Citrix Netscaler Loadbalancers
    * 1850 netscaler_health.fan, netscaler_health.psus, netscaler_health.temp: new checks to monitor the health of Citrix Netscaler Loadbalancers
    * 1214 ups_bat_temp,ups_capacity,ups_in_freq,ups_in_voltage,ups_out_load,ups_out_voltage: Checks now detect more UPS Devices...
    * 1523 lnx_thermal: Now supports setting levels...
            NOTE: Please refer to the migration notes!
    * 1670 winperf_processor: fixed invalid check values on counter wrap...
    * 1524 kentix_temp: Now supports setting levels...
            NOTE: Please refer to the migration notes!
    * 1525 viprinet_temp: Now uses new Temperature WATO rule...
            NOTE: Please refer to the migration notes!
    * 1673 netapp_volumes: now able to configure levels by magic factor
    * 1854 netscaler_tcp_conns: new check to monitor tcp connections on Citrix Netscaler Loadbalancer Appliances
    * 1857 ibm_svc_portsas: new check and extended special agent for IBM SVC / Storwize V3700 / V7000 devices
    * 1918 ps: new option for checking the age of a process (on Linux)...
    * 1920 df: Linux filesystem check now supports displaying data reserved for root...
    * 1675 esx_vsphere_hostsystem.cpu_util_cluster: Averaged CPU utilization of all cluster nodes...
    * 1216 hp_procurve_cpu: Can now be configured with Wato
    * 1676 if.include: now able to detect grouped interfaces...
    * 1928 netapp_api_if: Improved handling and check output of virtual interfaces...
    * 1827 oracle_tablespace: WATO rule for default increment...
            NOTE: Please refer to the migration notes!
    * 1217 dell_om_sensors: Check now uses generic temperature features...
            NOTE: Please refer to the migration notes!
    * 1929 netapp_api_if: improved inventory and check output of virtual interfaces...
    * 1218 Inital Agent Version for zOS (IBM Mainframes)...
    * 1948 Livedump: Host names can now be prefixed with an individual string...
    * 1958 akcp_daisy_smoke: added new check for smoke sensors on expansion boards which are daisy chained to an AKCP securityProbe 5E...
    * 1219 synology_disks, synology_fans, synology_info, synology_raid, synology_status, synology_update: Multiple Synology NAS Checks
    * 1968 qlogic_fcport, qlogic_sanbox, qlogic_sanbox_fabric_element: Supporting SAN Switch Module for IBM BladeCenter(R) now
    * 1220 if,if64: Discovery can now be based on port description...
    * 1930 Windows agent: now able to unpack plugins.cap file (created by Check_MK agent bakery)...
    * 1933 esx_vsphere_objects: now able to set a different alert level when the host/vm reports 'unknown'...
    * 1860 df and other filesystem checks: process total fs size as perfdata...
    * 1222 mbg_lantime_ng_state: Support for the new Meinberg Lantime MIB (MBG-LANTIME-NG-MIB)...
    * 1961 akcp_exp_humidity, akcp_exp_smoke, akcp_exp_temp, akcp_exp_water: New checks to monitor AKCP securityProbe and expansion boards...
    * 1991 emc_datadomain_temps: make configurable via WATO, add Perf-O-Meter...
            NOTE: Please refer to the migration notes!
    * 1939 check_ftp: changed service description if the ftp port differs from 21...
            NOTE: Please refer to the migration notes!
    * 1992 df: Show usages near to zero with a higher precision - not simply as 0.00
    * 1996 kernel.util: Also output values for steal and guest (no PNP template yet)
    * 1998 statgrab_net: New implementation of network interface monitoring via statgrab...
            NOTE: Please refer to the migration notes!
    * 1889 cmciii.phase: New check to monitor input phases for Raritan PDUs
    * 2005 services: change service description from service_ to Service or new installations
    * 1862 netscaler_vserver: new check to monitor VServers on Citrix Netscaler Appliance
    * 2036 docsis_channels_upstream: Add handling for codewords (WATO rule, rate computation, Perf-O-Meter)
    * 1947 agent_ucs_bladecenter: Monitors UCS Bladecenter via Web-API...
    * 2039 mk_logwatch: new per-logfile-options maxfilesize and maxlinesize...
    * 1891 apc_symmetra: Now supports setting levels on remaining battery time...
    * 1892 hp_procurve_mem: Now supports setting levels in WATO...
            NOTE: Please refer to the migration notes!
    * 1952 check_mk_agent.linux: integrated runas plugin into check_mk_agent.linux...
    * 2083 Added Siemens PLC (SPS) monitoring...
    * 1893 cisco_power: Now discovers all power supplies, not only redundant ones...
    * 2052 winperf_if: Now able to automatically group teamed interfaces and more...
            NOTE: Please refer to the migration notes!
    * 2053 New windows plugin: windows_if.ps1, renders wmic_if.ps1 obsolete...
    * 1864 akcp_exp_drycontact, akcp_exp_temp : change to service output and levels...
    * 2043 ibm_svc_mdiskgrp: Fix computation of capacity, show and check provisioning...
            NOTE: Please refer to the migration notes!
    * 2044 IBM SVC checks: renamed services, remove bogus IBM SVC...
    * 1894 hwg_humidity: New check to monitor humidity sensors attached to HWg-STE...
    * 1866 ibm_imm_fan, ibm_imm_temp: new checks to monitor fans and temp sensors on IBM Servers via the IMM
    * 1867 ibm_imm_voltage: new check to monitor power supply and CMS battery voltages on servers via IBMs IMM
    * 1225 sansymphony_alerts,sansymphony_pool,sansymphony_ports,sansymphony_serverstatus,sansymphony_virtualdiskstatus: New Checks for Datacore Sansymphony...
    * 2056 winperf_processor: additionally reports user and privileged(system) time...
    * 1226 mysql: New check to show the version of the mysql deamon
    * 2100 if64: check can now impose limits on the number of outgoing and incoming non-unicast packets per second
    * 1227 mysql_ping: New Check to detect misconfiguration of the mk_mysql plugin
    * 2134 winperf_phydisk: allow device to appear more than one time in agent output...
    * 2102 mbg_lantime_ng_fan, mbg_lantime_ng_state, mbg_lantime_state: new checks for Meinberg LANTIME Clocks supporting the new MBG-LANTIME-NG-MIB
    * 2057 New checks for postgreSQL monitoring...
    * 2137 diskstat: new implementation of Linux Disk IO check...
            NOTE: Please refer to the migration notes!
    * 1229 MySQL: The MySQL Plugin now supports multiple instances...
            NOTE: Please refer to the migration notes!
    * 2138 df: Filesystem check now outputs performance data for inodes (and shows a graph)
    * 1231 mssql_counters.file_sizes: It's now possible to set levels for Filesizes
    * 2104 aix_if: new agent section and check...
            NOTE: Please refer to the migration notes!
    * 2061 DB2 monitoring: Additional checks for AIX (and presumably linux)...
    * 2105 mbg_lantime_ng_refclock: new check for Meinberg LANTIME clocks supporting the new MBG-LANTIME-NG MIB
    * 2062 grouped interfaces: additional information in check output and new port state 'degraded'...
            NOTE: Please refer to the migration notes!
    * 2153 siemens_plc.duration siemens_plc.flag siemens_plc.info: New Checks for Siemens PLC devices
    * 2063 winperf_if: now also able to detect the interface port state 'lowerLayerDown'...
    * 2154 Interface-Checks: Separate traffic thresholds for in and out are now possible...
    * 2155 siemens_plc_counter: added new check for monitoring increasing counter values
    * 2106 aix_sap_processlist: new check and agent plugin to monitor the process list of SAP Application Server Instances on AIX systems
    * 2156 Interface-Checks: Can now be configured to use predictive traffic levels
    * 2165 aix_agent: Local checks can now also be executed in run cached mode...
    * 1830 oracle_rman: added detection of INCR0/1 backups...
            NOTE: Please refer to the migration notes!
    * 1900 mk_oracle: added oracle session environment...
    * 1901 mk_oracle: IGNORE_DB_NAME for special environments...
    * 1902 mk_oracle: Performance hint for RMAN checks...
    * 1903 mk_oracle: Remote Monitoring of Oracle Databases...
    * 2183 ps: allow levels of used RAM in percentage of total RAM of host...
    * 2184 statgrab_mem: converted to the same logic as the other memory checks...
            NOTE: Please refer to the migration notes!
    * 2185 canon_pages: added support for b/w A4 and color A4/A3 counters
    * 2186 check_mk_agent.aix: use GNU df in order to exclude NFS for filesystem monitoring...
    * 2112 hitachi_hnas_bossock: new check to monitor number of running Bossock Fibers
    * 2196 winperf_if: for Windows interfaces show original Windows state names
    * 2199 livestatus_status: now in addition check master settings of monitoring core...
    * 2113 hitachi_hnas_drives: new check to determine the overall status of all system drives of Hitachi NAS devices
    * 2201 apt: New check for checking pending APT updates on Debian and Ubuntu...
    * 2114 hitachi_hus_dkc, hitachi_hus_dku: new checks to monitor hardware states of Hitachi Unified Storage DKUs and DKCs
    * 2115 bluenet_meter: new check to monitor energy and power related parameters of Bachmann Bluenet PDUs
    * 2205 check_icmp: new option for pinging the host alias or an explicity address...
    * 2210 check_bi_aggr: new option for honoring downtimes and acknowledgements...
    * 2211 netapp_api_disk.summary: output physical size of broken disks as an additional information
    * 1242 enterasys_powersupply: It's now possible to choice which redundancy state treated as OK...
    * 2214 icom_repeater: New set of checks for Icom repeaters...
    * 2245 AIX-Agent: Added support for the uptime check
    * 2076 fortigate_cpu_base, fortigate_sessions_base: supports wider range of models...
    * 2227 isc_dhcpd: New agent plugin and check for checking IP address pools of ISC DHCP-Daemon
    * 2252 SEC: mk_logwatch: Fixed mostly uncritical command injection from config...
    * 2270 windows agent: now able to add cached information into section headers...
    * 2271 logwatch_ec: Now able to create a single check for each logfile forwarded to the event console...
    * 2283 cisco_srst_call_legs cisco_srst_phones cisco_srst_state: New checks for monitoring Cisco SRST routers
    * 1246 blade_bays, blade_blades, blade_blowers, blade_health, blade_mediatray: Checks now support IBM Flex Bladecenter
    * 2274 windows agent: "check_mk_agent.exe test" now also outputs stderr of plugins...
    * 2275 windows agent: new subfolders, improved folder cleanup during uninstall...
            NOTE: Please refer to the migration notes!
    * 2276 mk_inventory.ps1: now uses directory ./state for its statefiles
    * 2277 mk_oracle.ps1: changed location of config file...
            NOTE: Please refer to the migration notes!
    * 2232 printer_supply: move setting for "some remaining" status from global option to check parameters...
    * 2293 logwatch: Remove global setting logwatch_service_output from WATO...
    * 2294 if, if64: Move global option for padding port numbers with zeroes into rule...
    * 2296 win_dhcp_pools: Convert global option for discovery empty pools into rule set...
    * 1247 alcatel_timetra_chassis: New Check for Slots, Power Supplies, MDAs, cf cards and Fans of Alcatel Switches Supporting the TIMETRA-CHASSIS-MIB
    * 1248 acme_sbc, acme_sbc.settings: New Checks to monitor an ACME Session Border Controller...
    * 2256 mk_mysql: MySQL monitoring is now available for windows...
    * 1249 alcatel_cpu, alcatel_temp, alcatel_fans: New checks for Alcatel switches based on IND1 MIB
    * 1250 alcatel_timetra_cpu: New CPU Check for Alcatel Switches supporting the TIMETRA MIB
    * 2215 pfsense_status, pfsense_if: Two new checks to monitor the interfaces and status of pfSense firewalls...
    * 1251 lvm_vgs: New Checks for LVM volume groups...
    * 2280 agent_vsphere: now provides more information if the login attempt fails...
    * 2116 bluenet_sensor, bluenet_sensor.hum: new checks to monitor temperature and humidity of Bachmann Bluenet PDUs
    * 1252 hitachi_hus_status: New check to monitor global status on Hitachi Hus Systems
    * 1457 FIX: logins: new check renamed from "users" check...
            NOTE: Please refer to the migration notes!
    * 1762 FIX: lnx_thermal: Now ignoring trip points with level 0...
    * 1763 FIX: diskstat: Fixed error in config example of manpage
    * 1755 FIX: cisco_vpn_tunnel: fix exception in case tunnel is not OK
    * 1756 FIX: agent_ibmsvc: do not abort execution if one of the sections fail
    * 1778 FIX: cisco_secure: do not warn for port where port security cannot be enabled
    * 1764 FIX: mk_sap: Fixed exception when saving status file
    * 1663 FIX: winperf_if: fixed incorrect enumeration of interface index...
    * 1204 FIX: veeam_client: Not longer throwing an error in case of currenlty running backup
    * 1666 FIX: inventory check esx_vsphere_hostsystem: no longer crashes if information is missing...
    * 1767 FIX: fc_port: Re-enabled check discovery of this check
    * 1768 FIX: brocade_fcport/brocade_info: Only try to discover these services when device provides correct info...
    * 1769 FIX: megaraid_bbu: Fixed exception for some controllers reporting "full charge capacity"
    * 1770 FIX: megaraid_pdisks: Now handling unconfigured good/bad states...
    * 1771 FIX: domino_mailqueues: Fixed exception during inventory when no data usable data available
    * 1208 FIX: cifsmounts: Detects now unreachable CIFS mounts
    * 1772 FIX: lparstat_aix: Check handles already working agent output again
    * 1793 FIX: fritz: avoid Exception in inventory function of fritz checks if agent output is empty
    * 1795 FIX: Fix internal exception in WATO rule for filesystems...
    * 1522 FIX: quantum_libsmall_door, quantum libsmall_status: Fixed broken scan function
    * 1818 FIX: dell_poweredge_cpu: Fix exception where BrandName is missing
    * 1819 FIX: dell_poweredge_temp: Make output and service description consistent with other temperature checks...
            NOTE: Please refer to the migration notes!
    * 1388 FIX: oracle_asm_diskgroup: fixed wrong calculation of free space in NORMAL/HIGH redundancy Disk Groups...
    * 1389 FIX: oracle_rman: detect failed jobs...
    * 1390 FIX: mk_oracle: better detection of RMAN Archivelog Backups...
    * 1391 FIX: oracle_instance: New function for Primary Database not OPEN...
    * 1833 FIX: jolokia_metrics.gc: fix recently introduced exception for missing variable
    * 1463 FIX: juniper_screenos_mem, juniper_trpz_mem: pnp template fixed
    * 1806 FIX: services check was not recognizing configured state when no service was found
    * 1840 FIX: oracle_tablespaces: fix implementation of magic factor
    * 1848 FIX: df: title of pnp graphs for filesystem checks fixed...
    * 1821 FIX: mk_oracle: changed connection to dedicated server mode...
    * 1824 FIX: oracle_recovery_status: removed default values from Check...
    * 1209 FIX: livestatus_status: Check handles cluster using in cluster now
    * 1809 FIX: cisco_temp_perf: Fixed exception when no temperature threshold provided by device
    * 1812 FIX: juniper_screenos_mem: Fixed too large memory reported (byte <> kbyte mixup)
    * 1814 FIX: agent_ibmsvc: Fixed missing executable flag
    * 1817 FIX: The Check_MK service did not result in CRITICAL/WARNING states when using Nagios as core...
    * 1844 FIX: oracle_crs_res: fix computation of node a ressource is running on...
    * 1852 FIX: solaris_multipath: this check now works with inventory to remember the number of total paths...
            NOTE: Please refer to the migration notes!
    * 1828 FIX: oracle_dataguard_stats: Bugfix for 'params_value' referenced before assignment...
    * 1853 FIX: cisco_power, cisco_fan, cisco_temp_perf: fixed service description for some special cases...
            NOTE: Please refer to the migration notes!
    * 1671 FIX: windows agent: fixed gaps in eventlog monitoring after agent restart...
    * 1856 FIX: ibm_svc_array ibm_svc_mdisk ibm_svc_mdiskgrp ibm_svc_portfc: made checks more robust for varying number of parameters of IBM SVC agent plugin...
    * 1874 FIX: ps: Old process inventory configurations work now again...
    * 1875 FIX: Fixed possible exceptions of CMC Check_MK helpers when using some custom checks...
    * 1858 FIX: docsis_channels_downstream: allow for negative values of power in dBm
    * 1847 FIX: oracle_logswitches: Fixed description of WATO rule for levels...
    * 1877 FIX: printer_input/printer_output: Check can now handle non reported capacity unit
    * 1921 FIX: kemp_loadmaster_realserver: reimplementation, now use vendor specific information
    * 1859 FIX: cups_queues: linux agent now runs section cups_queues in cached mode...
    * 1881 FIX: omd_status: Check works now even when a site is reported as not OK...
    * 1923 FIX: cisco_qos: Fixed exception in discovery that might lead to missing services
    * 1924 FIX: cisco_power: Fixed missing power supplies in case where name is not unique
    * 1886 FIX: win_printers: Fixed exception in WATO when displaying default parameters
    * 1887 FIX: Logwatch event console forwarding: Better handling of logwatch states
    * 1969 FIX: apc_symmetra: Fix wrong critical state "0 batteries need replacement"
    * 1926 FIX: ps: reenable compatiblity with existing configurations...
    * 1970 FIX: lparstat_aix: Made the check compatible to different kinds of lparstat output...
    * 1971 FIX: printer_input/printer_output: Discovery is using name field when available no...
            NOTE: Please refer to the migration notes!
    * 1931 FIX: agent_vsphere: no longer crashes when host has no license information
    * 1932 FIX: check_http: Check SSL Certificate: did not work when SNI Option was set...
    * 1975 FIX: check_bi_aggr: Ignoring proxy settings from environment now
    * 1936 FIX: check_form_submit: fixed crash on certain form fields with unnamed input elements
    * 1960 FIX: akcp_sensor_drycontact: Service description prefix changed from "Device" to "Dry Contact"...
            NOTE: Please refer to the migration notes!
    * 1938 FIX: docsis_channels_upstream: fixed missing checks if channels had the same ChannelId...
    * 1940 FIX: ps: Fixed a rare crash on malformed agent output...
    * 1941 FIX: df.include: fixed exception on emtpy filesystems...
    * 1942 FIX: netapp_api_volumes: fixed exception when performance data generation was enabled
    * 1993 FIX: solaris_multipath: Fix detection of expected number of paths
    * 1944 FIX: hr_mem: no longer reports incorrect memory values when cached memory values are broken...
    * 1994 FIX: lparstat: Support new AIX version with two new columns nsp and utctc
    * 1997 FIX: checkpoint_connections, checkpoint_packets: Detect more recent devices
    * 1999 FIX: raritan_pdu_inlet_summary, raritan_pdu_inlet, ups_socomec_outphase: renamed services to be consistent...
            NOTE: Please refer to the migration notes!
    * 2000 FIX: check_mk_agent.freebsd: Add missing <<<local>>> section, plugins was twice instead...
    * 2004 FIX: windows_updates: fix exception in WATO when displaying default levels
    * 2006 FIX: services: Add WATO rule for configuring parameters of discovered checks...
    * 2007 FIX: md: Handle rebuild of RAID 5 correctly, handle sitatuation of replacement correctly...
    * 2028 FIX: hyperv_vms: new plugin that allows spaces in VM names...
    * 2013 FIX: stulz_pump: Fixed exception during checking for some devices
    * 2030 FIX: netapp_api_temp: add Perf-O-Meter, make configurable via WATO...
            NOTE: Please refer to the migration notes!
    * 2031 FIX: brocade_mlx_temp: make configurable via new WATO rule, add Perf-O-Meter, add default levels...
            NOTE: Please refer to the migration notes!
    * 2032 FIX: brocade.temp: use new generic WATO rule, add Perf-O-Meter...
            NOTE: Please refer to the migration notes!
    * 2033 FIX: check_mk-zfs_arc_cache: add Perf-O-Meter
    * 2034 FIX: netapp_api_volumes: added Perf-O-Meter
    * 2035 FIX: check_mk-netapp_api_if, check_mk-if_brocade: added missing Perf-O-Meters
    * 2017 FIX: Solaris-Agent: Prevent hanging agent in uptime section...
    * 1890 FIX: cisco_temperature: Replaces cisco_temp_perf and cisco_temp_sensor...
            NOTE: Please refer to the migration notes!
    * 2018 FIX: ibm_imm_health: Fixed exception when host does provides empty SNMP data
    * 2019 FIX: heartbeat_crm: Be compatible to yet unknown crm_mon output format
    * 2048 FIX: netapp_api_fan, netapp_api_psu, netapp_api_temp: fixed typo in service description Shelfes -> Shelves
            NOTE: Please refer to the migration notes!
    * 2021 FIX: if_lancom: Also used for checking ELSA/T-Systems branded devices
    * 2022 FIX: SNMP: Fixed handling of backslashes in SNMP data...
            NOTE: Please refer to the migration notes!
    * 1863 FIX: cisco_power: fix for cases with a slash in the device description of a power supply...
            NOTE: Please refer to the migration notes!
    * 2023 FIX: if_lancom: Handle point-2-point interfaces of newer firmwares correctly
    * 2027 FIX: fc_port: Fixed exception when wirespeed is reported as 0 by the device
    * 1224 FIX: Fixed rare Bug in case of clusterd network interfaces...
    * 2079 FIX: freebsd agent: Was unable to find ntpq command with FreeBSD10...
    * 2082 FIX: jolokia_metrics.mem: Fixed levels on total memory usage
    * 2049 FIX: window agents: prevent errors with invalid plugin output...
    * 2050 FIX: netapp_api_if: Fixed invalid speed warning for virtual interface groups...
    * 2086 FIX: apc_ats_status: Fixed exception when source different than selected source
    * 2087 FIX: netapp_api_temp: Fixed exception when dealing with old discovered checks...
    * 2051 FIX: windows agent: no longer outputs stderr of local and plugin scripts...
    * 2088 FIX: cisco_cpu: Dealing with non CPU utilization information correctly...
    * 2055 FIX: agent_vsphere, licenses check: now really configurable on / off...
    * 2091 FIX: The check-mk-agent RPM packages can now update the old check_mk-agent named RPMs...
    * 2046 FIX: Replace GBit with Gbit, MBit with Mbit, KBit with Kbit...
    * 2098 FIX: ibm_svc_mdiskgrp: fix rounding bug, decimal digits of size (GB, TB) were always lost
    * 2094 FIX: Fixed missing agent section when ntpq times out after 5 seconds
    * 2095 FIX: oracle_crs_voting: Also handling voting disks with id 0 (seen on old CRS 10.2.0.5.0)...
    * 2101 FIX: cisco_temperature: check can now handle cases when no description of the sensor is available
    * 2096 FIX: jolokia_metrics: Now deal with missing thread related infos (jboss might only send ThreadCount)
    * 1895 FIX: temperature.include: Fixed Fahrenheit handling...
    * 2097 FIX: apc_symmetra: Fixed false alert during self test...
    * 2143 FIX: Solaris-Agent: Fixed broken zfsget checks on solaris 10
    * 2144 FIX: Fixed exception in inventory GUI when trying to render dates of inventorized exe files...
    * 2058 FIX: ucs_bladecenter_fans.temp, ucs_bladecenter_psu.chassis_temp: fixed broken temperature checks (nagios only)...
    * 2059 FIX: ucs_bladecenter_if: fixed exception when fibrechannel interfaces were not configured...
    * 1233 FIX: Fixed fileinfo check for solaris in case of missing files
    * 1236 FIX: multipath: Now show correct error in case of removed multipaths instead of check crash
    * 2152 FIX: apache_status: Fixed plugin to work on CentOS/RedHat 5.x...
    * 1896 FIX: ups_socomec_capacity: Now no longer critical when device reports -1 minutes left on battery...
    * 1238 FIX: check_mk_agent.linux: Do not execute the multipath section if no /etc/multipath.conf exsist.
    * 1240 FIX: multipath: improved detection for not installed multipath
    * 2159 FIX: netapp_api_disk.summary: Changed default thresholds to WARN on the first broken disk, CRIT on 50%...
    * 2161 FIX: heartbeat_crm: Fixed UnboundLocalError exception on some systems
    * 2162 FIX: citrix_sessions: Handle not set thresholds on single values correctly...
    * 2163 FIX: printer_supply: Now auto detects whether or not a supply is consumable or filling up...
    * 2164 FIX: printer_supply: Fixed handling different capacities than percentage when used upturned levels
    * 2169 FIX: jolokia_metrics.threads: Fixed graph template...
    * 2170 FIX: jolokia_metrics_gc: Fixed exception when GC time not reported by server
    * 2109 FIX: netapp_api_volumes: now using the defined levels when using the Nagios core
    * 1241 FIX: hp_prolaint: Unkown state is not longer handled as OK...
    * 2171 FIX: netapp_api_vf_status: Handling "DR backup" as normal (OK) state now
    * 1898 FIX: mk_oracle: Bugfix for error while loading shared libraries: libsqlplus.so
    * 1899 FIX: mk_oracle: backport of werk 1564 from agent...
    * 2110 FIX: netapp_api_aggr: check did not take configured levels when using Nagios
    * 1954 FIX: fileinfo / fileinfo.groups: Fixed discovery function for fileinfo groups and equalize agent output of fileinfo agents...
    * 1904 FIX: mk_oracle: added processes check to ASM...
    * 1905 FIX: oracle_recovery_status: Bugfix for checkpoints in the future...
    * 2111 FIX: hitachi_hnas_volume: fix for cases when size information of volumes is not available
    * 2190 FIX: jolokia_metrics.gc: Fixed exception in check if no warn/crit levels are defined
    * 2192 FIX: check_notify_count": Fix exception in PNP template in case of explit email addresses...
    * 2172 FIX: Allowing OIDs in checks not starting with a dot again...
    * 2173 FIX: mk-job: Fixed quoting of command line arguments
    * 2198 FIX: windows_updates: Fix missing warning if reboot required in case forced reboot is in the past...
    * 1955 FIX: lnx_quota: Fixed status message to show the correct values of limits...
    * 2064 FIX: windows agent: crash.log now uses \r\n as newline
    * 2202 FIX: hr_fs: Remove Label:... from mount point, replace \ with /...
            NOTE: Please refer to the migration notes!
    * 2065 FIX: windows agent: now correctly installs service with elevated privileges...
    * 2179 FIX: apc_symmetra: Fixed regression introduced with last release when output state is empty
    * 2067 FIX: windows agent: product version is no longer set to 1.0.0...
    * 2068 FIX: Filesystem checks: Fix crash when legacy parameters (tuple) were used...
    * 2213 FIX: cisco_temperature: Fixed behaviour in cases where device reports status but no temperature...
    * 2069 FIX: netapp_api_disk.summary: fixed one missing disk in summary check...
    * 2070 FIX: agent_netapp: fixed exception when a channel has no shelf-list configured
    * 2212 FIX: oracle_tablespaces: Fix plugin output in case of detected problem in Autoextend settings...
    * 1243 FIX: mk_postgres: Prevent loading of .psqlrc...
    * 2234 FIX: AIX Agent: Forced load of environment and fixed call of trd (Libelle Business Shadow)...
    * 2247 FIX: ibm_svc_mdiskgrp: Made check working with different firmware versions outputs
    * 2071 FIX: windows agent: fileinfo check now correctly reports empty directories...
    * 2072 FIX: agent_netapp, netapp_api_volumes, netapp_api_disks: Improved check output...
    * 2075 FIX: check_mk_agent: fixed formatting error for windows eventlog entries > 2048 characters...
    * 2077 FIX: Windows MSI Installer: fixed automatical install of agent plugins...
    * 1244 FIX: windows_tasks: Fixed handling of tasks manually stopped by admin...
    * 1245 FIX: printer_output: Now correctly detect a bin with unknown as name
    * 2265 FIX: db2_version: improved check output when version information is missing...
    * 2266 FIX: windows agent: fixed invalid agent output if system memory exceeds 2TB RAM...
    * 2267 FIX: mk_db2.aix agent plugin: no longer throws an error when a db2 profile is not set up properly...
    * 2268 FIX: db2_tablespaces: no longer throws exception in checks when complete db2 instance vanishes
    * 2272 FIX: mrpe: made UNKNOWN message more clear in case of an invalid state char
    * 2255 FIX: checkpoint_*: Fixed exception in scan function when sysDescr has less than 2 spaces...
    * 2278 FIX: printer_supply: now able to toggle the point of view for used and remaining material...
            NOTE: Please refer to the migration notes!
    * 2258 FIX: windows_multipath: Fixed exception in case check reports more paths than expected

    Multisite:
    * 1758 Improved exception hander: Shows details without additional debug request, added mailto link for error report...
    * 1788 New personal setting for start page, right after login...
    * 1776 Dashboard: Allowing unicode characters in static text dashlet
    * 1210 New Downtime Filter for comments...
    * 1811 Added new filter for regex based filtering of contacts to log based views...
    * 1667 Sidebar snapin 'Tree of Folders' and 'WATO folder' filter now available on slave sites...
    * 1815 Dashboard: Sidebar snapins can now be added as dashlets to dashboards...
    * 1979 Relative timestamps display warnings when they should be in future but are in past
    * 1937 cpu.loads: performance graph now displays number of CPUs
    * 2040 Allow commands for setting downtimes and acknowledging on BI aggregates...
    * 2042 Services are now sorted in a natural way, this affects services containing numbers...
    * 2140 Remove PNP Timeranges from range selection, put these ranges directly into the list...
    * 2166 LDAP: Multiple LDAP groups can be configured for assigning single roles to users...
    * 2174 Added action popup to host & service views, supporting custom actions now...
    * 2175 Added icon uploader, unified icon selection...
    * 2200 New filter for (de-)selecting preliminary notifications to "check-mk-notify"...
    * 2209 New filter for selecting hosts/services in/out of their service period
    * 2181 Admins can now delete views/dashboards/reports created by other users
    * 2249 Builtin icon visibility can now be configured...
    * 2228 New matrix views for displaying performance data of service in a matrix table...
    * 2273 New multisite filter: Start of downtime...
    * 1781 FIX: Fix broken grouping by host/service group in availability
    * 1783 FIX: Finish the view "History of Scheduled Downtimes"...
    * 1206 FIX: Hostname not longer shown as column in host views
    * 1766 FIX: Fixed exceptions in Web GUI when host or service groups used non ascii characters in names...
    * 1773 FIX: Fixed different exceptions when using localized multisite
    * 1774 FIX: IE: Always use the latest available rendering enginge of the used browser...
    * 1777 FIX: Fixed js error making the "add to visual" link break on pages with context...
    * 1798 FIX: Filters are now retained when adding a view to a dashboard...
    * 1799 FIX: Dashboards: Existing views added to dashboards now get a correct title / title_url
    * 1800 FIX: Fixed umlauts and HTML tags in exception texts...
    * 1796 FIX: Fix filtering in Multisite View BI Boxes...
    * 1802 FIX: Links in messages like "successfully sent X commands" are now working again...
    * 1803 FIX: Fixed exception in Check_MK prediction page...
    * 1804 FIX: Fixed prechecked checkboxes in view actions after first action submit...
    * 1843 FIX: Fixed crash in display of crash report for precompiled host checks
    * 1870 FIX: Joined columns were empty in CSV, JSON or PYTHON exports of view...
    * 1871 FIX: Site filter is only shown as host related filter now...
    * 1872 FIX: View editor hides filter selection for object types which have no filter to choose...
    * 1876 FIX: User sorting of views can now be disabled again
    * 1884 FIX: Fixed exception in virtual host tree snapin
    * 1885 FIX: Fixed filtering by software versions in software package search
    * 1972 FIX: Prevent erasing of quicksearch field when sidebar is reloaded (e.g. during activate changes)...
    * 1221 FIX: veeam_client: Multisite perfometer is now more robust
    * 1989 FIX: Fix sorting of services in availability views
    * 1978 FIX: Fixed linking to other views using "joined columns"...
    * 1980 FIX: logwatch: Fixed exception when acknowledging errors of a single logfile on a single host
    * 1981 FIX: Not trying to render view in view editor when the view is not valid
    * 1983 FIX: Fixed special case in language configuration via user profile...
    * 1984 FIX: Fixed loosing sidebar after switching to/from edit mode in dashboard edior on page reload...
    * 1985 FIX: PNP graph dashlet handles graphs in distributed setups correctly...
    * 1945 FIX: doc/treasures/downtime: Fix setting and removing of downtimes...
    * 2008 FIX: Users created during basic auth login get the role assigned configured in "default user profile"...
    * 2011 FIX: "Service Group" view sorts/groups the services now correctly by host
    * 2024 FIX: Views: Fixed problem when filtering views by strings containing umlauts...
    * 2054 FIX: Sidebar snapin "Tree of folders": fixed exception when using localized default value...
    * 2090 FIX: Fixed errors when editing / rendering custom url dashlets in some cases...
    * 2092 FIX: Dashboards: Possible to configure an empty custom title
    * 2145 FIX: LDAP-Sync: Handling user ids with special characters more user friendly...
    * 2149 FIX: LDAP: The diagnostic log has been changed to use a fixed path...
    * 2150 FIX: Reworked internal logging mechanism...
    * 1953 FIX: Fixed processing of html processing in input fields...
    * 1239 FIX: Fixed doc/treasures/downtime script to work with current GUI version
    * 2157 FIX: LDAP: Fixed group-to-role/group-to-contactgroup sync with OpenLDAP (using posixGroup)
    * 2141 FIX: Fix computation of explicit time ranges with time of day...
    * 2142 FIX: Fix non-working option for disabling column headers in grouped boxed views...
    * 2168 FIX: Fixed automation actions with transid=-1 when using basic authentication
    * 2177 FIX: Host/Service statistics dashlets honor the site filter correctly now
    * 1957 FIX: Fixed default value for text input fields in notification plugins...
    * 2233 FIX: Fixed WATO folder view and Host Tags search with HTML Entity encoding...
    * 2074 FIX: pnptemplate netapp_api_volume: fixed title
    * 2251 FIX: Adding views to dashboards / reports is now respecing all set filters...
    * 2253 FIX: Availability context button is now visible again for host- and servicegroups
    * 2257 FIX: Improved handling of duplicate hostnames across different sites...
    * 2299 FIX: Fixed search filter for check command when command was active...

    WATO:
    * 1760 Added search form to manual checks page
    * 1785 Upload SNMP MIBs via WATO...
    * 1461 msexch_dag.copyqueue: added a WATO rule for this check
    * 1868 "Successfully created the host" message is also shown on host diagnose page now
    * 1674 ibm_svc_license / other license checks: now able to configure limits...
            NOTE: Please refer to the migration notes!
    * 1934 WATO Web-API: Documentation is finally available...
    * 1935 WATO Web-API: Reduced number configurable role permissions...
    * 1949 ibm_svc_host / other license checks: now able to configure limits...
    * 1950 ibm_svc_mdisk / disk checks: now able to configure the return state for state and mode of disk...
    * 1951 check_http: now able to configure warning and critical limit for certificate age...
    * 2136 Unify headers of Host/Service rules, EC rules and notification rules...
    * 2176 One custom icon or action can be configured per process/service...
    * 2250 Added download page for shipped agents and plugins...
    * 2264 WATO Web API: new function get_all_hosts (returns all host attributes)
    * 2297 Cleanup global settings, rename sections, remove obsolete settings...
    * 2300 New catalog of check plugins and manpages now available as a new WATO module...
    * 1761 FIX: Ruleset search is now consistent for host & serviceparameters and manual checks
    * 1765 FIX: Fixed bug when generating nagvis backends while having sites with livestatus proxy configured...
    * 1789 FIX: Fix preview of passive checks in WATO list of services
    * 1790 FIX: Fix WATO parameters page for passive checks...
    * 1794 FIX: Fix exception in WATO service list in case of vanished checks
    * 1805 FIX: Changing roles marks sites where users can login dirty for sync now...
    * 1211 FIX: Fixed g_git_messages error on activate changes...
    * 1212 FIX: Fixed default value in wato parameter page for timeperiods...
    * 1816 FIX: Fixed garbled output on "rename host" result page
    * 1879 FIX: Not showing "only show permitted hosts/services" option for users not having "see all" permissions...
    * 1922 FIX: Fix exception in saving of hosttags if hosttag has at least one auxiliary tag
    * 1883 FIX: Fixed lossing service context when cloning a rule
    * 1925 FIX: Fix missing auxilliary tags that have their own topic...
    * 1927 FIX: Fixed level description in WATO rules, change from if above into at
    * 1976 FIX: Sorting BI rule choice dropdown field entries now
    * 1986 FIX: Added nicer error message when calling the rename host page with a non existant host
    * 1987 FIX: Editing auxtags shows existing topics in dropdown instead of as "create new topic"
    * 2001 FIX: Fix exception of missing .site when editing a non-existing host
    * 2002 FIX: Mark slave sites as dirty if BI aggregates are changes and login is allowed...
    * 2009 FIX: Fixed styling of site login page for establishing a distributed monitoring WATO sync...
    * 2003 FIX: Fix saving of "Users are allowed to directly login into the Web GUI of this site"...
    * 2010 FIX: Improved error message when trying to add group assignment rule without having a group configured
    * 1946 FIX: WATO Web-API: edit host action does no longer unset all unspecified attributes...
    * 1223 FIX: Fixed manual configuration of ntp peer check...
    * 2025 FIX: Fixed exception when synchronising custom ldap attributes in distributed WATO setup
    * 2026 FIX: Fixed exception when using umlauts in notification plugin descriptions...
    * 2078 FIX: Fixed exception with some snapshots when using a localized GUI...
    * 2080 FIX: Fixed UnicodeDecodeError when using a localized GUI on notification configuration page
    * 2084 FIX: Disabled notification for a user is now shown on profile page even when not permitted to edit...
    * 2045 FIX: Avoid fetching SNMP data when showing service list in WATO - unless Full Scan is pressed
    * 2047 FIX: Allow overriding existing WATO rules by own files in local/ hierarchy...
    * 2146 FIX: In distributed environments user notification rules trigger a profile synchronisation now...
    * 2158 FIX: Condition column in WATO rule tables has now a flexible width...
    * 2160 FIX: Fixed rename of hosts where a host with this name did exist before
    * 2191 FIX: Fixed handling of URL variable 'mode' in web API for discovering services...
    * 1956 FIX: WATO Web-API: Fixed exception information for single sites...
    * 2178 FIX: Fixed handling of user erros in WATO when using Python < 2.5
    * 2203 FIX: Fix sorting of unselected elements in a list choice with two panes
    * 2244 FIX: Fixed sorting of host tag topics in dropdown selections
    * 2263 FIX: Bulk service discovery: Fixed error when doing bulk inventory on locked folders...
    * 2254 FIX: Fixed error message in parameter columns of discovered services...
    * 2230 FIX: Fix two exceptions in case of errors during bulk discovery
    * 2259 FIX: Raw Edition: Added missing agent download icons to WATO quickaccess snapin

    Notifications:
    * 1662 notification plugin spectrum: finalized script. now able to handle host notications
    * 1213 New Notification macros $SERVICEFORURL$ and $HOSTFORURL$...
    * 2041 Notification Spooler can now handle incoming and outgoing persistent TCP connections...
            NOTE: Please refer to the migration notes!
    * 2135 Allow to filter notification contacts based on values of custom macros...
    * 1235 Added notification plugin for Braintower SMS Gateways...
    * 2188 Rule based notification now allow match for notification comment...
    * 2195 New condition "Match Contacts" in rule based notifications...
    * 2304 notification bulking: now able to configure the notification sort order in emails...
    * 1661 FIX: mknotifyd: improved performance when receiving forwarded notifications
    * 1664 FIX: mknotifyd: further performance improvements for notification forwarding
    * 1205 FIX: RBN: Fixed match contactgroup condition...
    * 1810 FIX: Rule based notifications: Fixed output of non contact mail recipient address in analyze table...
    * 1988 FIX: Gracefully handle invalid empty bulk notification files from previous buggy versions
    * 2015 FIX: Fixed sending notifications for services with umlauts in names...
    * 2038 FIX: Log complete Email address into monitoring history when notifying explicity addresses
    * 2081 FIX: Improved logging of mkeventd in error cases
    * 2193 FIX: Remove duplicate performance data from host notifications...
    * 2207 FIX: Fix exception in rule based notifiations with Nagios core and event type filter...
    * 2243 FIX: Check_MK notifications don't fail anymore when duplicate hosts are configured

    BI:
    * 1784 FIX: Fix exception in BI Boxes when parents are being used
    * 2020 FIX: Fixed non working FOREACH_CHILD mechanism for BI rules
    * 2085 FIX: Host search for child nodes can now filter child nodes by tags or patterns...
    * 1897 FIX: Fixed exception in BI Availability view...
    * 2073 FIX: BI aggregation: fixed exception when showing clusters in BI boxes

    Reporting & Availability:
    * 2301 Availability now allows just showing rows with outage times above certain levels...
    * 2302 Availability: new option in "Labelling" for omitting legend for availability levels
    * 1990 FIX: Fix two exceptions in PDF exports of host group views
    * 2189 FIX: Allow changing graph number from 1 to "all" when editing PNP graph in report...
    * 2206 FIX: Add missing option "Show timeline of each object directly in table" for reports...
    * 2295 FIX: Fix exception in reporting for views that do not show a host name

    Event Console:
    * 1845 Keep record of original source IP address of a syslog message or SNMP trap...
    * 1873 SEC: Escaping event text of event console messages correctly in views...
    * 1672 Now able to reclassify logwatch messages before forwarding them to the event console...
    * 1878 SEC: Fixed possible shell injection when filtering the EC archive...
    * 2099 Allow replication of Event Console rule and settings...
    * 2107 mkeventd: can now handle syslog format of Sophos firewalls
    * 2223 Allow cancelling actions to be omitted of the cancelled event is not (yet) open...
    * 2248 The Event Console can now translate incoming SNMP traps...
    * 2225 Restructured Event Console rules into packs...
    * 1839 FIX: Fix exception when notifying EC alert into monitoring for traps (because PID is missing)
    * 1813 FIX: Fixed bug in event console rule editor when no contact groups configured
    * 1974 FIX: Event console views were randomly ignoring host filters...
    * 1861 FIX: exception in mkeventd when archiving certain event log lines
    * 1865 FIX: mkeventd: fixed exception when executing a shell script as action
    * 2133 FIX: Fix visualization of global EC setting for Rule Optimizer...
    * 2139 FIX: Fix exception in Event Console when archiving events with match groups and non ASCII characters
    * 2151 FIX: Fixed wrong time in events when forwarding logwatch to EC between timezones...
    * 2281 FIX: mkeventd: fix: now able to create notifications with events containing umlauts...
    * 2282 FIX: mkeventd: fixed exception in notification if the application field of the event was not set...

    Livestatus:
    * 2229 Do not fail on non-existing Livestatus columns any longer, output None or null instead...
    * 2208 FIX: Add missing Livestatus column service_period...

    HW/SW-Inventory:
    * 1846 Keep track of changes of software and hardware...
    * 1855 esx_systeminfo: new inventory plugin to retrieve info about the host operating system for ESX servers
    * 2204 Inventory of switch ports, allows searching for unused ports...
    * 2298 Inventory: add host name (Linux, AIX, Windows), add IP addresses and routes (Linux)
    * 1851 FIX: win_exefiles: inventory check can now handle time stamps in us english locale
    * 1943 FIX: inventory plugin win_os: no longer detects incorrect i386 architecture...
    * 1995 FIX: dmidecode: Fix parsing when memory devices are listed before controller
    * 2147 FIX: Fixed exception in HW-/SW-Inventory GUI with special characters in inventorized data...
    * 2148 FIX: win_os: Fixed inventory of OS with older powershell versions
    * 2108 FIX: win_bios win_disks win_system win_video: these inventory checks can now handle colons in the output
    * 2197 FIX: win_reg_uninstall: Fix exception in case of invalid output line...
    * 2224 FIX: Fixed sorting in inventory based views...
    * 2246 FIX: Linux CPU Inventory: Fixed wrong number of CPUs when first CPU is not in first slot
    * 2226 FIX: prtconf: Fix computation of CPU clock speed: 1MHz is 1000^2 Hz, not 1024^2


1.2.6b1:
    Core & Setup:
    * 1439 mk-job: now also available on solaris systems...
    * 1648 New installations have the service to check for unchecked services enabled by default...
    * 1723 New check API function get_average() as more intelligent replacement for get_counter()...
    * 1725 The get_average() function from now on only returns one argument: the average...
            NOTE: Please refer to the migration notes!
    * 1483 FIX: Savely replace illegal vertical bars in check plugin output...
    * 1431 FIX: windows_agent: fixed error on parsing unicode formatted logfiles...
    * 1545 FIX: Check_MK Inventory check is now resulting in correct state on duplicate host
    * 1555 FIX: Improved validation on timeperiod references of non existing periods...
    * 1574 FIX: Hosts named like used python modules do not break precompiled checks anymore...
    * 1624 FIX: Remove illegal characters from service descriptions of active checks...
    * 1628 FIX: Remove trailing backslashes from service descriptions...
    * 1649 FIX: Check_MK inventory service has been renamed to Check_MK Discovery...
    * 1706 FIX: Fix file permissions when installing MKPs to 0644 or 0755...
    * 1750 FIX: Handle rare cases where SNMP response string begins with a line feed...
    * 1740 FIX: Changed default service discovery check intervall to 12 hours

    Checks & Agents:
    * 1197 climaveneta_temp: New check for temperature sensors on Climaveneta clima devices
    * 1167 citrix_license/esx_license: Can now be configured to always show OK as state
    * 1198 climaveneta_fan: New check for fan speed on Climaveneta devices
    * 1199 climaveneta_alarm: New check to display the alarm states on Climaveneta devcies
    * 1484 dell_om_sensors: Use sensor name as item...
            NOTE: Please refer to the migration notes!
    * 1200 Docsis Checks: Now HW Rev2 of Arris Cable Modems are detected.
    * 1486 mk_oracle: completely overhauled ORACLE monitoring...
    * 1201 allnet_ip_sensoric: Detect Temperature Sensors now in more cases...
    * 1171 Added new check for monitoring mail delivery (SMTP -> IMAP/POP3 mailbox)...
    * 1444 f5_bigip_chassis_temp, f5_bigip_cpu_temp: Two new checks to replace the old f5_bigip_temp...
            NOTE: Please refer to the migration notes!
    * 1432 agent_vsphere: now able to monitor virtual machines snapshots...
    * 1507 New optional parse_function for check API...
    * 1445 quantum_libsmall_door, quantum_libsmall_status: Two new checks for monitoring small Quantum tape libraries
    * 1448 domino_info: check is extended to also show and monitor the lnNotesServerState
    * 1509 if, if64: New option for make inventory based on port alias...
    * 1440 livedump: now able to add hosts icon_image on config generation...
    * 1517 carel_sensors: New check for monitoring temperature sensors of Carel AC devices
    * 1551 f5_bigip_vserver: add performance data for connections and connection rate
    * 1554 mk_oracle: You can now monitor multiple ORACLE releases on the same host
    * 1518 raritan_pdu_inlet, raritan_pdu_inlet_summary: Modified existing check to give one item per phase and support setting levels....
            NOTE: Please refer to the migration notes!
    * 1592 AIX: New Plugin to monitor errpt in logwatch style...
    * 1565 mem.win: set default levels for page file to 80%/90%
    * 1608 zpool_status: Add an overall state check (thx to Craig Cook)...
    * 1594 ibm_svc_host: Can now be set to be always OK...
    * 1595 esx_vsphere_objects_count: New Check to Ouput the number of VMs
    * 1567 postfix_mailq: speedup in Linux agent for large mail queues...
    * 1611 mssql.vbs: Supporting SQL-Server 2014 now
    * 1568 f5_bigip_cluster_v11: new check for F5 cluster status for firmware version 11
    * 1450 checkpoint_connections, checkpoint_packets: new checks to monitor Checkpoint firewalls
    * 1569 check_mk_agent.openbsd: add sections for mem and lnx_if (memory and network interfaces)...
    * 1451 users: new check to monitor number of users logged in on a linux system...
    * 1615 qnap_disks: Added support for Fujitsu NAS QR802
    * 1616 drbd: Added support for Ahead/Behind cluster states (DRBD >= 8.3.10)
    * 1626 Renamed service descriptions of filesystem, process and logwatch checks...
    * 1627 megaraid_ldisks: Warn if current cache or write policy differs from logical drive default policy...
    * 1629 check_mk_agent.freebsd: several new features and improvements, now only use statgrab...
    * 1630 smart: update in plugin that also outputs information about disks attached to a MegaRAID controller...
    * 1631 juniper_bgp_state: check now detects and supports more differen device models...
    * 1645 Added basic kernel section to FreeBSD agent...
    * 1597 bluecat_dhcp, bluecat_dns: Checks can now be used in Check_MK Cluster Mode
    * 1599 check_mk_agent.aix: Simple run_cached Feature for plugins...
    * 1699 Windows agent: new option "file" for writing output into a file...
    * 1684 cisco_vpn_tunnel: Now supporting VPN 3000 Conncentrator devices
    * 1685 enterasys_*: Now supporting device C2G124-48 (Rev 05.02.18.0002)
    * 1694 cisco_wlc/cisco_wlc_clients: Added support for Cisco AIR-CT2504-K9
    * 1726 Move variable data of Linux/UNIX agents to /var/lib/check_mk_agent...
            NOTE: Please refer to the migration notes!
    * 1734 check_sql: Added support for DB2 (thanks to Troels Arvin)
    * 1757 Check SSH can now be configured  in WATO
    * 1478 FIX: kernel.util, statgrab_cpu: fix computation of utilization...
    * 1480 FIX: brocade_vdx_status: disable check on some devices that do not support it...
    * 1485 FIX: dell_om_disks, dell_om_esmlog, dell_om_mem, dell_om_processors, dell_om_sensors: detect more devices...
    * 1202 FIX: cisco_power, cisco_temp_perf: Both checks now using a new service description...
            NOTE: Please refer to the migration notes!
    * 1446 FIX: cisco_temp_perf: Check now finds missing sensors in case where also cisco_temp_sensor is being used....
    * 1203 FIX: veeam_client: Now supports multiple Backups for one host...
            NOTE: Please refer to the migration notes!
    * 1437 FIX: veeam_jobs: fixed incorrect state for BackupSync job...
    * 1511 FIX: oracle_jobs: avoid broken checks, make compatible with old version...
    * 1513 FIX: Handle broken SNMP bulk walk implementation of Mikrotik Router firmware RouterOS v6.22...
    * 1503 FIX: Fixed monitoring of multiple SAP instances with one mk_sap plugin...
    * 1515 FIX: cisco_secure: fix service description, fix OK state in case of no violation
    * 1449 FIX: nginx_status: agent plugin no longer honours "http(s)_proxy" env variables of root user
    * 1387 FIX: mk_oracle: Correctly deal with underscore in SID for Oracle 9.2-10.1...
    * 1532 FIX: mk_sap: Cleaning up old state information from sap.state file...
    * 1548 FIX: bluecat_ntp: do not inventorized devices where NTP information is missing
    * 1549 FIX: bluecat_threads: do not inventorize this check where information is missing...
    * 1536 FIX: fritz!Box special agent now deals with new URLs (firmware >= 6.0) correctly
    * 1550 FIX: zfs_arc_cache: do not inventorize of no cache information available...
    * 1572 FIX: Sample configs, plugins etc. for windows agent use windows linebreaks now...
    * 1575 FIX: vSphere Monitoring works with RedHat 5.x now...
    * 1584 FIX: winperf_if: Fixed checks of interfaces with equal names but one with index...
    * 1590 FIX: printer_supply_ricoh: Fixed broken check
    * 1591 FIX: netapp_volumes: The state mixed_raid_type is now treated as non-critical state
    * 1602 FIX: dell_om_esmlog: Fixed typo in plugin output
    * 1603 FIX: ad_replication: fixed typo in plugin output
    * 1604 FIX: mysql_slave: Dealing with situation where connection with master is lost
    * 1563 FIX: Reworked configuration of process monitoring...
            NOTE: Please refer to the migration notes!
    * 1593 FIX: IBM SVC Checks: The Service Descriptions not longer contain IBM SVC as prefix...
            NOTE: Please refer to the migration notes!
    * 1564 FIX: check_mk_agent.linux: fix situation where async plugin is not executed after crash...
    * 1609 FIX: zpool_status: fix problem when the zpool has a separate log or cache device...
    * 1566 FIX: 3ware_disks: consider VERIFYING state as OK now...
    * 1612 FIX: job: Fixed wrong reported start time for running jobs
    * 1596 FIX: etherbox: Fix for the inventory in case of not connected temperature sensors...
    * 1571 FIX: check_mk_agent.linux: fix output of lnx_if on Ubuntu 8.04 (on older kernels), repairs tcp_conn_stats...
    * 1622 FIX: megaraid_bbu: handle case isSOHGood and consider it as critical...
    * 1617 FIX: lnx_if: Deal with data provided by cluster host
    * 1618 FIX: ad_replication: Output of timeLastSuccess and timeLastFailure was inverted...
    * 1623 FIX: hp_proliant_mem: support for some yet unhandled status situations
    * 1640 FIX: check_jolokia_metrics_serv_req: Fixed wrong levels shown for upper thresholds
    * 1632 FIX: hr_fs: remove ugly "mounted on:" information appearing on Juniper devices
    * 1646 FIX: hyperv_vms: Plugin garbles following plugin output when no VMs exist...
    * 1647 FIX: agent_ipmi: Check_MK service gets critical now when ipmi-sensors command fails
    * 1453 FIX: drbd.stats: tried to send non-numeric write order parameter to rrd...
    * 1598 FIX: bluecat_dhcp: Check is not longer found in inventory if dhcp service is not activated
    * 1635 FIX: multipath: fix parsing output of multipath on RedHat6 with space in alias
    * 1652 FIX: kaspersky_av_quarantine: Fixed exception when a file was found in quarantine
    * 1653 FIX: megaraid_pdisks: Resulting states are now hard coded within the check...
    * 1654 FIX: statgrab_disk: Fixed scaling of values shown in PNP graphs...
    * 1655 FIX: AIX Agent: Fixed broken filesystem checks when having PowerHA installed...
    * 1656 FIX: cisco_vpn_tunnel: Refactored complete check, fixed threshold bugs...
    * 1677 FIX: f5_bigip_interfaces: Cleaned up check a bit
    * 1679 FIX: ups_bat_temp: Now skipping sensors which are reported to have 0 upsBatteryTemperature
    * 1681 FIX: cmciii_lcp_fans: Skipping non FAN units now; cleaned up check
    * 1682 FIX: cmciii_lcp_waterflow: Check can now deal with devices with a different setup
    * 1701 FIX: Correctly show absolute level for CPU load in case of warn/crit...
    * 1702 FIX: Fix check_notify_count: notification had been counted twice...
    * 1703 FIX: ups_test: Fix computation of time since last self test...
    * 1454 FIX: megaraid checks: megacli binaries in lowercase (Ubuntu..) are now also detected by the linux agent
    * 1455 FIX: hp_proliant_mem:  avoid a crash of the check when module_condition is empty
    * 1688 FIX: juniper_screenos_mem: Fixed wrong total memory computation
    * 1658 FIX: agent_vsphere: no longer crashes when decommissioned vms report no hardware information...
    * 1708 FIX: cups_queues: fix outputting of current printer jobs if printer daemon is CUPS...
    * 1710 FIX: omd_status: Fix totally missing section in Linux agent...
    * 1711 FIX: win_printers.ps1: ignore temporary printers created by RDP terminal sessions...
    * 1712 FIX: hyper_vms: fixed for snapshot VMs with (...) in their names...
    * 1713 FIX: check_fstab_mounts: now correctly ignores swap space...
    * 1716 FIX: windows_tasks: consider state SCHED_S_TASK_QUEUED (0x00041325) as OK now
    * 1721 FIX: dell_om_mem: Handle formerly unhandled situations with multiple errors...
    * 1695 FIX: brocade_vdx_status: Is now not bein inventorized anymore for devices not supporting the check
    * 1722 FIX: lnx_thermal: fix invalid zero temperature if mode file is missing
    * 1696 FIX: cisco_temp_sensor: Value reported of check was not always correct (precision was wrong)...
    * 1727 FIX: cisco_secure: Fixed inventory exception when port security is not enabled
    * 1728 FIX: cisco_temp_perf: Not inventorized anymore for hosts supporting cisco_temp_sensor
    * 1724 FIX: emc_datadomain_temps: convert to new standard check output, add PNP template
    * 1729 FIX: apc_symmetra_test: Cleaned up check, fixed exception when self test date is zero
    * 1730 FIX: apc_symmetra: Fixed exception when last diagnose date was not known
    * 1731 FIX: ipmi_sensors: Fixed agent part when ipmi-sensors call on first agent run...
    * 1732 FIX: dell_powerconnect_cpu: Fixed exception during inventory for incompatible devices
    * 1733 FIX: dell_powerconnect_psu: Skipping inventory of not supported System temp sesnor for M6220 devices...
    * 1747 FIX: zfsget: try to speed up agent code for Linux/Solaris/FreeBSD by using -t filesystem,volume...
    * 1659 FIX: windows agent: fixed output of 64 bit performance counters...
    * 1748 FIX: win_dhcp_pools: fix naming of WATO rules and informal WARN/CRIT levels in performance data
    * 1735 FIX: oracle_instance: Inventory function deals better with old bogus agent output
    * 1736 FIX: lparstat_aix: Trying to deal with more kind of lparstat output...
    * 1737 FIX: mk_sap: Working around garbled SAP state file when multiple instances were running parallel
    * 1738 FIX: oracle_instance: Be compatible to old oracle agent outputs
    * 1751 FIX: winperf_ts_sessions: try to fix invalid number of active and inactive sessions...
    * 1739 FIX: lnx_thermal: Be more compatible to thermal devices which report no "type"

    Multisite:
    * 1508 Allow input of plugin output and perfdata when faking check results...
    * 1493 Added config option "Default filter group" to set the initial network topology view filter...
    * 1497 Implemented password policy capabilities for local users...
    * 1499 SEC: Fixed XSS injections in different places...
    * 1069 SEC: Replaced insecure auth.secret mechanism...
            NOTE: Please refer to the migration notes!
    * 1500 SEC: Preventing livestatus injections in different places...
    * 1530 Dashboard: Host/service statistics dashlets now deal with the context...
    * 1558 Better visualize manually changed notification enable/disable
    * 1621 Sorting Check_MK* services always on top of services lists
    * 1636 Crash checks now have an icon for viewing and sending a crash dump...
    * 1700 Enable icon for link to host/service parameters per default now...
    * 1705 Better styling of dashboard designer
    * 1714 Add support for jsonp export (next to json and python)...
    * 1715 Output icon information in CSV/JSON/Python export of views...
    * 1164 FIX: Fixed links from servicegroup overviews to single servicegroups
    * 1166 FIX: Also prevting stylesheet update issues during version updates (just like for JS files)
    * 1481 FIX: Fix broken layout of Host-, Service- and Contactgroup filters
    * 1482 FIX: Fix exception when editing a visual of type single host group...
    * 1487 FIX: Fixed exception in Web GUI "Internal error:: name 'Filter' is not defined" in manual setups (using setup.py)...
    * 1488 FIX: Fixed wrong information showing up on "Host Group" and "Service Group" views...
    * 1433 FIX: Quicksearch: no longer shows an invalid search result when looking for multiple hosts...
    * 1494 FIX: Fixed error in NagVis Maps snapin when some users had no contact groups assigned
    * 1496 FIX: Fixed exception after editing a dashboard as user without permission to publish dashboards...
    * 1436 FIX: quicksearch: search with multiple patterns (h: / s:) no longer discards the host pattern...
    * 1438 FIX: quicksearch: fixed various non-working quicksearch filters...
    * 1501 FIX: Legacy view formats created with 2014-09 snapshots are now converted...
    * 1506 FIX: Fixed randomly hidden dashboard title...
    * 1527 FIX: Fixed views missing values of some filters (serviceregex, hostgroup filters, ...)...
    * 1528 FIX: Fixed actions in mobile GUI...
    * 1529 FIX: Mobile-GUI: Fixed "all host problems" view not showing all problems...
    * 1533 FIX: Fixed sorting of hosts with same name in "services of host" view
    * 1534 FIX: Fixed filtering views in distributed setup lead to empty views...
    * 1553 FIX: Fix deleting (acknowleding) of logfiles in logwatch...
    * 1537 FIX: Added transformation code for user dashboards created between 2014-08 and 2014-10...
    * 1538 FIX: Only allow switching sites on/off when permitted to...
    * 1539 FIX: Fixed refreshing of PNP graphs in dashboards...
    * 1543 FIX: Hosttag columns are now available right ater creating a tag...
    * 1544 FIX: Fixed exception in complain phase in view editor...
    * 1573 FIX: WATO Quickaccess snapin: Pending button is not overlapped by icons anymore
    * 1557 FIX: Fix sorting of hostnames that only differ in lower/uppercaseness
    * 1577 FIX: Fixed editing of views using the "Downtime for host/service" sorter or column...
    * 1578 FIX: Folding states of containers with umlauts in titles are now persisted...
    * 1580 FIX: Views: Hardcoded single context filters are not shown in filter form anymore...
    * 1581 FIX: Single context views with missing context show an error message now...
    * 1585 FIX: Dashboard: Fixed mass client CPU load consumption when making graph dashlets too small...
    * 1586 FIX: Dashboard: Toggling edit/non-edit is now reflected when reloading the page
    * 1605 FIX: Fixed perfometer of check check_mk-printer_supply_ricoh
    * 1607 FIX: check_http: Fixed broken links in escaped plugin output
    * 1614 FIX: Fixed wrong URL in webapi.py documentation
    * 1619 FIX: Renamed "Hostgroups" and "Servicegroups" views to "Host Groups" and "Service Groups"
    * 1638 FIX: Fixed styling small styling problems in wiki snapin
    * 1641 FIX: Quicksearch: Now able to search for services with backslashes in names
    * 1642 FIX: Quicksearch: Improved error handling on invalid search statements (invalid regexes)
    * 1651 FIX: Consolidated painters of service list views...
    * 1678 FIX: Fixed problem with garbled styles on user profile page after saving
    * 1680 FIX: Fixed various dashlet designer position/resizing issues...
    * 1683 FIX: Replaced a lot of old GIF images with better looking PNG images
    * 1687 FIX: Add visual to dashboard menu can now be closed with click anywhere on page
    * 1709 FIX: Fix exception when a non-Ascii character is part of the variable part of a view title
    * 1691 FIX: Fixed problem when watching BI aggregations with umlauts in titles or group name

    WATO:
    * 1170 Added buttons to move rules to top/bottom of the list to ruleset edit dialog
    * 1489 Added iCalendar import for generating timeperiods e.g. for holidays...
    * 1495 Most WATO tables can now be sorted (where useful)...
    * 1504 WATO makes host tag and group information available for NagVis...
    * 1535 Disabled services on service discovery page now link to the ruleset
    * 1587 SEC: Prevent logging of passwords during initial distributed site login...
    * 1560 Put host and service groups into one WATO menu item...
    * 1561 Remove Auditlog from the main WATO menu and put it into the activate Changes page
    * 1562 Move manual checks into a new WATO module...
    * 1697 Allow non-Ascii characters in topic of host tag groups
    * 1707 WATO rule editor: show title of tag group when rendering the conditions of a rule...
    * 1689 Creating WATO backends for each configured site now...
    * 1690 Pending changes can now be discarded...
    * 1693 Added search form to global settings page...
    * 1717 Split up LDAP configuration dialog into four boxes...
    * 1165 FIX: Fixed exception in service discovery of logwatch event console forwarding checks...
    * 1490 FIX: Timperiod excludes can now even be configured when creating a timeperiod...
    * 1491 FIX: Fixed bug in dynamic lists where removing an item was not always possible...
    * 1492 FIX: Fixed too long URL bug when deleting a timeperiod right after creating one
    * 1498 FIX: Fixed displaying of global settings titles / help texts...
    * 1502 FIX: Fixed removing elements from ListOf choices during complain phase
    * 1505 FIX: Snapshots are now bound to the used monitoring core...
    * 1540 FIX: Host diagnose page: Some tests were failing randomly
    * 1541 FIX: Fixed missing form fields for notification method when editing rbn default rule
    * 1542 FIX: Changed text of "debug_log" option to be clearer in distributed setups...
    * 1546 FIX: Fixed adding cluster nodes to new cluster in complain phase...
    * 1556 FIX: WATO inventory ignores already inventorized checks which does not exist anymore...
    * 1576 FIX: SNMP Community host attribute is now visible for IE<=8...
    * 1588 FIX: Renamed SNMP communities rule to SNMP credentials
    * 1589 FIX: Restructured SNMP credentials rule specification...
    * 1620 FIX: Fixed exception during host renaming when host has no perfdata
    * 1625 FIX: Safely handle characters that have a special meaning in regexes when creating service-specific rules...
    * 1637 FIX: Fixed exception in notification analysis when notifications have not NOTIFICATIONTYPE set
    * 1639 FIX: Interfaces with speed more than 10GBit/s can now be configured correctly
    * 1633 FIX: Fix problem that attributes of new WATO folders have not been saved...
    * 1634 FIX: Fix editing of cluster hosts in WATO: cluster-property no longer goes lost...
    * 1686 FIX: Host renaming also updates explicit negated hosts in rules

    Notifications:
    * 1512 Bulk notification can now be grouped according to custom macro values...
    * 1650 Enabled rule based notifications by default (for new installations)...
    * 1749 Allow title of notifiation script to be in third line if second line is encoding: utf-8...
    * 1660 notification plugin spectrum: now configurable via flexible notifications
    * 1168 FIX: HTML mails can now be configured to display graphs among each other...
    * 1514 FIX: Try harder to detect previous hard state in notification when using Nagios as core...
    * 1582 FIX: Fixed missing graphs in mails when sending notifications to non-contacts...
    * 1583 FIX: Can use contact groups without hosts/services assigned in RBN rules now...
    * 1606 FIX: Moved notify.log to var/log/notify.log in OMD environments...
    * 1570 FIX: Fix notification of check_http active checks with Nagios core...
    * 1704 FIX: Fix notification analyser in case there are non-Ascii characters in the notification context

    BI:
    * 1435 FIX: Saving BI aggregations: No longer reports 'Request-URI Too Large'...
    * 1559 FIX: Fix link from BI icon to BI views (aggregations affected by this host/service)
    * 1692 FIX: Aggregations with umlauts in title/topic can now be displayed in BI/Availability

    Reporting & Availability:
    * 1720 FIX: Remove bogus column H.Down if "Consider times where the host is down" is switch off...

    Event Console:
    * 1169 Added host state type filter to "recent event history" view
    * 1718 Show groups of regex match of events in details views of Event Console
    * 1719 Allow to allow both host name and IP address when checking for events in Event Console...
    * 1531 FIX: Fixed exception in event history view when displaying CHANGESTATE events
    * 1610 FIX: Hostname translation now also works for incoming SNMP traps
    * 1643 FIX: Improved error handling of exceptions when processing log lines
    * 1644 FIX: Fixed matching dynamic number of regex match groups...
    * 1698 FIX: Fix specifying explicit path to unix socket for check_mkeventd

    Livestatus:
    * 1613 FIX: Fixed invalid json format in Stats query with requested heaeders...

    HW/SW-Inventory:
    * 1479 liveproxyd: new function for collecting remote inventory data...
            NOTE: Please refer to the migration notes!
    * 1452 Solaris HW/SW-Inventory added...
    * 1547 FIX: win_cpuinfo: fix case where NumberOfCores is missing (Windows 2003)...
    * 1552 FIX: mk_inventory.ps1: fix garbled or missing entries by removing bogus binary zeroes...
    * 1752 FIX: win_exefiles: handle case gracefully where no size information is available
    * 1753 FIX: win_bios: handle case with colons in BIOS version

    inventory:
    * 1516 FIX: win_disks: fix exception in case of empty signature


1.2.5i6:
    Core & Setup:
    * 1008 Overall check timeout for Check_MK checks now defaults to CRIT state...
    * 1373 SEC: Do not ouput complete command line when datasource programs fail...
    * 1425 New section header option "encoding" for agent output...
    * 1129 FIX: Windows MSI-Installer: some systems created corrupted check_mk_agent.msi files...
    * 1426 FIX: windows agent: logwatch: no longer reports incorrect formatted texts (japanese characters)...
    * 1429 FIX: Disabled snmp checktypes are now sorted out before Check_MK contacts the snmp host...

    Checks & Agents:
    * 0185 knuerr_rms_humidity, knuerr_rms_temp: Two new Checks to Monitor the Temperature and the Humidity on Knürr RMS Devices
    * 1065 heartbeat_crm / heartbeat_crm.resources: Rewrote checks / formalized parameters...
    * 1068 livedump: Added optional check interval (detect staleness) / option to encrypt mails...
    * 1093 windows agent: performance counter can now be specified by name...
    * 0189 docsis_channels: Support for Frequency of Downstream Channels for Devices with DOCSIS MIB
    * 0190 docsis_channels_upstream: New check for monitoring upstream channels on cable modems with DOCSIS MIB
    * 0193 docsis_cm_status: New Check Status Check for Cable Modems with Docsis MIB.
    * 1070 printer_input/printer_output: New checks to monitor input/output sub-units of printers...
    * 0196 esx_vsphere_hostsystem: New subcheck for maintenance mode...
    * 0197 check_uniserv: New Check for Uniserv Data Management Services...
    * 0199 veeam_client: Check rewritten to get a nicer output
    * 0200 arris_cmts_cpu,arris_cmts_temp: New Checks for Arris CMTS Devices ( Temperature and CPU Utilization)
    * 0202 cisco_temp_sensor: It is now possible to configure this check in WATO....
    * 1172 New check sap.value_groups...
    * 1173 cisco_secure: Check creates now a summary instead one service by port...
            NOTE: Please refer to the migration notes!
    * 1174 rms200_temp: New Temperature check for RMS200 Devices
    * 1175 dell_idrac_disks: New Check for Harddisks using Dell iDrac
    * 0644 adva_fsp_if: instead of lower warning and critical levels check now supports lower and upper levels
            NOTE: Please refer to the migration notes!
    * 1006 printer_pages: add Perf-O-Meter and PNP template
    * 0646 brocade_fcport: the administrative states for which ports are inventorized can now be configured in WATO
    * 1010 chrony: new check for NTP synchronization via chrony on Linux...
    * 1011 ibm_svc_systemstats.disk_latency: introduce levels for alerting...
    * 1372 cisco_vss: new check for monitoring state of Cisco Virtual Switches
    * 0648 brocade_fcport: new speed calculation of isl_ports...
    * 0649 f5_bigip_pool: check now also prints the node names of down nodes
    * 1374 arc_raid_status: moved plugin into main Linux agent...
            NOTE: Please refer to the migration notes!
    * 1375 vxvm_enclosures, vxvm_multipath, vxvm_objstatus: joined into one agent plugin called vxvm...
    * 1376 dmraid: moved plugin code into normal Linux agent...
    * 1377 Renamed agent plugin resolve_hostname into dnsclient, make portable to all Unices...
    * 1146 nfsmounts: supported by AIX agent now...
    * 1103 windows agent: now able to omit context text of logfiles...
    * 1150 netstat: new check for monitoring TCP/UDP connections and Linux and AIX...
    * 0654 oracle_instance: now also monitors the log mode
    * 1176 winperf_msx_queues: The list of counters for inventory can now be configured host based using wato
    * 0656 brocade_fcport: inventory rule can now choose upon physical und operations states as well, state choices were also updated
    * 1177 Hivemanger: New agent to check hivemanager devices
    * 1383 oracle_asm_diskgroup: Account for offline disks and required mirror free space...
            NOTE: Please refer to the migration notes!
    * 1178 arris_cmts_mem: New check for Memory usage on arris cmts modules.
    * 1179 bluecat_dhcp: New Check for DHCP Service on bluecat adonis devices.
    * 1180 bluecat_dns, bluecat_dns_queries: New DNS Checks for Bluecat Adonis.
    * 1181 bluecat_ntp: New Check for NTP on bluecat adonis or proteus devices
    * 1105 wmic_if.ps1: Powershell version of the wmic_if.bat script...
    * 1182 bluecat_ha: New Check for HA Status on Bluecat Adonis devices
    * 1183 bluecat_commandserver: New Check for bluecat adonis devices
    * 1397 juniper_screenos_cpu, juniper_screenos_fan, juniper_screenos_mem, juniper_screenos_temp, juniper_screenos_vpn: new checks for Juniper ScreenOS Firewalls
    * 1106 mk_inventory.ps1: now uses the MK_CONFDIR environment variable from the agent (if available)...
    * 1107 windows agent: now sets additional environment variables...
    * 1108 printer_io.include: included tray description in check output
    * 0657 diskstat: cluster support added for single disk modes
    * 1111 vCenter monitoring: greatly improved performance (at least 40 times faster)...
    * 1112 esx_vsphere_hostsystem.mem_usage_cluster: allows to monitor total RAM usage of all nodes in a cluster...
    * 0658 brocade_info: new check to retrieve informational data about Brocade switches
    * 1385 oracle_instance: new WATO rules for archivelog, logging, login and uptime...
    * 1403 kernel.util: allow levels for the total CPU utilization...
            NOTE: Please refer to the migration notes!
    * 1117 agent_vsphere: now able to query license information from esx system...
    * 1118 bluecat_dns, bluecat_dhcp: no able to run as clustered checks...
    * 1409 Extended Check_MK-API: check function may return None...
    * 0659 domino_tasks: new check to monitor tasks on a lotus domino server via snmp
    * 1187 Hivemanager: Extended Check and Agent...
    * 1130 esx monitoring: agent_vsphere now retrieves additional data (used by HW-inventory)...
    * 1422 agent_vsphere: now able to configure where the power state of a vm or esx-host should be assigned...
    * 1442 ups_socomec_out_source: New check for checking the power source of out phases for Socomec UPSs
    * 0662 domino_mailqueues: new check to monitor mail queues in Lotus Domino
    * 1188 veeam_client: Check now also outputs ReadSize and TransferedSize...
    * 0663 domino_info: new check to extract informational data about a Lotus Domino Server
    * 0664 domino_users: new check to monitor the number of users on a Domino Notes server
    * 1447 domino_transactions: new check to monitor the number of transactions per minute on Lotus Domino servers
    * 1190 statgrab_cpu: Check can now handle parameters
    * 1191 Linux agent now also sends information about tmpfs...
    * 1193 ps: Manual Checks can now use RegEx for user matching...
    * 1194 Linux Agent now supports monitoring of cifs mounts
    * 1195 AIX Agent now also supports monitoring of cifs mounts
    * 1196 apache_status: Added timeout...
    * 1443 ups_socomec_outphase: New check for monitoring the out phases of Socomec UPSs
    * 1051 FIX: tcp_conn_stats: fix missing performance data...
    * 1142 FIX: winperf_ts_sessions: fix computation, check has never really worked
    * 1090 FIX: zfsget: fixed exception which happened on incomplete zfs entries
    * 0187 FIX: hp_proliant_power: Fixed Wato configuration
    * 0192 FIX: oracle_rman_backups: Not longer try to make a inventory for broken plugin outputs
    * 0194 FIX: raritan_pdu_inlet: Check now outputs the correct values...
            NOTE: Please refer to the migration notes!
    * 1071 FIX: oracle_rman_backups: Only inventorize ARCHIVELOG / DB FULL / DB INCR entries...
    * 1152 FIX: mk-job: The check now captures currently running jobs and their start time...
    * 0198 FIX: cisco_temp_sensor: Removed dicey detection for temperature value....
    * 0645 FIX: brocade_fcport: since in newer firmware (7.*) swFCPortSpeed is deprecated, we then calculate port speed from IF-MIB::ifHighSpeed
    * 1097 FIX: windows_agent: preventing missing agent sections on first query...
    * 1009 FIX: df: deal with space in file system type for PlayStation file system...
    * 1098 FIX: esx_vsphere_counters.diskio: Now reports unknown when counter data is missing
    * 1143 FIX: dell_powerconnect_temp: fix configuration via WATO...
    * 1144 FIX: blade_bx_temp, dell_chassis_temp, emerson_temp, ibm_svc_enclosurestats, ups_bat_temp: rename service description...
            NOTE: Please refer to the migration notes!
    * 1145 FIX: windows_tasks: handle case correctly where task is currently running...
    * 1378 FIX: mk_logwatch: remove exceeding \n when rewriting message and using \0...
    * 1147 FIX: upc_capacity, ups_socomec_capacity: Fix checking of battery left levels...
    * 1099 FIX: tsm_scratch: now returns the variable name instead the values during inventory...
    * 0650 FIX: f5_bigip_pool: limits to the number of active nodes are now correctly applied...
            NOTE: Please refer to the migration notes!
    * 1102 FIX: esx_vsphere_counters: no longer raise false alarms because of invalid data from ESX Host...
    * 1149 FIX: check_mk-ibm_svc_systemstats.diskio, check_mk-ibm_svc_systemstats.iops: fix exception in Perf-O-Meter
    * 0651 FIX: f5_bigip_interfaces: Fix invalid throughput values, detect newer F5 devices...
    * 1393 FIX: casa_cpu_temp, casa_cpu_util: Change service description to standard...
            NOTE: Please refer to the migration notes!
    * 1104 FIX: winperf_if: Improved matching of data from wmic_if.bat / wmic_if.ps1 scripts...
    * 1110 FIX: windows agent: fixed missing agent section problem if a cached script ran into a timeout...
    * 1113 FIX: oracle_rman: fixed exception when backup was currently running
    * 1114 FIX: bluecat_threads: no longer detected on wrong systems...
    * 1116 FIX: megaraid_ldisk: now longer raises an exception for adapters with 'No Virtual Drive Configured'
    * 1122 FIX: windows agent: unicode logfile monitoring: now able to detect incomplete written lines...
    * 1184 FIX: cisco_power: Fixed detection of item. In some cases the status information was part of the item...
            NOTE: Please refer to the migration notes!
    * 1078 FIX: Fix compensation for daylight safing time in prediction
    * 1126 FIX: bluecat_ntp: check no longer crashes on evaluating sysLeap values higher than 1...
    * 1127 FIX: bluecat_dhcp: fixed exception when data was available.. returns UNKNOWN when data is missing
    * 1128 FIX: bluecat_dns: now reports UNKNOWN if no snmp data is available
    * 1131 FIX: esx_vsphere_hostsystem.maintenance: fixed misspelling in service description...
            NOTE: Please refer to the migration notes!
    * 1161 FIX: fc_port: Fixed invalid values of counters, fixed wrong values in graphs...
    * 1192 FIX: veeam_jobs: Check now recognize sync jobs...
    * 1386 FIX: oracle_jobs: Bugfix for forever running jobs...
    * 1427 FIX: esx_vsphere_hostsystem.multipath: no longer crashes at invalid multipath types...

    Multisite:
    * 1066 New Dashboard Designer...
    * 1392 WATO Folder filter: show only the paths a user is allowed to see
    * 1398 Allow to spread times of next check when rescheduling...
    * 1405 Checkbox for settings downtimes on the hosts of the selected services...
    * 1410 Output log text of scheduled downtime log entries...
    * 1411 New builting views for the history of scheduled downtimes
    * 1185 mobile ui: Added a new view to see events from the Event Console
    * 1412 Speed up of displaying and sorting after WATO folder path
    * 1477 New screenshot mode for Multisite...
    * 1067 FIX: Fixed login problem in LDAP connector when no user filter specified...
    * 1094 FIX: sidebar snaping 'Tree of folders': fixed exception
    * 1154 FIX: Availability: Fixed unwanted redirect to edit annotation page after editing availability options...
    * 1401 FIX: Display options in views are now again persistent...
    * 1120 FIX: Multisite filters Host/Service Contactgroup: Fixed livestatus exception...
    * 1158 FIX: Moved filter logic to visuals module...
            NOTE: Please refer to the migration notes!
    * 1077 FIX: Fixed labelling of Y achsis in prediction graphs...
    * 1162 FIX: User profiles can not be edited on WATO remote sites anymore...

    WATO:
    * 1096 New WATO web service: manage hosts via a new HTTP API...
    * 1155 NagVis map edit/view permissions can now be set using roles/groups...
    * 1115 Renamed rule: Hosts using SNMP v2c -> Legacy SNMP devices using SNMP v2c...
    * 1404 Make title/help of custom user attributes localizable...
    * 1159 Remote BI Aggregations can now be configured to be checked as single services...
    * 1163 Service discovery: Added direct link to check parameter ruleset of services...
    * 1428 Web-API: now able to add cluster hosts...
    * 1064 FIX: Fixed rare issue with WATO communication in distributed setups (different OS versions)...
    * 1089 FIX: Snapshot restore: fixed exception during exception handling......
    * 1091 FIX: logwatch patterns: allow unicode text in pattern comment
    * 1092 FIX: logwatch: now able to enter unicode text into the "Pattern (Regex)" field
    * 0191 FIX: Added swp files to the ignore list for the WATO git feature...
    * 1153 FIX: Changed custom user attributes can now be used immediately...
    * 0201 FIX: Fixed error message in Rulelist of RBN...
    * 1100 FIX: WATO backup domains: fixed bug were excluded files still got deleted on snapshot restore...
    * 1101 FIX: WATO check parameter: renamed 'Nominal Voltages' to 'Voltage Levels..'
    * 1396 FIX: Fix default setting of Enable sounds in views...
    * 1109 FIX: WATO active checks: passwords no longer shown as plain text....
    * 1119 FIX: WATO create rule: No longer raises an incorrect permission warning when creating a new rule...
    * 1121 FIX: Rule based notifications formular: No longer raises Request-Uri-Too-Large errors...
    * 1160 FIX: Fixed wrong named column in mkeventd rules
    * 1430 FIX: Clone group: Now displays correct alias name of cloned group...

    Notifications:
    * 1151 Add variables (HOST/SERVICE)ACK(AUTHOR/COMMENT) to notification context...
    * 1394 HTML notifications have a new content field for debugging variables...
    * 1400 Added example notification script for Pushover to doc/treasures/notifications...
    * 1123 Rule based notifications: New condition "Match Service Groups"
    * 1186 RBN: It's now possible to Filter for contactgroups...
    * 1189 sms notification: also send information about Downtimes, Acknowledgments and Fallping now
    * 1424 mknotifyd: now able to check if its still listening for telegrams...
    * 1156 FIX: Graphs in HTML mails are now sent again where they where missing...
    * 1157 FIX: Fixed SMS plugin on at least debian (distrs which have no sendsms/smssend)...
    * 1407 FIX: Fix exception in rule based notification on non-Ascii characters in log message
    * 1408 FIX: mknotifyd now really reads all configuration files below mknotifyd.d...

    BI:
    * 1406 Assume PEND in count_ok aggregations if all nodes are PEND...

    Event Console:
    * 1148 Allow execution of actions when cancelling events...
    * 1395 Event Console can now create notifications via Check_MK RBN...
    * 1007 FIX: check_mkevents: fix case where events contain binary zeroes
    * 1399 FIX: Fix left-over tac processes when showing Event Console history...
    * 1402 FIX: Fixed cased where counting events did not reach required count...
    * 1124 FIX: WATO EC configuration: no longer raises an exception when user has restricted WATO access...
    * 1125 FIX: EC actions are now saved when an EC rule has "Send monitoring notification" set...

    HW/SW-Inventory:
    * 0643 windows inventory: OS now contains the install date, reg_uninstall now contains the path...
            NOTE: Please refer to the migration notes!
    * 0652 windows software inventory gives some more details about OS and installed software...
            NOTE: Please refer to the migration notes!
    * 0653 script to extract HW/SW-Inventory data in CSV format...
    * 0660 mk_inventory-ps1: new uses the Install Location as path for win_reg_uninstall
    * 0661 HW/SW-Inventory: install date of software packages no longer in unix timestamps but date format...
            NOTE: Please refer to the migration notes!
    * 1413 HW/SW-Inventory implementation step one finished...
    * 0655 FIX: win_cpuinfo and mk_inventory.ps1 agent: unit of CPU speed fixed, fixes for long output lines in agent
    * 1379 FIX: Fixed filter "Host has inventory data"...
    * 1423 FIX: Host HW-inventory: now longer generates an exception on displaying the BIOS date

    check:
    * 1384 oracle_jobs: new WATO rules, changed service name to SID.OWNER.NAME...
            NOTE: Please refer to the migration notes!


1.2.5i5:
    Core & Setup:
    * 1012 Fix quoting of backslashes in custom checks with nagios core...
            NOTE: Please refer to the migration notes!
    * 1038 Massive speedup of cmk --snmptranslate
    * 1035 FIX: Do not fail on errors in *.mk files anymore - except in interactive mode...
    * 0174 FIX: Fixed appending of --keepalive-fd parameters to checkhelpers...
    * 1053 FIX: Fixed events check always being reporting OK state...
    * 1045 FIX: Gracefully restart check_mk helpers in case of memory leak...
    * 0633 FIX: diskstat: fixed performance data of old legacy disk IO read/write data...

    Checks & Agents:
    * 0168 f5_bigip_pool: Added Wato configuration...
    * 0995 raritan_pdu_outletcount: new check for outlet count of Raritan PX-2000 family PDUs
    * 0169 websphere_mq_channels,ebsphere_mq_queues: New Checks to monitor IBM Websphere MQ Queues and Channels...
    * 1034 Always provide also 64 bit version of Windows agent
    * 0170 hp_proliant_power: New check to monitor the Power Meter on Prolaint Servers and iLO Boards
    * 0172 zfsget: Check is now usable in cluster_mode...
    * 1039 aix_diskiod: new check for disk IO on AIX
    * 0997 New checks and a special agent for ALLNET IP Sensoric devices...
    * 0175 logwatch.groups: New logwatch subcheck who can be used to group logfiles together....
    * 1041 aix_memory: new check for RAM and SWAP on AIX
    * 0998 ibm_imm_health: Trying to recognice newer versions of IBM IMM now too
    * 0628 raritan_pdu_inlet: now also monitors the three phases of the inlet
    * 1073 sni_octopuse_cpu: added PNP graph definition and Perf-O-Meter
    * 0178 mssql_tablespaces: It is now possible to define thresholds
    * 0999 allnet_ip_sensoric.pressure: New Check for Pressure Sensors in ALLNET IP Sensoric devices
    * 1082 windows agent: now also available as msi installer...
    * 0179 check_dns: It is now possible to use the local dns server in wato configuration...
    * 1058 livedump-mail-fetch: Now supporting either quoted-printable or non encoded mails...
    * 0180 sap: It is now possible to add multiple sap instances to the sap.cfg file...
    * 0181 citrix_sessions, citrix_serverload: New checks for Citrix Load (a Score calculated by citrix) and the number of sessions
    * 0637 jolokia_metrics.gc, jolokia_metrics.tp, jolokia_info: two new subchecks for the jolokia_metrics checks and better error handling for jolokia_info...
    * 1000 qlogic_sanbox.temp: New Check for temperature sensors in QLogic SANbox Fibre Channel Switches
    * 1001 qlogic_sanbox.psu: New Check for power supplies in QLogic SANbox Fibre Channel Switches
    * 0182 MegaCli: Agent now also supports the 64bit version (Thanks to Philipp Lemke)
    * 1132 qlogic_fcport: New Check for Fibre Channel Ports in QLogic SANbox FC Switches
    * 1133 qlogic_sanbox_fabric_element: New Check for Fabric Elements in QLogic SANbox Fibre Channel Switches
    * 1134 bintec_sensors.fan: New Check for Fan Speed of Bintec Routers
    * 1135 bintec_sensors.voltage, bintec_sensors.temp: New Checks for Voltage and Temperature Sensors of Bintec Routers
    * 1048 mem.win: support predictive levels...
    * 1136 bintec_brrp_status: New Check for BRRP States on Bintec Routers
    * 0640 jolokia_metrics.gc, jolokia_metrics.tp: now come with its own pnp templates
    * 1088 included check_mk_agent windows msi installer...
    * 0183 sentry_pdu: New check to monitor plugs of sentry PDUs
    * 0184 knuerr_sensors: New Check to monitor Sensors on a Knürr RMS Device
    * 0994 FIX: agent plugin smart: fixed syntax error
    * 0989 FIX: logwatch.ec: Fix forwarding multiple messages via syslog/TCP...
    * 0943 FIX: if.include: fixed incorrect traffic percentage values in the check output of if checks...
    * 0944 FIX: oracle_tablespaces: fixed calculation of space left and number of remaining increments...
    * 1032 FIX: check_traceroute: Fix option Use DNS, worked vice versa
    * 0171 FIX: hp_blade_psu: Fixed pnp template...
    * 0996 FIX: apc_symmetra_test: Handle unknown date of last self test as intended...
    * 0173 FIX: hitachi_hnas_volume: Fixed bug when snmp outputs empty lines
    * 1037 FIX: bintec_info: support bintec RXL12500
    * 0948 FIX: mk_inventory.ps1: increased caching time to 14400, fixed incorrect default cachefile path
    * 0827 FIX: lnx_thermal: Not checking active trip points (e.g. cooling device triggers) anymore
    * 1043 FIX: printer_supply: fix value error in default parameters...
    * 0626 FIX: veeam_jobs: agent now supports output lines longer than 80 chars
    * 1072 FIX: printer_supply: fix colors of Perf-O-Meter on HP OfficeJet...
    * 0950 FIX: check_mkevents: now able to resolve the hostname of the remote hosts...
    * 0177 FIX: esx_vsphere_hostsystem.multipath: Fixed return state in case of paths in standby...
    * 1054 FIX: mysql_slave: Only monitor the age of the slave when it is running
    * 1075 FIX: if, if64: Fixed PNP template in order to correctly scale Y axis
    * 0631 FIX: fc_port: several fixes for the perfometer to display the right values...
    * 0632 FIX: brocade_fcport: fix perfometer output of out bandwidth when averaging is switched on
    * 1055 FIX: mysql_slave: Fixed detecting CRIT states when IO/SQL slaves are not running
    * 0634 FIX: Max Bandwidth for PNP-Graphs of Interface checks corrected...
    * 0635 FIX: fc_port: the check no longer inventorizes ports with administrative state of 'unknown' or 'offline'
    * 0636 FIX: fc_port: do not inventorize if brocade fibre channel mib is also supported on the device...
    * 1083 FIX: ad_replication.bat: does not return data if the server is no DC
    * 0638 FIX: windows_updates: agent plugin now always sends section header, even if no update information provided...
    * 1084 FIX: ps: now able to handle bigger process groups without constant MKCounterWrapped Exceptions...
    * 1087 FIX: Active checks: Non-ascii check commands now converted into utf-8...
    * 1049 FIX: ups_capacity: Fix exception when running on battery...
    * 0639 FIX: jolokia_metrics: fix for problem when catalina uses the standalone engine
    * 1050 FIX: websphere_mq_queues: make compatible with old agent, fix not-found case

    Multisite:
    * 1013 Sort host names naturally, e.g. foobar11 comes after foobar2...
    * 1033 New Mutisite filter for the number of services a host has...
    * 0949 quicksearch: now able to search for multiple hosts at once...
    * 1052 SEC: index start URL can not be used to redirect to absolute URLs anymore...
    * 1085 quicksearch: multiple hostname matches now lead to the searchhost view instead of the hosts view...
    * 1047 Virtual Host Tree: Allow to use topic as tree level...
    * 1062 SEC: Fixed several XSS issues on different pages...
    * 1063 SEC: Fixed several XSS issues on different pages...
    * 0945 FIX: Sidebar snapin "Problem hosts": Now excludes hosts and services in downtime
    * 1036 FIX: doc/treasures/downtime: fix --url option, better error output
    * 1074 FIX: Fix Virtual Host Tree snapin...
    * 1059 FIX: LDAP: Using configured user filter during login to prevent temporary created users...
    * 1060 FIX: Fixed exception during first login of a user when saving of access times is enabled...

    WATO:
    * 0825 WATO: Hover menu of user online state shows the last seen date/time now
    * 1057 WATO folder permissions are only exported to NagVis when configured...
    * 1086 check_http: now able to enter non-ascii signs in "Send HTTP POST data" rule...
    * 0990 FIX: Fix HTTP error handling in bulk inventory...
    * 1004 FIX: Fix exception when saving rules, caused by empty item
    * 0947 FIX: WATO snapshots: fixed missing files on restoring nagvis backup domains
    * 0826 FIX: Fixed problem where user access times were not updated correctly
    * 1044 FIX: Remove icon for service parameters in WATO service list for missing services...
    * 1056 FIX: Fixed selection of hosts for bulk actions

    Notifications:
    * 1042 Rule based notifications: allow matching on host groups...
    * 0828 FIX: Mails sent with mail/asciimail plugin now really set the from address
    * 1061 FIX: SMS notifications: correctly handling spaces in phone numbers...

    Reporting & Availability:
    * 0991 FIX: Availability: optionally show time stamps as UNIX epoch time...
    * 1076 FIX: Fix wrong percentual host availability > 100% when excluding downtimes...

    Event Console:
    * 1040 FIX: Avoid sporadic errors when checking event state in Event Console...

    Livestatus:
    * 0988 FIX: livedump: Fix exception in case no contact groups are defined for a service
    * 0951 FIX: table servicegroups: fixed service visibility when using group_authorization AUTH_STRICT...

    HW/SW-Inventory:
    * 0625 hw/sw inventory now reads the kernel version and architecture for linux and windows
    * 0627 lnx_video, win_video: added inventory function and agent for linux video cards, modified windows inventory function
    * 0629 improvements to windows sw/hw inventory (encoding, more details for sw inventory)
    * 0630 win_disks: hardware inventory for physical disks in windows
    * 1046 Added AIX support for HW/SW-Inventory...
    * 0167 FIX: mk_inventory.linux: Changed field separator from pipe to tab...
    * 1005 FIX: Fix exception when using pretty-print output format
    * 0946 FIX: hw/sw inventory: fixed display bug for byte fields with the value 0...
    * 0641 FIX: windows inventory: moved encoding from checks to windows agent plugin


1.2.5i4:
    Core & Setup:
    * 0940 SEC: Fixed various core SIGSEGV when using malformed livestatus queries...

    Checks & Agents:
    * 0812 nginx_status: New check for monitoring status information of the Nginx web server...
    * 0986 citrix_licenses: new check for monitoring Citrix licenses
    * 0814 Agent versions can now be checked with "at least version X" parameters...
    * 0815 mysql_slave: New check for monitoring MySQL slave sync state
    * 0617 adva_fsp_if: new check to monitor interfaces of the ADVA FSP 3000 scalable optical transport solution
    * 0618 adva_fsp_current: new check for the power supply units of the ADVA FSP 3000 scalable optical transport solution
    * 0619 adva_fsp_temp: new check to monitor temperature and temperature trends on ADVA scalable optical transport solutions
    * 0993 raritan_pdu_inlet: now delivers performance data
    * 0624 fc_port: new check for fibre channel devices supporting the FCMGMT MIB
    * 1003 ibm_svc_enclosure: support new firmware, also check fan modules
    * 0616 FIX: brocade.fan, brocade.power, brocade.temp: will now only discover services which are not marked as absent
    * 0992 FIX: zfs_arc_cache: returns OK even if values of arc meta are missing...
    * 0936 FIX: agent_ibmsvc: improved error messages on using wrong credentials
    * 0621 FIX: zfsget: better filesystem selection and calculation of sizes...
    * 0819 FIX: Fixed keepalive termination in case of exceptions during checking...
    * 0622 FIX: cisco_temp_sensor: fix to also work with newer IOS versions
    * 0623 FIX: fsc_fans: upper levels for fan RPMs are now optional also for the check
    * 0823 FIX: mk_sap: Fixed some wrong calculated values (decimal numbers)...

    Multisite:
    * 0982 SEC: Fix two XSS weaknesses according to CVSS 8.5 AV:N/AC:M/Au:S/C:C/I:C/A:C...
    * 0983 SEC: Fix security issue in code of row selections (checkboxes) (CVSS 4.9 AV:N/AC:M/Au:S/C:N/I:P/A:P)...
    * 0934 FIX: Logwatch messages with class unknown ( 'u' ) now displayed as WARN...
    * 0166 FIX: mobile gui: Fixed colors of command list...
    * 0820 FIX: Fixed wrong NagVis links in "custom links" snapin
    * 0938 FIX: logwatch: fixed incorrect display of warning messages
    * 0939 FIX: Fixed multisite exception caused by missing explanation text for a AUTODELETE event action
    * 0822 FIX: Sorting columns in view dashlets is now working again
    * 0941 FIX: esx_vsphere_hostsystem.cpu_usage: pnpgraph now displays AVERAGE instead of MAX values in all timeframes...
    * 0942 FIX: check_mk-winperf.cpuusage.php: now displays AVERAGE values instead of MAX...

    WATO:
    * 0984 Fix code injection for logged in users via automation url...
            NOTE: Please refer to the migration notes!
    * 0987 New button for updating DNS cache...
    * 0824 SEC: Valuespecs: Fixed several possible HTML injections in valuespecs...
    * 0813 FIX: LDAP: Improved slightly missleading logging of LDAP sync actions...
    * 0935 FIX: CPU utilization: increased maximum value to 10000...
    * 0821 FIX: Reducing size of auth.php (needed for authorisation in NagVis) in large environments...

    Notifications:
    * 1002 FIX: Fix crash when debugging notifications with non-Ascii characters...

    Reporting & Availability:
    * 0985 Availability: display phases of freqent state changes as "chaos"...

    Event Console:
    * 0816 States of events can now be set by patterns...

    HW/SW-Inventory:
    * 0620 new version of Check_MKs hardware and software inventory including a much extended windows agent and inventory functions
    * 0818 FIX: Fixed exception in HW/SW inventory search dialog...


1.2.5i3:
    Core & Setup:
    * 0884 New options --oid and --extraoid for cmk --snmpwalk...
    * 0785 FIX: Availability: fixed memory leak in table statehist...
    * 0903 FIX: availability: fixed bug causing the availability feature not considering timeperiod transitions
    * 0888 FIX: Fix SNMP inventory check in simulation mode

    Checks & Agents:
    * 0149 cisco_secure: New check for Port Security on Cisco swichtes
    * 0751 New localcheck for Linux that makes sure that filesystems in /etc/fstab are mounted...
    * 0783 enterasys_lsnat: new check monitoring the current LSNAT bindings
    * 0601 printer_alerts: check can now display a textual representation of the alert code...
            NOTE: Please refer to the migration notes!
    * 0799 ibm_svc_systemstats.cpu_util: New check for CPU Utilization of an IBM SVC / V7000 device in total
    * 0800 ibm_svc_nodestats.cache, ibm_svc_systemstats.cache: New checks for Cache Usage of IBM SVC / V7000 devices
    * 0150 printer_suply: New option to upturn toner levels...
    * 0801 ibm_svc_eventlog: New Check for Messages in Event log of IBM SVC / V7000 devices
    * 0151 enterasys_cpu_util: Changed check to not longer summarize all modules...
            NOTE: Please refer to the migration notes!
    * 0802 ibm_svc_nodestats.iops, ibm_svc_systemstats.iops: new checks for IO operations/sec on IBM SVC / V7000 devices
    * 0602 cmciii.humidity: new check for Rittals CMC III humidity sensors
    * 0829 oracle_tablespaces: improved formatting of levels text in check output...
    * 0757 Linux multipath check can now use the alias instead of the UUID as item...
    * 0879 windows_tasks: output last and next run time
    * 0881 rmon_stats: now needs to be activated via a rule in order to be inventorized...
            NOTE: Please refer to the migration notes!
    * 0804 ibm_svc_portfc: New check for status of FC Ports in IBM SVC / Storwize V3700 / V7000 devices
    * 0805 ibm_svc_enclosure: New Check for Enclosures, Canisters and PSUs in IBM SVC / Storwize V3700 / V7000 devices
    * 0806 ibm_svc_enclosurestats.temp: New Check for temperature in enclosures of IBM SVC / Storwize V3700 / V7000 devices
    * 0807 ibm_svc_enclosurestats.power: New check for power consumption of enclosures of IBM SVC / Storwize V3700 / V7000 devices
    * 0808 brocade_mlx*: Checks now also work correctly with Brocade ADX / FGS / ICX devices
    * 0892 wagner_titanus_topsense: new info check and overall status check for Wagner Titanus Top Sens devices
    * 0893 wagner_titanus_topsense.alarm: New check for Alarms Triggered on Wagner Titanus Top Sens devices
    * 0894 wagner_titanus_topsense.smoke: New check for Smoke Detectors in Wagner Titanus Top Sens devices
    * 0895 wagner_titanus_topsense.chamber_deviation: New Check for Chamber Deviation from Calibration Point in Wagner Titanus Top Sens devices
    * 0152 fsc_fans: Added support for Wato configuration and upper limits
    * 0896 wagner_titanus_topsense.airflow_deviation: New Check for Airflow Deviation in Wagner Titanus Top Sens devices
    * 0897 wagner_titanus_topsense.temp: New Check for Temperature measured by Wagner Titanus Top Sens devices
    * 0898 ibm_svc_nodestats.disk_latency, ibm_svc_systemstats.disk_latency: New Checks for Disk Latency in IBM SVC / Storwize V3700 / V7000 devices
    * 0156 akcp_daisy_temp: New Check for akcp daisyTemp sensor chains...
    * 0899 enterasys_temp: New Check for temperature sensor in Enterasys Switches
    * 0901 ibm_svc_portfc: more devices recognized...
    * 0952 ibm_svc_array: New check for Status of RAID Arrays in IBM SVC / Storwize devices.
    * 0911 esx_vsphere_hostsystem.multipath: now able to configure paths minimum count...
    * 0159 brocade: Added support for brocade fdx switches
    * 0160 brocade_vdx_status: New check to monitor the operational state of vdx switches.
    * 0916 if: now able to configure minimum bandwidth limits
    * 0917 df checks: now able to show time left until disk full as perfometer and pnpgraph...
    * 0954 juniper_bgp_state: New Check for BGP status at Juniper Routers
    * 0955 zfs_arc_cache, zfs_arc_cache.l2: New Checks for Hit Ratios and Sizes of ZFS arc Cache
    * 0162 if_brocade: New if64 Check version for Brocade VDX Switches...
            NOTE: Please refer to the migration notes!
    * 0956 fast_lta_headunit.status, fast_lta_headunit.replication: New checks for FAST LTA Storage Systems
    * 0957 fast_lta_silent_cubes.capacity: New check for Total Capacity over all Silent Cubes on FAST LTA Storage Systems
    * 0975 esx_vsphere_vm.guest_tools: renamed check (formerly esx_vsphere_vm.guestTools)...
            NOTE: Please refer to the migration notes!
    * 0920 blade_bays: now also detects if blade server is switched off
    * 0977 check_traceroute: new active check for checking presence and absence of routes...
    * 0959 libelle_business_shadow.info, libelle_business_shadow.process, libelle_business_shadow.status: New Checks for Libelle Business Shadow
    * 0960 libelle_business_shadow.archive_dir: New check for the Archive Dir of Libelle Business Shadow...
    * 0978 Fix security issue with mk-job on Linux...
            NOTE: Please refer to the migration notes!
    * 0925 ps: improved/fixed calculation of CPU utilization (linux)...
    * 0926 windows agent: local / plugin scripts now get the REMOTE_HOST as environment variable
    * 0163 kaspersky_av_quarantine,kaspersky_av_tasks,kaspersky_av_updates: New checks for kaspersky anti virus on linux
    * 0164 symantec_av_progstate,symantec_av_quarantine, symantec_av_updates: New checks for Symantec Anti Virus on Linux
    * 0615 apc_symmetra: check now also monitors the battery replacement status
    * 0927 windows agent: now able to evaluate logfiles written in unicode (2 bytes per character)...
    * 0165 ups checks now supports also GE devices (Thanks to Andy Taylor)...
    * 0928 runas: new plugin script to include and execute mrpe, local and plugin scripts as different user...
    * 0929 windows agent: now able to include and execute additional local and plugin scripts as different user...
    * 0812 nginx_status: New check for monitoring status information of the Nginx web server...
    * 0961 fast_lta_volumes: new check of capacity of volumes in FAST LTA Storage Systems...
    * 0777 FIX: special agent emcvnx: did not work with security file authentication...
    * 0786 FIX: zfsget: fixed compatibility with older Solaris agents...
    * 0809 FIX: brocade_fcport: Fixed recently introduced problem with port speed detection
    * 0787 FIX: df: fixed problems on some filesystem checks when legacy check parameters where used...
    * 0803 FIX: agent_ibmsvc: raw data for System Info Check and License Check now in correct format...
    * 0788 FIX: oracle_tablespaces: now able to bear None values as warn/crit levels...
    * 0789 FIX: oracle_tablespaces: fixed bug when using dynamic filesystem levels...
    * 0603 FIX: cmciii checks: more general scan function plus perf-o-meters for humidity and temperature checks
    * 0604 FIX: windows_updates: now handles situations with forced reboot and no limits correctly
    * 0605 FIX: enterasys_cpu_util enterasys_lsnat: syntax fixes
    * 0889 FIX: logwatch: fix case where rule wouldn't be applied...
    * 0882 FIX: check_bi_local.py: fix crash in case of non-ascii characters...
    * 0606 FIX: apache_status: now also sends an accept header to make it work with mod_security enables servers
    * 0832 FIX: solaris_mem: fixed invalid calculation of total swap...
    * 0810 FIX: fritz.link: Not inventorizing "unconfigured" interfaces anymore
    * 0154 FIX: zfsget: Fixed inventory of filesystems
    * 0155 FIX: mssql_counters: harded check agains odd agent output
    * 0907 FIX: windows agent: register_service: fixed ImagePath registry entry...
    * 0608 FIX: oracle_asm_diskgroup: check now also handles older oracle version 11.1.0
    * 0157 FIX: apc_symmetra_test: Fixed case of unkown last test date
    * 0910 FIX: brocade.power: fixed an error where the check reports an UNKNOWN on power supply failure...
    * 0158 FIX: dell_om_disks: Handle hotspares more correctly
    * 0161 FIX: cisco_fru_power: Exluded not existing devices from the inventory
    * 0969 FIX: blade_health: correctly output error message in non-OK state
    * 0611 FIX: nfsexports.solaris: fix in determination of path prefix
    * 0953 FIX: brocade_mlx_temp: special treatment for devices sometimes not delivering temperature by SNMP
    * 0958 FIX: df.include: failed for checks with grouping patterns...
    * 0924 FIX: windows agent: now able to execute python scripts again
    * 0614 FIX: cmciii.temp, cmciii.humidity: fixed bugs to get performance data back
    * 0932 FIX: prediction: fixed bug where predicted levels were not recalculated

    Multisite:
    * 0779 Hostgroups (Summary): Empty hostgroups are no longer shown (can be re-enabled by filter)
    * 0887 Add new column painter "Host Notifications Enabled"...
    * 0963 New snapin with virtual host trees...
    * 0914 Improved transaction handling to speedup the Web-GUI...
    * 0905 FIX: Multisite context buttons: links in context buttons are no longer called twice...
    * 0906 FIX: Improved transaction handling in Web GUI...
    * 0909 FIX: Table checkboxes: Fixed bug where selected checkboxes got ignored...
    * 0811 FIX: Fixed handling of exceptions occuring before login in debug mode
    * 0912 FIX: Multisite Views: Fixed bug where custom views could not get deleted
    * 0921 FIX: dashboards: fixed bug not updating header timestamp...
    * 0923 FIX: json export: fixed bug not stripping html tags from output
    * 0931 FIX: pnp-template ps.perf: fixed display bug of cpu averaging

    WATO:
    * 0784 Improved security of WATO bulk inventory by using transaction ids
    * 0880 Added support for 389 Directory Server to LDAP connector
    * 0607 online help text for host creation in WATO now also explains hostname caching
    * 0908 Check event state: New option "Less Verbose Output"...
    * 0965 Cumulative permissions and contact groups for WATO folders...
    * 0973 Renaming of hosts via WATO...
    * 0976 Show preview of active and custom checks in WATO services table...
    * 0930 WATO snapshots: disabled upload of legacy snaphots and snapshots with invalid checksums...
    * 0781 FIX: host diag page: fixed problem with update of diagnose subwindows...
    * 0904 FIX: Fixed exception in host parameter overview...
    * 0971 FIX: Fix missing authentication of PHP addons in D-WATO when activation mode is reload...
    * 0972 FIX: Do not loose site specific global settings anymore when chaning a site's configuration...
    * 0933 FIX: WATO snapshots: excluded some superfluous files from nagvis backup domaim...

    Notifications:
    * 0754 Allow users to disable their notifications completely...
    * 0755 Added variables LASTHOSTUP_REL and LASTSERVICEOK_REL to notification context...
    * 0883 Added Date / Time to HTML notification email
    * 0900 notify_multitech.py: new treasures script for notifying via MultiTech SMS Gateway...
    * 0968 Notification scripts are now configurable via WATO...
    * 0974 New notification plugin for ASCII emails...
    * 0752 FIX: FIX: compute correct state transitions for notifications...
    * 0753 FIX: FIX: correctly show original state in HTML notification mails...
    * 0609 FIX: mail notification script now uses 6 digit hex codes for colors to be better compatible with web based mail browsers
    * 0964 FIX: Fix hanging shutdown of CMC on RedHat 5.X...
    * 0918 FIX: notification: fixed exception when sending notifications as sms / ascii mail...

    Reporting & Availability:
    * 0756 Allow availability of multisite BI aggregates at once...
    * 0966 CSV export for availability works now also for BI aggregates
    * 0967 BI Availability timewarp: new buttons for moving back and forth
    * 0962 FIX: Fix CSV-Export in availability table
    * 0890 FIX: Fix availability computation for hosts...
    * 0891 FIX: Fix HTML encoding of tootip in inline timeline of availability

    Event Console:
    * 0885 New option for writing all messages into a syslog-like logfile...
    * 0902 FIX: event console view: fixed exception on rendering host tags for unknown hosts...

    Livestatus:
    * 0747 FIX: livestatus table hostsbygroup: fixed bug with group_authorization strict...
    * 0831 FIX: table statehist: no longer crashes on TIMEPERIOD TRANSITION entries with an invalid syntax...

    Livestatus-Proxy:
    * 0970 FIX: liveproxyd: handle situations with more then 1024 open files...
    * 0613 FIX: liveproxyd: fewer log messages in case a site is unreachable

    HW/SW-Inventory:
    * 0913 lnx_distro: Now able to detect SuSE distributions...
    * 0610 mk_inventory: windows inventory check now included, install date added to data
    * 0886 FIX: Fix exception on non-UTF-8 encoded characters in software list
    * 0922 FIX: dmidecode: fixed exceptions on missing/unknown data


1.2.5i2:
    Checks & Agents:
    * 0147 enterasys_fans: New Check to monitor fans of enterasys swichtes
    * 0773 ibm_svc_system: new check for System Info of IBM SVC / V7000 devices
    * 0774 ibm_svc_nodestats.diskio: new check for disk troughput per node on IBM SVC / V7000 devices
    * 0775 ibm_svc_systemstats.diskio: new check for disk throughput in IBM SVC / V7000 devices in total
    * 0764 lnx_quota: Added new check to monitor Linux File System Quota...
    * 0776 ibm_svc_nodestats.cpu_util: new check for CPU Utilization per Node on IBM SVC / V7000 devices
    * 0600 nfsexports.solaris: new agent plugin for monitoring nfs exports on solaris systems...
    * 0743 mem, fortigate_memory, solaris_mem: display total SWAP info in check output
    * 0745 drbd: Roles and diskstates are now configurable via WATO...
    * 0740 FIX: winperf_if: now able to handle bandwidth > 4GBit...

    Multisite:
    * 0765 NagVis-Maps-Snapin: Now visualizes downtime / acknowledgment states of maps...
    * 0766 FIX: Changed transid implemtation to work as CSRF protection (Fixes CVE-2014-2330)...

    WATO:
    * 0767 FIX: Signing and verification of WATO snapshot (addresses CVE-2014-2330)...

    BI:
    * 0741 FIX: BI editor: fixed display bug in "Create nodes based on a service search"...

    Livestatus:
    * 0742 FIX: table statehist: now able to cancel a running query if limit is reached...


1.2.5i1:
    Core & Setup:
    * 0386 Added all active checks to check_mk -L output...
    * 0452 Speedup generation of configuration...
    * 0124 Support multiline plugin output for Check_MK Checks...
    * 0675 Activate inline SNMP per default (if available)...
    * 0695 Remove obsolete option -u, --cleanup-autochecks...
            NOTE: Please refer to the migration notes!
    * 0087 FIX: Fixed possible locking issue when using datasource program with long output...
    * 0313 FIX: Avoid duplicate reading of configuration file on --create-rrd...
    * 0379 FIX: check_mk -c: Now also rewrites the location of conf.d directory
    * 0354 FIX: Catch exception when check plugins do not return a state...
    * 0398 FIX: Tolerate debug output in check plugins when using CMC...
    * 0314 FIX: Fix CMC not executing any Check_MK checks after config reload...
    * 0401 FIX: Fix rule precedence in WATO-configured manual checks...
    * 0402 FIX: Fix exception in case of missing agent sections of cluster-aware checks...
    * 0426 FIX: Fixed processing of cached agent plugins / local scripts...
    * 0451 FIX: Ignore missing check types when creating configuration for Nagios
    * 0259 FIX: Fixed htpasswd permission problem in check_mk standalone installation...
    * 0453 FIX: Fix ugly Python exception in host diagnosis page in case of SNMP error...
    * 0696 FIX: Remove garbled output of cmk -v in state of CMC
    * 0682 FIX: Allow overriding of active and custom checks by more specific rule...
    * 0267 FIX: Fixed auth.serials permission problem in check_mk standalone installation...
    * 0282 FIX: TIMEPERIOD TRANSITION messages no longer cut at 64 bytes...
    * 0730 FIX: cmc: fixed bug displaying logentries after a logfile rotation...
    * 0140 FIX: Fixed unwanted handling of hostname as regex...
    * 0739 FIX: Availablity: Prevent crash if the notification period is missing...

    Checks & Agents:
    * 0306 esx_vsphere_counters: added missing ramdisk levels sfcbtickets
    * 0073 moxa_iologik_register: new check to monitor moxa e2000 series registers
    * 0105 apc_humidity: New Check for humidity levels on APC Devices
    * 0106 3ware_units: The verifying state is now handled as ok...
    * 0086 timemachine: new check checking the age of latest backup by timemachine on MAC OS
    * 0074 raritan_pdu_plugs: new check for Raritan PX-2000 family PDUs...
    * 0107 stulz_alerts, stulz_powerstate, stulz_temp, stulz_humidity: New Checks for Stulz clima devices
    * 0075 raritan_pdu_inlet: new check to monitor inlet sensors of the Raritan PX-2000 PDUs
    * 0315 hitachi_hnas_quorumdevice, hitachi_hnas_pnode, hitachi_hnas_vnode: New checks for Hitachi HNAS devices
    * 0316 hitachi_hnas_cpu: New check for CPU utilization of Hitachi HNAS devices
    * 0373 wut_webtherm: Supporting several other devices now
    * 0377 check_http: Certificate Age mode now supports SNI...
    * 0317 emc_isilon: New checks for EMC Isilon Storage System
    * 0395 cmctc.temp: also detect older CMC devices
    * 0396 cmciii_access cmciii_io cmciii_psm_current cmciii_psm_plugs: Support other firmeware versions as well...
    * 0111 kemp_loadmaster_ha, kemp_loadmaster_realserver, kemp_loadmaster_services: New Checks for Kemp Loadbalancer
    * 0318 hitachi_hnas_fan: New check for fans in Hitachi HNAS systems
    * 0319 hitachi_hnas_psu, hitachi_hnas_psu: New checks for Hitachi HNAS storage systems
    * 0320 hitachi_hnas_fpga: new check for Hitachi HNAS storage systems
    * 0321 brocade_mlx: enhancing checks (BR-MLX modules, more OK states)...
    * 0323 emcvnx_hwstatus, emcvnx_hba, emcvnx_disks: new checks for EMC VNX storage systems
    * 0254 agent_vsphere: Make handling of spaces in hostnames of ESX configurable...
    * 0077 cmciii.psm_current, cmciii_psm_plugs, cmciii_io, cmciii.access, cmciii.temp, cmciii.can_current, cmciii.sensor, cmciii.state: new sub checks included in one new check cmcmiii superseding and improving several previous checks of the Rittal CMCIII device...
            NOTE: Please refer to the migration notes!
    * 0078 job: check now monitors the time since last start of the job, limits can be configured in WATO
    * 0079 f5_bigip_conns: new check to monitor number of current connections
    * 0324 hitachi_hnas_cifs: new check for the number of users using a CIFS share
    * 0455 hitachi_hnas_span: new check for Spans (Storage Pools) in Hitachi HNAS storage systems
    * 0445 mem.win: Allow time-averaging of values before applying levels...
    * 0446 mem.used, solaris_mem: Introduce optional averaging of used memory...
    * 0566 services.summary: new check to monitor stopped services of mode autostart in windows
    * 0568 f5_big_ip_conns: check now supports predictive monitoring and both connections types are merged in one check
    * 0257 windows_agent: now reports extended process information (obsoletes psperf.bat plugin)...
    * 0457 hitachi_hnas_volume: New check for Usage and Status of Volumes in Hitachi HNAS storage systems
    * 0450 mem.used: Add information about shared memory (on Linux hosts)
    * 0458 hitachi_hnas_fc_if: New check for FibreChannel Interfaces in Hitachi HNAS storage systems
    * 0459 emcvnx_info: New info check providing Model, Revision and Serial Number of EMC VNX storage systems
    * 0461 emcvnx_raidgroups.list_luns: New check for EMC VNX storage system...
    * 0462 emcvnx_raidgroups.list_disks: New check for EMC VNX storage system...
    * 0463 emcvnx_raidgroups.capacity, emcvnx_raidgroups.capacity_contiguous: New Checks for EMC VNX Storage systems...
    * 0570 fileinfo.groups: file groups now allow exclude patterns as well
    * 0464 stulz_pump: new check for the status of pumps of Stulz clima units
    * 0125 unitrends_backup:Unitrends Backup...
    * 0126 mikrotik_signal: Check for mikrotik wifi bridges
    * 0127 hp_proliant_raid: Check for proliant RAID status.
    * 0571 cmciii_lcp_fans: now monitors the lower limit for the rpm
    * 0572 cmciii_lcp_waterflow: lower and upper limits to the flow are now monitored
    * 0573 cmciii_lcp_airin, cmciii_lcp_airout, cmciii_lcp_waterin, cmciii_lcp_waterout: checks now observe limits to the temperatures
    * 0128 unitrends_replication: Check for monitoring  Replicaion staus on Unitrend systems
    * 0265 mpre_include: run additional mrpe configs within user context...
    * 0266 windows_agent: now supports mrpe include files...
    * 0574 if64: check now supports clustering...
    * 0576 fileinfo.groups: new feature to include current date in file pattern
    * 0130 Support of new Firmware version of various Fujitsu Sotarge Systems
    * 0698 emc_isilon.nodehealth: new check for EMC Isilon Storage systems: NodeHealth
    * 0699 emc_isilon_iops: New check for Disk Operations per Second (IOPS) in EMC Isilon Storage
    * 0132 New checks fjdarye101_disks fjdarye101_rluns: Fujitsu Storage Systems with 2013 Firmware
    * 0697 check_dns: allow to specify multiple expected answers
    * 0700 arcserve_backup: new check for status of backups in an Arcserve Backup Server
    * 0580 emc_datadomain_fans, emc_datadomain_nvbat, emc_datadomain_power, emc_datadomain_temps: new hardware checks for EMC Datadomain
    * 0691 Solaris agent: include lofs in list of monitored filesystem types
    * 0694 wut_webtherm: Support new versions of WUT-Thermometer...
    * 0135 apc_inputs: New Check for APC Input Contacts
    * 0701 emc_isilon_diskstatus: new check for Status of Disks in EMC Isilon Storage Systems
    * 0581 emc_datadomain_disks emc_datadomain_fs:  new checks to monitor disks and filesystems of EMC Datadomain
    * 0718 logwatch.ec: Optionally monitor the list of forwarded logfiles...
    * 0556 esx_vsphere_counters.diskio: now also shows disk latency
    * 0583 stulz_pump: now monitors the pumps rpm in precent of maximum and gathers performance data
    * 0560 check_mk_agent.solaris: report statgrab_mem section if solaris_mem section is missing...
    * 0702 Rule for checking agents for wanted version...
    * 0586 rmon_stats: new snmp check to gather network traffic statistics on RMON enabled network interfaces
    * 0704 windows_os_bonding: new check for bonding interfaces on windows...
    * 0562 esx_vsphere_vm.guest_tools: new check to monitor guest tools status...
    * 0674 brocade_fcport: Now supporting interface speed of 16 Gbit (just discovered in the wild)
    * 0138 Removed caching function in Windows Update agent plugin...
            NOTE: Please refer to the migration notes!
    * 0564 esx_vsphere_vm.datastores: displays the datastores of the VM...
    * 0731 mk_postgres: improved support for versions postgres < 9.2...
    * 0588 dell_poweredge_amperage.current, dell_poweredge_amperage.power, dell_poweredge_cpu, dell_poweredge_status, dell_poweredge_temp: new checks for the Dell PowerEdge Blade Server
    * 0589 brocade_tm: new check monitoring traffic manager statistics for interfaces of brocade devices
    * 0591 dell_poweredge_mem: new check to monitor memory modules of Dell PowerEdge Servers
    * 0592 dell_poweredge_pci: new check for pci devices on dell PowerEdge Servers
    * 0141 ups_socomec_capacity: Battery Capacity Check for Socomec UPS Devices.
    * 0705 arcserve_backup: improved documentation (check manpage and comments in the agent plugin)
    * 0143 ups_socomec_in_voltage, ups_socomec_out_voltage: Socomec UPS Devices, Input and Output Voltages...
    * 0732 df: now able to monitor inodes...
    * 0716 Add Linux caching agent also to normal agent RPM...
    * 0594 dell_poweredge_netdev: new check to monitor the status of network devices on Dells Poweredge Servers
    * 0733 mem, solaris_mem: now able to configure amount of free memory...
    * 0706 EMC VNX: special agent can alternatively authenticate via security files...
    * 0734 esx_vsphere_vm.running_on: shows the esx host of the VM
    * 0144 enterasys_cpu_util enterasys_powersupply: New Checks for CPU Utilization and Power Supplies on enterasys switches
    * 0595 dell_chassis_power, dell_chassis_powersupplies: new checks for Dell Poweredge Chassis Ppower consumption...
    * 0596 dell_chassis_status, dell_chassis_temp, dell_chassis_kvm, dell_chassis_io, dell_chassis_fans: new checks to monitor the overall status of various sections of the Dell Poweredge Chassis via CMC
    * 0597 dell_chassis_slots: new check to monitor the status of the blade slots of the Dell Poweredge Blade Servers
    * 0145 apc_symmetra: Changed naming of Batterie Temperature to System Temerature...
            NOTE: Please refer to the migration notes!
    * 0146 innovaphone_priports_l1, innovaphone_priports_l2: New Checks for Innovaphone PRI Ports
    * 0707 ibm_svc_host: New check: Status of hosts an IBM SVC / V7000 presents volumes to
    * 0598 kentix_temp, kentix_humidity: new checks for Kentix MultiSensor-Rack
    * 0768 ibm_svc_license: New check for Licensing Status on IBM SVC / V7000 devices
    * 0778 New Special Agent for innovaphone gateways...
    * 0769 juniper_trpz_cpu_util, juniper_trpz_flash, juniper_trpz_info, juniper_trpz_power: new Checks for juniper trapeze switches
    * 0770 innovaphone_licenses: New check to monitor licenses on innovaphone devices"
    * 0771 juniper_trpz_aps: Show the number of connected access points on juniper wlan controllers
    * 0772 added special agent for IBM SVC / V7000 storage systems...
    * 0147 enterasys_fans: New Check to monitor fans of enterasys swichtes
    * 0759 check_notify_count: New active check to monitor the number of notifications sent to contacts...
    * 0760 The windows agent contains meta information about version, manufacturer etc....
    * 0103 FIX: services: Fixed bug with service inventory defined in main.mk...
    * 0299 FIX: borcade_mlx_fan: Prettified output, handling "other" state now
    * 0300 FIX: cisco_fru_power: Trying not to inventorize not plugged in FRUs...
    * 0305 FIX: apache_status: Fixed exception when agent reports HTML code as apache-status data...
    * 0104 FIX: mssql: Server instances with underline in name are now supported....
    * 0240 FIX: Virtualmachine names with space no longer have missing piggyback data...
    * 0310 FIX: apache_status: Improved handling of unexpeted data sent by agents...
    * 0088 FIX: esx_vsphere_datastores: fixed error with reported capacity of 0 bytes...
    * 0243 FIX: cisco_qos: no longer crashes when the qos policy name is not set...
    * 0326 FIX: hr_fs printer_supply: Improved translation of wrong encoded chars...
    * 0059 FIX: agent_vpshere: new option for supporting ESX 4.1...
    * 0334 FIX: cisco_fantray: Fixed error on Cisco devices which do not support this check...
    * 0355 FIX: heartbeat_crm: Now handling "Failed actions:" output in agent...
    * 0357 FIX: megaraid_bbu: Fixed expected state checking...
    * 0358 FIX: df: now ignores filesystems with a reported size of '-'...
    * 0360 FIX: multipath: Inventory handles non loaded kernel module now...
    * 0339 FIX: blade_bays blade_blades blade_blowers blade_health blade_mediatray blade_powerfan blade_powermod: fix scan function...
    * 0340 FIX: blade_health: fix check, it was totally broken...
    * 0363 FIX: mysql_capacity: Did use wrong calculated warn / crit thresholds...
    * 0364 FIX: brocade_mlx*: Several cleanups, fixed bug in brocade_mlx_fan where only the first worst state was shown in output
    * 0365 FIX: RPMs: Cleaning up xinetd checkmk.rpmnew file after updating package...
    * 0366 FIX: heartbeat_crm: Agent code is now compatible to pacemaker 1.1.9...
    * 0367 FIX: Now using /dev/null instead of closing stdin in linux agent...
    * 0342 FIX: postgres_stat_database: make agent compatible with PostgreSQL 8.4.x...
    * 0343 FIX: postgres_sessions: make agent plugin compatible with PostgreSQL 9.2...
    * 0369 FIX: cups_queues: Fixed bug checking the last queue reported by agent...
    * 0370 FIX: brocade_mlx_module*: Improved output of checks
    * 0372 FIX: megaraid_ldisks: Ignoring adapters without configured logical disks...
    * 0345 FIX: Linux agent: fix detaching of background plugins...
    * 0378 FIX: agent_vsphere.pysphere: Trying to deal with permissions only on some guests/hosts
    * 0245 FIX: Inline SNMP no longer throws an exception when using SNMPv3 credentials...
    * 0380 FIX: jolokia_metrics.mem: PNP-Template now handles non existant max values...
    * 0381 FIX: win_printers: Fixed creation of duplicate services...
    * 0347 FIX: smart.stats: Remove duplicate disks...
    * 0349 FIX: winperf.cpuusage: update man page: this check is deprecated
    * 0383 FIX: solaris_mem: Is now compatible to more systems...
    * 0109 FIX: cisco_fantray: Prevent inventory for not available fans
    * 0110 FIX: cisco_fru_power:  Prevent inventory for not available FRUs
    * 0350 FIX: nfsmounts: correctly handle mount points with spaces...
    * 0387 FIX: df*: Negative filesystem space levels get a more clear text in check output...
    * 0351 FIX: local: Catch invalid state codes and map to 3 (UNKNOWN)...
    * 0397 FIX: mrpe: tolerate performance variable names with spaces...
    * 0399 FIX: check_ftp: cleanup configuration via WATO, remove Hostname field...
    * 0435 FIX: esx_vsphere_sensors: Fix garbled output in case of placeholder VMs...
    * 0251 FIX: agent_vsphere / check_mk agent: fixed outdated systemtime of check_mk agent...
    * 0439 FIX: postfix_mailq: Linux agent better detects Postfix installation...
    * 0440 FIX: heartbeat_crm: Inventory more gracefully handles case where agent output is invalid...
    * 0113 FIX: blade_blades: Now only make inventory for blades that are powered on...
    * 0441 FIX: megaraid_bbu: Fix several false alarms and cases where inventory failed
    * 0442 FIX: dell_om_disks: Treat global hot spare disks as OK, instead of WARN...
    * 0443 FIX: brocade_fcport: cope with firmware that does not provide speed information...
    * 0322 FIX: timemachine: Check now also works if there are spaces in the name of the backup volume or the hostname
    * 0253 FIX: windows agent: fixed crash on processing eventlog records...
    * 0403 FIX: mem.used: Prefer statgrab on FreeBSD for supporting more than 4GB...
    * 0404 FIX: cups_queues: fix exception in case of alternative time format...
    * 0444 FIX: timemachine: do not inventorize check when timemachine is not used
    * 0116 FIX: cisco_vpn_tunnel: Fixed typo that lead to an exception
    * 0118 FIX: stulz_humidity: Fixed coloring in pnp template...
    * 0119 FIX: stulz_humidity: Fixed lower thresholds...
    * 0565 FIX: windows_updates: fix for some cases when forced_reboot is not set
    * 0255 FIX: windows_agent: now able to handle the removal of local/plugin scripts during runtime...
    * 0447 FIX: fortigate_memory: Fix inventory, do not add check if no info available...
    * 0567 FIX: apc_symmetra: transformation from old tuple to new dict format fixed and improved
    * 0432 FIX: stulz_humidity: Fixed syntax error...
    * 0120 FIX: stulz_humidity, apc_humidity: Fixed bug while processing check params...
    * 0460 FIX: endless waiting for printer queues fixed...
    * 0260 FIX: Fixed incorrect formatting of checks with long output...
    * 0261 FIX: df_netapp32 / df_netapp: Fixed bug with negative size in check output...
    * 0262 FIX: ps: Now able to skip disabled "Process Inventory" rules...
    * 0264 FIX: printer_supply_ricoh: now reports correct filling levels...
    * 0575 FIX: cmciii_lcp_airin, cmciii_lcp_airout, cmciii_lcp_waterin, cmciii_lcp_waterout: improved handling of warning state...
    * 0272 FIX: if checks: port type 56 (fibrechannel) is no longer inventorized per default...
    * 0577 FIX: fileinfo.groups: new date pattern is now available for inventory check as well
    * 0688 FIX: winperf_msx_queues: Support output of Exchange 2013...
    * 0578 FIX: zypper: check is always registered as soon as mk_zypper plugin detects zypper tool...
    * 0689 FIX: postgres_sessions: fix empty agent section in case of 0 sessions...
    * 0579 FIX: veeam_client: fix for case when no StopTime section in agent output
    * 0692 FIX: fileinfo: Avoid duplicate entries in Solaris agent...
    * 0693 FIX: hpux_lvm: avoid problem when alternative vgdisplay is installed...
    * 0708 FIX: ntp.time, ntp: avoid DNS lookups in NTP queries and avoid timeouts...
    * 0277 FIX: solaris agent: ntp now able to work with ntpd and xntpd...
    * 0279 FIX: check_mk_agent.solaris: removed proc section from statgrab...
    * 0281 FIX: statgrab_net.ctr: only inventorize interfaces with actual traffic...
    * 0582 FIX: cisco_sys_mem: check now has a man page and a new WATO integration
    * 0667 FIX: oracle_asm_diskgroup: Now really uses the generic filesystem levels...
    * 0555 FIX: snmp_uptime: no longer fails if uptime is < 1 seconds
    * 0136 FIX: cisco_fru_power: Prevent inventory of not exsisting devices
    * 0557 FIX: check_mk_agent.solaris: removed section statgrab mem...
    * 0673 FIX: zfsget: Fixed broken check - was not compatible to current agent output of "df"
    * 0719 FIX: postfix_mailq: fix Linux agent in case of ssmtp being installed
    * 0584 FIX: agent_vsphere: special agent now handles non-standard https port correctly...
    * 0585 FIX: check_mk_agent.linux: more efficient handling of cups printer queues...
    * 0703 FIX: brocade_mlx: omit inventory of cpu and memory on more states...
    * 0137 FIX: Fixed printer_pages...
    * 0587 FIX: if64: problems resolved when running as a clustered service...
    * 0563 FIX: windows agent: now able to process perl scripts...
    * 0729 FIX: esx_vsphere_hostsystem: fixed incorrect status label (not state)...
    * 0142 FIX: winperf_if: treat unknown packets no longer as error packets
    * 0593 FIX: zypper: agent plugin and check now lead to UNKNOWN result in case of repo problems
    * 0758 FIX: check_sql: Fixed monitoring of stored procedures with oracle
    * 0599 FIX: esx_vsphere_datastores: provisioning levels in WATO are no longer limited to 101%
    * 0737 FIX: megaraid_ldisks: now able to handle "No Virtual Drive Configured" states...
    * 0763 FIX: hpux_if: Fixed exception during parsing of provided data on some systems...

    Multisite:
    * 0371 Added log class filter to hostsvcevents view
    * 0352 Avoid Livestatus connections on pages that do not need them...
    * 0390 Added an icon selector to the view editor...
    * 0391 Added sorter / filter for host/service service levels...
    * 0247 New mkp package for web applications: iNag / nagstatus / nagios status.dat...
    * 0429 Implemented role permissions for dashboards...
    * 0430 It is now possible to define custom time ranges in PNP graph search...
    * 0449 Show all custom variables of hosts and services in the detail views...
    * 0665 Added mail notificaton method to custom user notification dialog...
    * 0123 New time range filter for Downtimes and Comments...
    * 0683 New column painter for the last time a service was OK...
    * 0561 quicksearch: now able to search with multiple filters...
    * 0748 Also custom views now have permissions...
    * 0302 FIX: Fixed highlight of choosen elements in foldertee/views snapin in Chrome/IE
    * 0239 FIX: Fixed incorrect html formatting when displaying host or service comments...
    * 0307 FIX: Increased performance of multisite GUI with a large userbase...
    * 0312 FIX: Hiding views related to not existing datasources, like the EC now...
    * 0325 FIX: Removed CSV export icon from availability views...
    * 0327 FIX: Most forms did now work with "Profile Requests" enabled...
    * 0333 FIX: Fixed too long page title during performing several actions...
    * 0356 FIX: Fixed exception caused by utf8 chars in tooltip text...
    * 0368 FIX: Generating selection id is hopefully now compatible to more systems...
    * 0374 FIX: Fixed syntax error in exception handler of LDAP search code...
    * 0375 FIX: LDAP: Now handling user-ids with umlauts...
    * 0246 FIX: brocade_fcport: fixed error in pnp-template...
    * 0393 FIX: LDAP: Enabled paged LDAP search by default now with a page size of 1000...
    * 0394 FIX: LDAP: Auth expiration plugin now checks users for being disabled (in AD)...
    * 0436 FIX: Fix broken Site status switching via sidebar snapin...
    * 0420 FIX: LDAP: Roles/Groups are now synced even if case of DNs do not match...
    * 0421 FIX: UserDB: Fixed lost passwords when changing users in large user databases...
    * 0423 FIX: Users are not logged out anymore during changing their own passwords...
    * 0424 FIX: Improved error handling in case of incorrect auth config in distributed WATO environments
    * 0425 FIX: Fix login loop bug in distributed environments with different auth secrets
    * 0117 FIX: Availability button is now visible for users without the right to edit views
    * 0431 FIX: LDAP: Fixed group syncrhonisation when nested group sync is enabled
    * 0122 FIX: Multisite view editor not longer throwing a exception when loading views from other users
    * 0569 FIX: recurring updates of serial numbers of disabled ldap users fixed...
    * 0676 FIX: Move view "Stale services" to Problems folder
    * 0270 FIX: Multisite host tag filter: Now uses exact match...
    * 0273 FIX: Fixed exceptions when modifying / cloning views...
    * 0274 FIX: Fixed exception when view title or description was missing
    * 0278 FIX: Fixed bookmark icon images for non-english user languages...
    * 0670 FIX: LDAP: Fixed sync when non lower case attributes are configured...
    * 0671 FIX: LDAP: Disable logging of password changes received from LDAP
    * 0558 FIX: availability: fixed exception on specific filter settings...
    * 0712 FIX: Fix multiple groups with same tag when grouping hosts after a tag...
    * 0738 FIX: csv_export: now able to handle umlauts in download filenames...
    * 0762 FIX: Fixed availability filters not opening in IE7

    WATO:
    * 0308 Multisite can now set rotation view permissions for NagVis...
    * 0329 Removed Distributed WATO peer mode...
            NOTE: Please refer to the migration notes!
    * 0244 New features for WATO page Backup & Restore...
    * 0382 Active HTTP check now supports multiline regexp matching...
    * 0112 Explicit mapping of clustered services can now be done with WATO...
    * 0437 Convert WATO rule for debug_log into simple Checkbox...
    * 0428 Changed user profiles (e.g. pw changes) are now replicated in distributed setups...
    * 0114 User Custom Attributes can now be exported to the core...
    * 0448 New button in WATO service list for displaying check parameters...
    * 0454 Add output of traceroute to host diagnostic page
    * 0677 Make title of tags and tag groups localizable...
    * 0685 Distributed WATO now disabled WATO on slave sites per default...
    * 0687 New summary pages with all settings of a host or service...
    * 0275 WATO "Notify Users" feature: Improved confirmation info...
    * 0134 New option to use expect string in response heads for check_http in wato...
    * 0717 Sort permissions of views, dashboards, commands and snapins alphabetically
    * 0761 New bulk host import mode in WATO...
    * 0057 FIX: Fix exception in WATO host editor on custom tag without topic...
    * 0241 FIX: Improved sorting of WATO folders in dropdown menu...
    * 0019 FIX: Fixed wording in WATO rule for MSSQL check
    * 0242 FIX: Parameters for clustered services can now be configured on the cluster host...
    * 0309 FIX: Trying to prevent read/write conflicts with a large user base...
    * 0311 FIX: Fixed "Inventory failed" message when trying an inventory on clusters via WATO...
    * 0330 FIX: Improved performance of WATO slave push with a large user base...
    * 0331 FIX: LDAP diagnostic LOG can now have the $OMD_SITE$ macro configured via WATO...
    * 0332 FIX: Own host tag groups without topics resulted in two groups "Host tags" in the rule editor
    * 0361 FIX: The page linked by "new rule" can now be bookmarked again
    * 0341 FIX: Avoid rare exception in WATO when deleting a host...
    * 0376 FIX: LDAP: Default configuration of attributes is reflected within WATO now
    * 0346 FIX: Fix folder visibility in WATO for unpriviledged users...
    * 0385 FIX: Better error handling for invalid service regex in rule conditions...
    * 0389 FIX: Showing LDAP settings on site specific global settings page now...
    * 0400 FIX: WATO BI editor now supports percentages for count_ok...
    * 0392 FIX: LDAP: Improved error messages of LDAP configuration test...
    * 0415 FIX: LDAP: The LDAP Settings dialog is now disabled when the LDAP Connector is disabled
    * 0416 FIX: When doing user sync on user page rendering, contact group memberships are shown correctly now...
    * 0417 FIX: LDAP: Fixed "Sync-Plugin: Roles" test with OpenLDAP
    * 0248 FIX: Backup & Restore: Snapshot comments now support unicode character...
    * 0418 FIX: LDAP: Fixed broken role sync plugin with OpenLDAP...
    * 0419 FIX: LDAP: The default user profile roles are only assigned to users without roles...
    * 0249 FIX: Backup & Restore: fixed bug when uploading legacy snapshots...
    * 0250 FIX: Fixed error on creating very large WATO snapshots...
    * 0422 FIX: Fixed numbers shown in log entries of bulk inventory...
    * 0252 FIX: ESX vSphere configuration: Fixed non-working configuration parameters...
    * 0456 FIX: Column was too short...
    * 0256 FIX: wato snapshots: snapshot restore no longer fails with older python versions...
    * 0433 FIX: Creating WATO lock during automations (like e.g. master to slave syncs)...
    * 0434 FIX: Fixed wrong count of failed hosts in bulk inventory mode...
    * 0678 FIX: Move two last global settings of Event Console to proper places
    * 0268 FIX: wato inventory: fixed missing services...
    * 0686 FIX: Fix replication with WATO if EC is enabled on master and disabled on slave
    * 0129 FIX: Fixed permission bug in "Edit user profile" dialog....
    * 0269 FIX: brocade_fcport: fixed problem on displaying check_parameters in WATO...
    * 0271 FIX: Fixed sorting in duallist element (two lists with interchangable elements)...
    * 0131 FIX: Error rates for network interfaces can now be set smaller then 0.1 when using Wato....
    * 0690 FIX: Fix language jumping to German when saving user profiles
    * 0666 FIX: Minimum port for the mknotifyd is now 1024 (never use well known ports)...
    * 0559 FIX: WATO snapshots: improved validation of (uploaded) snapshots...
    * 0709 FIX: Fix NoneType has not attribute userdb_automatic_sync bug in D-WATO
    * 0728 FIX: mem.win: fixed bug in WATO configuration rule...
    * 0139 FIX: ldap sync: syncing if rules against ldap is not longer case sensitiv
    * 0736 FIX: WATO backup and restore: improved error handling...

    Notifications:
    * 0362 sms: now searching PATH for sendsms and smssend commands...
    * 0684 New notification variables NOTIFY_LASTSERVICEOK and NOTIFY_LASTHOSTUP...
    * 0711 New rules based notifications...
    * 0713 New bulk notifications...
    * 0108 FIX: Prevent service notification on host alerts...
    * 0058 FIX: Fix email notifications containing non-ASCII characters in some situtations...
    * 0133 FIX: Fixed mkeventd notification plugin...
    * 0720 FIX: Fix timeperiod computation with CMC and flexible notifications...

    BI:
    * 0721 Use hard states in BI aggregates...
    * 0714 BI aggregations now also honor scheduled downtimes...
    * 0715 BI aggregates now acknowledgement information...
    * 0669 FIX: Fixed regex matching in BI when using character groups [...]...

    Reporting & Availability:
    * 0018 New option for displaying a legend for the colors used in the timeline...
    * 0405 Add CSV export to availability views...
    * 0338 FIX: Introduce time limit on availability queries...
    * 0681 FIX: Display correct year for availability range for last month in january
    * 0750 FIX: Availability: fix exception when summary is on and some elements have never been OK

    Event Console:
    * 0301 Handling messages of special syslog format correctly...
    * 0388 Moved Event Console related settings to own settings page...
    * 0710 Create a history entry for events that failed their target count...
    * 0749 Allow to restrict visibility of events by their host contacts...
    * 0303 FIX: Old log entries were shown in event history first...
    * 0304 FIX: Escaping several unwanted chars from incoming log messages...
    * 0089 FIX: CSV export of event console was broken...
    * 0359 FIX: Fixed exception in event simulator when one match group did not match
    * 0384 FIX: Trying to prevent problem when restarting mkeventd...
    * 0427 FIX: Fixed exception when handling connections from event unix socket...
    * 0679 FIX: Allow non-Ascii characters in generated events
    * 0680 FIX: Do not allow spaces in host names in event simulator...
    * 0672 FIX: Service item of "Check event state in event console" checks can now be configured...
    * 0590 FIX: mkeventd: fixed encoding of unicode characters in the snmptrap receiver...

    Livestatus:
    * 0337 New header for limiting the execution time of a query...
    * 0276 nagios4 livestatus support...
    * 0335 FIX: Parse state of downtime notification log entries correctly...
    * 0336 FIX: Limit the number of lines read from a single logfile...
    * 0344 FIX: Fix semantics of columns num_services_hard_*...

    Livestatus-Proxy:
    * 0263 FIX: livestatus log table: fixed missing logentries of archived logfiles...


1.2.3i7:
    Core & Setup:
    * 0011 Introduce optional lower limit for predicted levels...
    * 0217 FIX: More verbose error output for SNMP errors on the command line...
    * 0288 FIX: Error messages of datasource programs (e.g. VSphere Agent) are now visible within WATO...
    * 0010 FIX: Fix computation of hour-of-the-day and day-of-month prediction...
    * 0292 FIX: Inline SNMP: Check_MK check helpers are closing UDP sockets now...

    Checks & Agents:
    * 0060 cisco_fantray: new check for monitoring fan trays of Cisco Nexus switches
    * 0061 cisco_cpu: check now recognizes new object cpmCPUTotal5minRev...
    * 0063 veeam_client: new check to monitor status of veeam clients with special agent plugin...
    * 0064 veeam_jobs: new check to monitor the backup jobs of the veeam backup tool...
    * 0047 fritz.conn fritz.config fritz.uptime fritz.wan_if fritz.link: New checks for monitoring Fritz!Box devices...
    * 0027 esx_vsphere_sensors: it is now possible override the state of sensors...
    * 0090 apc_ats_status: New Check for monitoring APC Automatic Transfer Switches
    * 0080 Added new checks for Brocade NetIron MLX switching / routing devices...
    * 0091 apc_ats_output: new check for output measurements on APC ATS devices
    * 0068 check_sql: support for mssql databases included
    * 0208 fileinfo.groups: Added minimum/maximum file size parameters...
    * 0093 check_http: Default service description prefix can be avoided...
    * 0004 df: dynamic filesystem levels now reorder levels automatically...
    * 0069 veeam_client: limits for time since last backup introduced
    * 0214 Logwatch: context lines can now be disabled using nocontext=1...
    * 0038 casa_cpu_mem casa_cpu_temp casa_cpu_util casa_fan casa_power: New checks for casa Cable Modem Termination Systems...
    * 0097 arc_raid_status: New check for Areca RAID controllers
    * 0070 cmciii_lcp_airin cmciii_lcp_airout cmciii_lcp_fans cmciii_lcp_waterflow cmciii_lcp_waterin cmciii_lcp_waterout: new checks for the Rittal CMC-III LCP device
    * 0098 apc_inrow_airflow, apc_inrow_fanspeed, apc_inrow_temp: New checks for APC inrow devices
    * 0099 apc_mod_pdu_modules: New check for APC Modular Power Distribution Unit
    * 0072 cmciii_pu_access cmciii_pu_canbus cmciii_pu_io cmciii_pu_temp: New checks for the Rittal CMC-III PU Unit
    * 0100 juniper_cpu: New check for CPU utilization on Juniper switches
    * 0236 windows_agent: each script can now be configured to run sync / async...
    * 0101 liebert_chiller_status: New check for Liebert Chiller devices
    * 0083 brocade_mlx: Temperature sensors of one module now in one common check...
    * 0008 df: Solaris agent now also supports samfs
    * 0084 brocade_mlx: single checks now instead of sub checks...
    * 0291 winperf_ts_sessions: New check to monitor Microsoft Terminal Server sessions...
    * 0102 modbus_value: New check and Agent to modbus devices...
    * 0013 Solaris Agent: implement cached async plugins and local checks...
    * 0238 vsphere monitoring: new option to skip placeholder vms in agent output...
    * 0016 Linux+Windows agent: allow spooling plugin outputs via files...
    * 0017 local: New state type P for state computation based on perfdata...
    * 0085 brocade_mlx: now handles more different module states...
    * 0024 FIX: cisco_wlc: removed check configuration parameter ap_model...
    * 0003 FIX: ps: Remove exceeding [ and ] in service description when using process inventory...
    * 0037 FIX: checkman browser (cmk -m) was not working properly in network subtree...
    * 0283 FIX: Interface Checks: ignore invalid error counts while interface is down...
    * 0081 FIX: Fixed corruption in SNMP walks created with cmk --snmpwalk...
    * 0286 FIX: esx_vsphrere_counters.ramdisk: Better handling for non existant ramdisks...
    * 0290 FIX: winperf_processor mem.win: Handling no/empty agent responses correctly now...
    * 0293 FIX: esx_vsphere_counters_ramdisk_sizes: Handles ram disk "ibmscratch" by default now
    * 0012 FIX: Solaris Agent: fixed broken fileinfo section...
    * 0297 FIX: mk-job is now also usable on CentOS 5+...
    * 0298 FIX: win_dhcp_pools: Fixed wrong percentage calculation
    * 0237 FIX: tsm_sessions: fixed invalid check output during backups...

    Multisite:
    * 0001 New filters for selecting several host/service-groups at once...
    * 0050 New concept of favorite hosts and services plus matching filters and views...
    * 0211 GUI Notify: Added notify method "popup" to really create popup windows...
    * 0215 Added option to make HTML escape in plugin outputs configurable...
    * 0071 livedump: new option to include contact_groups instead of contacts when dumping configuration
    * 0043 FIX: LDAP: Improved error reporting during synchronisation...
    * 0044 FIX: LDAP: Fixed error with empty groups during non nested group sync...
    * 0045 FIX: LDAP: Fixed error when synchronizing non nested groups to roles...
    * 0046 FIX: Fixed editing contactgroup assignments of hosts or folders with "-" in names...
    * 0049 FIX: Fixed useless I/O during page processing...
    * 0203 FIX: Changed sidebar reload interval to be more random...
    * 0204 FIX: Reduced I/O on logins with access time recording or failed login counts...
    * 0206 FIX: Fixed logwatch permission check when using liveproxy for normal users...
    * 0210 FIX: LDAP: Fixed problem syncing contactgroups of a user with umlauts in CN
    * 0035 FIX: Convert HTTP(S) links in plugin output into clickable icon...
    * 0006 FIX: Checkboxes for hosts/services were missing on modified views...
    * 0284 FIX: Context help toggled on/off randomly...
    * 0285 FIX: Fixed bookmarking of absolute URLs or PNP/NagVis URLs in sidebar snapin...
    * 0296 FIX: Fixed moving of snapins while in scrolled sidebar...

    WATO:
    * 0053 New rule for configuring the display_name of a service...
    * 0216 Supporting float values as SNMP timeout value now...
    * 0082 Improved online help for LDAP connections...
    * 0009 Automatically schedule inventory check after service config change...
    * 0294 Added "services" button to host diagnose page
    * 0048 FIX: Tests on host diagnose page are executed parallel now...
    * 0033 FIX: Fixed problem when saving settings in WATOs host diagnostic page...
    * 0205 FIX: NagVis related permissions of roles can be edited again...
    * 0207 FIX: Explicit communities were not saved in all cases...
    * 0094 FIX: Hide SNMPv3 credentials in WATO...
    * 0212 FIX: Fixed broken site edit page in case a TCP socket has been configured...
    * 0095 FIX: Fixed problem with portnumber in Wato Distributed Monitoring dialog
    * 0213 FIX: LDAP: Various small improvements for handling the LDAP user connector...
    * 0039 FIX: Fixed exception on displaying WATO helptexts in the global settings...
    * 0219 FIX: Fixed display problems in WATO folders with long contact group names
    * 0220 FIX: Added HTML escaping to several global settings attributes...
    * 0234 FIX: Improved handling of interface inventory states / types...
    * 0289 FIX: Renamed "Hosts & Folders" page to "Hosts"
    * 0295 FIX: Fixed problem with new created tag groups with "/" in title...

    Notifications:
    * 0005 Added notification script for sending SMS via mobilant.com...
    * 0032 FIX: Fixed problem when forwarding notification mails in windows...
    * 0218 FIX: Fixed rendering of HTML mails for Outlook (at least 2013)...

    BI:
    * 0287 FIX: Fixed assuming states of services with backslashes in descriptions...

    Reporting & Availability:
    * 0051 Option for showing timeline directly in availability table...
    * 0052 Visual colorization of availability according to levels...
    * 0054 New labelling options for availability table...
    * 0055 Allow grouping by host, host group or service group...
    * 0056 New concept of service periods in availability reporting...
    * 0002 You can now annotate events in the availability reporting...
    * 0014 FIX: Fix styling of tables: always use complete width...
    * 0015 FIX: Fixed summary computation in availability when grouping is used...

    Event Console:
    * 0026 FIX: snmptd_mkevent.py: fixed crash on startup
    * 0036 FIX: Fixed bug where multsite commands did not work properly...

    Livestatus:
    * 0067 livedump: new option to mark the mode at the beginning of the dump and documentation fixes...
    * 0023 FIX: Fixed incorrect starttime of table statehist entries...
    * 0034 FIX: Availability no longer showes incorrect entries when only one logfile exists...
    * 0233 FIX: Fixed missing entries in log file and availability view...


1.2.3i6:
    Core & Setup:
    * 0041 FIX: setup.py now handles non existing wwwuser gracefully...

    Checks & Agents:
    * 0040 Add agent plugin to test local hostname resolving...
    * 0020 FIX: Inventory problem with inventory_processes parameter...

    Multisite:
    * 0000 Improved performance of LDAP sync by refactoring the group sync code

    WATO:
    * 0042 FIX: Removed debug outputs from service inventory...


1.2.3i5:
    Core:
    * Automatically remove duplicate checks when monitoring with Agent+SNMP
       at the same time. TCP based ones have precedence.
    * inventory check of SNMP devices now does scan per default (configurable)
    * FIX: inventory check now honors settings for exit code
    * FIX: avoid exception nodes of cluster have different agent type
    * FIX: continue inventory, if one check does not support it
    * FIX: fix configuration of explicit SNMP community, allow unicode
    * FIX: avoid invalid cache of 2nd and up hosts in bulk inventory
    * FIX: fixed error handling in SNMP scan, inventory check fails now
           if SNMP agent is not responding
    * FIX: Ignore snmp_check_interval cache in interactive situations (e.g.  -nv)
    * FIX: check_mk config generation: on computing the checks parameters
           there is no longer a small chance that existing rules get modified

    Event Console:
    * check_mkevents now available as C binary: check_mkevents_c
    * FIX: use default values for unset variables in actions

    Multisite:
    * Speed-O-Meter: now measure only service checks. Host checks
      are omitted, since they do not really matter and make the
      results less useful when using CMC.
    * Added host aliases filter to some views (host/service search)
    * It is now possible to enforce checkboxes in views upon view loading
      (needs to be confgured per view via the view editor)
    * Wiki Sidebar Snapin: showing navigation and quicksearch. OMD only.
    * Sidebar can now be folded. Simply click somewhere at the left 10 pixels.
    * Foldable sections now have an animated triangle icon that shows the folding state
    * Added new snapin "Folders", which interacts with the views snapin when
      both are enabled. You can use it to open views in a specific folder context
    * LDAP: Added option to make group and role sync plugin handle nested
            groups (only in Active Directory at the moment). Enabling this
	    feature might increase the sync time a lot - use only when really needed.
    * FIX: Fixed encoding problem in webservice column output
    * FIX: Fix output format python for several numeric columns
    * FIX: Fixed searching hosts by aliases/adresses
    * FIX: Remove duplicate entries from Quicksearch
    * FIX: Avoid timed browser reload after execution of exections
    * FIX: Hosttag filter now works in service related views
    * FIX: Added code to prevent injection of bogus varnames
           (This might break code which uses some uncommon chars for varnames)
    * FIX: Fixed computation of perfometer values, which did not care about
           the snmp_check_interval. Simplyfied computation of perfometer values
    * FIX: LDAP: Custom user attributes can now be synced again

    BI:
    * FIX: Fix exception when showing BI tree in reporting time warp
    * FIX: Fixed blue triangle link: would show more aggregations,
       if one name was the prefix of another

    Notifications:
    * Blacklisting for services in the felixble notification system
    * FIX: mail with graph plugin: set explicit session.save_path for php
           Fixes instances where the php command couldn't fetch any graphs

    Checks & Agents:
    * diskstat: removed (ever incorrect) latency computation for Linux
    * statgrab_load: support predictive levels, add perf-o-meter
    * ucd_cpu_load: support predictive levels
    * hpux_cpu, blade_bx_load: support predictive levels, add perf-o-meter,
       make WATO-configable
    * check_sql: Database port can now be explicitly set
    * steelhead_perrs: New check for Rivergate Gateways
    * alcatel_power: Check for power supplies on Alcatel switches
    * qnap_disks: New check for Hardisks in Qnap devices
    * Dell Open Manage: SNNP Checks for Physical Disks, CPU and Memory
    * check_tcp: Now able to set custom service description
    * Apache ActiveMQ: New Special Agent and Check to query ActiveMQ Queues
    * check_ftp: can now be configured via Wato
    * windows_tasks: New check to  monitor the Windows Task Scheduler
    * sensatronics_temp: New check for Sensatronic E4 Temperatur Sensor
    * akcp_sensor_drycontact: New Check for AKCP drycontact Sensors
    * esx_vsphere_vm.heartbeat: Heartbeat status alert level now configurable
    * ps:  new configuration option: handle_count (windows only)
    * FIX: Windows agent: gracefully handle garbled logstate.txt
    * FIX: esx_vsphere_counters: added missing ramdisk type upgradescratch
    * FIX: esx_vsphere_hostsystem: fixed bug in handling of params
    * FIX: local: tolerate invalid output lines
    * FIX: hp_proliant: Correct handling of missing snmp data
    * FIX: logwatch.ec: No longer forwards "I" lines to event console
    * FIX: check_dns: default to querying the DNS server on the localhost itself
    * FIX: ps: do not output perfdata of CPU averaging (use ps.perf for that)
    * FIX: nfsexports: also support systems with rpcbind instead of portmap
    * FIX: ups_in_freq: corrected spelling of service description
    * FIX: ups_bat_temp: renamed service description to "Temperature Battery",
           in order to make it consistent with the other temperature checks
    * FIX: hp_blade_blades: Fixed crash on inventory when receiving
           unexpected snmp data
    * FIX: apache_status: If ReqPerSec and BytesPerSec are not reported by
           the agent, no PNP graphs for them are drawn.
           (This is the case if ExtendedStatus set to Off in Apache config)
    * FIX: oracle_jobs: fixed issues with incorrect column count in check output
    * FIX: if/if64/...: layout fix in PNP template for packets


    WATO:
    * You can now have site-specific global settings when using
      distributed WATO (available in the "Distributed Monitoring")
    * bulk inventory: display percentage in progress bar
    * New option for full SNMP scan in bulk inventory
    * bulk operations now also available when checkboxes are off
    * LDAP: Added test to validate the configured role sync groups
    * LDAP: The sync hooks during activate changes can now be enabled/disabled
      by configuration (Global Settings)
    * Disabled replication type "peer" in site editor.
    * Added "permanently ignore" button to inventory services dialog which
      links directly to the disabled services view
    * Added diagnose page linked from host edit dialog. This can be used to test
      connection capabilities of hosts
    * The rule "Process inventory" now offers the same configuration options
      as its manual check equivalent "State and count of processes"
    * New configuration option handle_count (windows only) in the rules
      "Process inventory" and "State and count of processes"
    * FIX: correct display of number of hosts in bulk inventory
    * FIX: nailed down ".siteid" exception when added new site
    * FIX: fixed setting for locking mode from 'ait' to 'wait'
    * FIX: avoid removal of tags from rules when not yet acknowledged
    * FIX: avoid need for apache restart when adding new service levels
    * FIX: fix encoding problem on GIT integration

    Livestatus:
    * Removed "livecheck". It never was really stable. Nagios4 has something
      similar built in. And also the Check_MK Micro Core.
    * table statehist: no longer computes an unmonitored state for hosts and
                       services on certain instances.
                       (showed up as no hosts/services in the multisite gui)
    * table statehist: fixed SIGSEGV chance on larger queries

1.2.3i4:
    Core:
    * Create inventory check also for hosts without services, if they
          have *no* ping tag.

    WATO:
    * Bulk inventory: speed up by use of cache files and doing stuff in
          groups of e.g. 10 hosts at once
    * Multisite connection: new button for cloning a connection

    Checks & Agents:
    * Linux agent RPM: remove dependency to package "time". That package
         is just needed for the binary mk-job, which is useful but not
         neccessary.

    Multisite:
    * FIX: fix broken single-site setups due to new caching

1.2.3i3:
    Core:
    * FIX: fixed typo in core startup message "logging initial states"
    * FIX: livestatus table statehist: fixed rubbish entries whenever
           logfile instances got unloaded

    Livestatus:
    * FIX: check_mk snmp checks with a custom check interval no longer
           have an incorrect staleness value

    Notifications:
    * mkeventd: new notification plugin for forwarding notifications
       to the Event Console. See inline docu in share/check_mk/notification/mkeventd
       for documentation.
    * FIX: cleanup environment from notifications (needed for CMC)

    Checks & Agents:
    * Windows agent: increased maximum plugin output buffer size to 2MB
    * check_icmp: New WATO rule for custom PING checks
    * agent_vsphere: now able to handle < > & ' " in login credentials
    * if/if64 and friends: add 95% percentiles to graphs
    * services: inventory now also matches against display names of services
    * esx_vsphere_hostsystem.multipath: now able to set warn/crit levels
    * cpu_netapp: added Perf-O-Meter and PNP template
    * cisco_cpu: added Perf-O-Meter and PNP template
    * apc_symmetra: add input voltage to informational output
    * agent_vsphere: new debug option --tracefile
    * FIX: windows_agent: fixed bug in cleanup of open thread handles
    * FIX: cups default printer is now monitored again in linux agent
    * FIX: host notification email in html format: fixed formating error
           (typo in tag)
    * FIX: netapp_volumes: better output when volume is missing
    * FIX: winperf_phydisk: handle case where not performance counters are available
    * FIX: check_mk_agent.linux: limit Livestatus check to 3 seconds
    * FIX: esx_vsphere_vm: fixed exception when memory info for vm is missing
    * FIX: esx_vsphere_hostsystem: Fixed typo in check output
    * FIX: psperf.bat/ps: Plugin output processing no longer crashes when
           the ps service is clustered

    Multisite:
    * Filtering in views by Hostalias is possible now too
       (however the filter is not displayed in any standard view - user needs
       to enable it by customizing the needed views himself)
    * FIX: add missing service icons to view "All Services with this descr..."
    * FIX: ldap attribute plugins: fixed crash when parameters are None
    * FIX: avoid duplicate output of log message in log tables
    * FIX: fixed problem with ldap userid encoding
    * FIX: removed state-based colors from all Perf-O-Meters
    * FIX: brocade_fcport pnp-template: fixed incorrect display of average values
    * FIX: all log views are now correctly sorted from new to old

    Livestatus-Proxy:
    * Implement caching of non-status requests (together with Multisite)
    * FIX: fix exception when printing error message
    * FIX: honor wait time (now called cooling period) after failed TCP connection
    * FIX: fix hanging if client cannot accept large chunks (seen on RH6.4)

    WATO:
    * Rule "State and count of processes": New configuration options:
           virtual and resident memory levels
    * Added title of tests to LDAP diagnose table
    * Bulk inventory: new checkbox to only include hosts that have a failed
        inventory check.
    * Bulk inventory: yet another checkbox for skipping hosts where the
        Check_MK service is currently critical
    * New rule: Multipath Count (used by esx_vsphere_hostsystem.multipath)
    * FIX: The rule "State and count of processes" is no longer available
           in "Parameters for inventorized check". This rule was solely
           intented for "Manual checks" configuration
    * FIX: Trying to prevent auth.php errors while file is being updated

1.2.3i2:
    Core:
    * New option -B for just generating the configuration
    * Introduced persistent host address lookup cache to prevent issues
      loading an unchanged configuration after a single address is not resolvable anymore
    * Assigning a service to a cluster host no longer requires a reinventory
    * Setting a check_type or service to ignore no longer requires a reinventory
      Note: If the ignore rule is removed the services will reappear
    * Config creation: The ignore services rule now also applies to custom, active
                       and legacy checks
    * Predictive monitoring: correctly handle spaces in variable names (thanks
       to Karl Golland)
    * New man page browser for console (cmk -m)
    * New option explicit_snmp_communities to override rule based SNMP settings
    * Preparations for significant SNMP monitoring performance improvement
      (It's named Inline SNMP, which is available as special feature via subscriptions)
    * Allow to specify custom host check via WATO (arbitrary command line)
    * Implement DNS caching. This can be disabled with use_dns_cache = False

    Livestatus:
    * new service column staleness: indicator for outdated service checks
    * new host    column staleness: indicator for outdated host checks

    Checks & Agents:
    * esx_hostystem multipath: criticize standby paths only if not equal to active paths
    * mk_logwatch: fixed bug when rewriting logwatch messages
    * check_mk: Re-inventory is no longer required when a service is ignored via rule
    * check_mk: Now possible to assign services to clusters without the need to
                reinventorize
    * lnx_if: Fixed crash on missing "Address" field
    * viprinet_router: Now able to set required target state via rule
    * windows_agent: Now available as 64 bit version
    * agent_vsphere: fix problem where sensors were missing when
      you queried multiple host systems via vCenter
    * cached checks: no longer output cached data if the age of the
                     cache file is twice the maximum cache age
    * windows agent: no longer tries to execute directories
    * fileinfo: no longer inventorize missing files(reported by windows agent)
    * New checks for Brocade fans, temperature and power supplies
    * cluster hosts: removed agent version output from Check_MK service (this
      was misleading for different agent versions on multiple nodes)
    * job check: better handling of unexpected agent output
    * lnx_thermal: Added check for linux thermal sensors (e.g. acpi)
    * hwg_temp: Make WATO-Rule "Room Temperature" match, add man page, graph
                and Perf-O-Meter
    * ps.perf: Support Windows with new plugin "psperf.bat". wmicchecks.bat
               is obsolete now.
    * Special Agent vSphere: support ESX 4.1 (thanks to Mirko Witt)
    * esx_vsphere_object: make check state configurable
    * mk_logwatch: support continuation lines with 'A'. Please refer to docu.
    * mk_oracle: Added plugin for solaris
    * win_netstat: New check for Windows for checking the existance of a UDP/TCP
        connection or listener
    * ps/ps.perf: allow to set levels on CPU util, optional averaging of CPU
    * diskstat: Agent is now also processing data of mmcblk devices
    * qmail: Added check for mailqueue
    * cisco_locif: removed obsolete and already disabled check completely
    * fc_brocade_port: removed obsolete check
    * fc_brocade_port_detailed: removed obsolete check
    * tsm_stgpool: removed orphaned check
    * vmware_state: removed ancient, now orphaned check. Use vsphere_agent instead.
    * vms_{df,md,netif,sys}: remove orphaned checks that are not needed by the current agent
    * tsm: Added new TSM checks with a simple windows agent plugin
    * windows_agent: now starts local/plugin scripts in separate threads/processes
                     new script parameters cache_age, retry_count, timeout
                     new script caching options "off", "async", "sync"
    * windows_agent: increased maximum local/plugin script output length to 512kB
                     (output buffer now grows dynamically)
    * jolokia_metrics: fixed incorrect plugin output for high warn/crit levels
    * jolokia_metrics.uptime: Added pnp template
    * hyperv: Added a check for checking state changes.
    * df / esx_vsphere_datastore: now able to set absolute levels and levels depending
                                  on total disk space of used and free space
    * cisco_wlc: New check for monitoring cisco wireless lan access points
    * cisco_wlc_clients: New check for the nummber of clients in a wlc wifi
    * df: Negative integer levels for MB left on a device
    * win_printers: Monitoring of printer queue on a windows printserver
    * cisco_qos: Updated to be able to mintor IOS XR 4.2.1 (on a ASR9K device)
    * New active check, check_form_submit, to submit HTML forms and check the resulting page
    * mk-job: /var/lib/check_mk_agent/job directory is now created with mode 1777 so
              mk-job can be used by unprivileged users too
    * ADD: etherbox: new check for etherbox (messpc) sensors.
           currently supported: temperature, humidity, switch contact and smoke sensors
    * cisco_wlc_client: now supports low/high warn and crit levels
    * cisco_wlc: now supports configuration options for missing AP
    * agent_vsphere: completely rewritten, now considerably faster
                     vCenter is still queried by old version
    * windows_agent: windows eventlog informational/audit logs now reported with O prefix
    * mk_logwatch: ignored loglines now reported with an "." prefix (if required)
    * apache_status: Nopw also supports multithreaded mpm
    * windows_agent: now able to suppress context messages in windows eventlogs
    * agent_vsphere: completely rewritten, now considerably faster
                     vCenter is still queried by old version
    * windows_agent: windows eventlog informational/audit logs now reported with O prefix
    * mk_logwatch: ignored loglines now reported with an "." prefix (if required)
    * check_mk-if.pnp: fixed bug with pnp template on esx hosts without perfdata
    * jolokia checks (JVM): uptime, threads, sessions, requests, queue
      now configurable via WATO
    * vSphere checks: secret is not shown to the user via WATO anymore
    * WATO rule to check state of physical switch (currently used by etherbox check)
    * cisco_wlc: Allows to configure handling of missing AP
    * logwatch.ec: show logfiles from that we forwarded messages
    * FIX: blade_blades: Fixed output of "(UNKNOWN)" even if state is OK
    * FIX: apache_status: fix exception if parameter is None
    * FIX: hr_mem: handle virtual memory correct on some devices
    * FIX: apache_status agent plugin: now also works, if prog name contains slashes
    * FIX: check_dns: parameter -A does not get an additional string
    * FIX: cisco_qos: Catch policies without post/drop byte information
    * FIX: cisco_qos: Catch policies without individual bandwidth limits
    * FIX: windows_agent: fixed bug on merging plugin output buffers
    * FIX: esx_vsphere_datastores: Fix incomplete performance data and Perf-O-Meter
    * FIX: cleaned up fileinfo.groups pattern handling, manual configuration
      is now possible using WATO
    * FIX: check_mk-ipmi.php: PNP template now displays correct units as delivered
           by the check plugin
    * FIX: check_disk_smb: Remove $ from share when creating service description.
           Otherwise Nagios will not accept the service description.
    * FIX: mrpe: gracefully handle invalid exit code of plugin

    Notifications:
    * notify.py: Matching service level: Use the hosts service level if a
                 service has no service level set
    * notify.py: fixed bug with local notification spooling
    * HTML notifications: Now adding optional links to host- and service names
      when second argument notification script is configured to the base url of the
      monitoring installation (e.g. http://<host>/<site>/ in case of OMD setups)
    * HTML notifications: Added time of state change

    Multisite:
    * Finally good handling of F5 / browser reloads -> no page switching to
      start page anymore (at least in modern browsers)
    * User accounts can now be locked after a specified amount of auth
      failures (lock_on_logon_failures can be set to a number of tries)
    * Column Perf-O-Meter is now sortable: it sorts after the *first*
      performance value. This might not always be the one you like, but
      its far better than nothing.
    * logwatch: Logwatch icon no longer uses notes_url
    * Inventory screen: Host inventory also displays its clustered services
    * Rules: Renamed "Ignored services" to "Disabled services"
             Renamed "Ignored checks" to "Disabled checks"
    * Sorter Host IP address: fixed sorting, no longer uses str compare on ip
    * Views: New: Draw rule editor icon in multisite views (default off)
             Can be activated in global settings
    * New global multisite options: Adhoc downtime with duration and comment
                                    Display current date in dashboard
    * LDAP: Using asynchronous searches / added optional support for paginated
      searches (Can be enabled in connection settings)
    * LDAP: It is now possible to provide multiple failover servers, which are
      tried when the primary ldap server fails
    * LDAP: Supporting posixGroup with memberUid as member attribute
    * LDAP: Added filter_group option to user configuration to make the
    synchonized users filterable by group memberships in directories without
    memberof attributes
    * LDAP: Moved configuration to dedicated page which also provides some
      testing mechanisms for the configuration
    * Added option to enable browser scrollbar to the multisite sidebar (only
      via "sidebar_show_scrollbar = True" in multisite.mk
    * Added option to disable automatic userdb synchronizations in multisite
    * Implemented search forms for most data tables
    * New icons in view footers: export as CSV, export as JSON
    * Availability: new columns for shortest, longest, average and count
    * Editing localized strings (like the title) is now optional when cloning
      views or editing cloned views. If not edited, the views inherit the
      localized strings from their ancestors
    * Added simple problems Dashboard
    * New filter and column painter for current notification number (escalations)
    * Added new painters for displaying host tags (list of tags, single tag
    groups). All those painters are sortable. Also added new filters for tags.
    * Added painters, icon and filters for visualizing staleness information
    * Improved filtering of the foldertree snapin by user permissions (when a user is
      only permitted on one child folder, the upper folder is removed from the
      hierarchy)
    * "Unchecked Services" view now uses the staleness of services for filtering
    * Globe dashlets make use of the parameter "id" to make it possible to
      provide unique ids in the render HTML code to the dashlets
    * Multisite can now track wether or not a user is online, this need to be
      enabled e.g. via Global Settings in WATO (Save last access times of
      users)
    * Added popup message notification system to make it possible to notify
      multisite users about various things. It is linked on WATO Users page at
      the moment. An image will appear for a user in the sidebar footer with
      the number of pending messages when there are pending messages for a user.
      To make the sidebar check for new messages on a regular base, you need
      to configure the interval of sidebar popup notification updates e.g. via
      WATO Global Settings.
    * Event views: changed default horizon from 31 to 7 days
    * New option for painting timestamp: as Unix Epoch time
    * New filters: Host state type and Service state type
    * FIX: better error message in case of exception in SNMP handling
    * FIX: Inventory screen: Now shows custom checks
    * FIX: Fixed locking problem of multisite pages related to user loading/saving
    * FIX: Fixed wrong default settings of view filters in localized multisite
    * FIX: line wrapping of logwatch entries
    * FIX: Fixed button dragging bug when opening the view editor
           (at least in Firefox)

    WATO:
    * Allow to configure check-/retry_interval in second precision
    * Custom user attributes can now be managed using WATO
    * Allow GIT to be used for change tracking (enable via global option)
    * Hosts/Folders: SNMP communities can now be configured via the host
      and folders hierarchy. Those settings override the rule base config.
    * Require unique alias names in between the following elements:
      Host/Service/Contact Groups, Timeperiods and Roles
    * Removed "do not connect" option from site socket editor. Use the
      checkbox "Disable" to disable the site for multisite.
    * Converted table of Event Console Rules to new implementation, make it sortable
    * FIX: do validation of check items in rule editor
    * FIX: More consistent handling of folderpath select in rule editor
    * FIX: Now correctly handling depends_on_tags on page rendering for
           inherited values
    * FIX: Changed several forms from GET to POST to prevent "Request-URI too
           large" error messages during submitting forms
    * FIX: automation snmp scan now adhere rules for shoddy snmp devices
           which have no sys description
    * FIX: Cisco ruleset "Cisco WLC WiFi client connections" has been generalized to
           "WLC WiFi client connections"
    * FIX: Snapshot handling is a little more robust agains manually created
           files in snapshot directory now
    * FIX: Slightly more transparent handling of syntax errors when loading rules.mk

    Notifications:
    * Flexible Notification can now filter service levels
    * FIX: check_tcp corrected order of parameters in definition

    Event Console:
    * New global setting "force message archiving", converts the EC into
      a kind of syslog archive
    * New built-in snmptrap server to directly receive snmp traps
    * FIX: fix layout of filter for history action type
    * FIX: better detect non-IP-number hosts in hostname translation

1.2.3i1:
    Core:
    * Agents can send data for other hosts "piggyback". This is being
      used by the vSphere and SAP plugins
    * New variable host_check_commands, that allows the definition of
      an alternative host check command (without manually defining one)
    * New variable snmp_check_interval which can be used to customize
      the check intervals of SNMP based checks
    * setup: Added missing vars rrd_path and rrdcached_sock
    * new variable check_mk_exit_status: allows to make Check_MK service OK,
      even if host in not reachable.
    * set always_cleanup_autochecks to True per default now
    * check_mk: new option --snmptranslate

    Multisite:
    * New availability view for arbitrary host/service collections
    * New option auth_by_http_header to use the value of a HTTP header
      variable for authentication (Useful in reverse proxy environments)
    * New permission that is needed for seeing views that other users
      have defined (per default this is contained in all roles)
    * New path back to the view after command exection with all
      checkboxes cleared
    * Added plugins to config module to make registration of default values
      possible for addons like mkeventd - reset to default values works now
      correctly even for multisite related settings
    * perfometer: Bit values now using base of 1000
    * Added PNP tempate for check_disk_smb
    * Dashboards can now be configured to be reloaded on resizing
      (automatically adds width/height url parameters)
    * LDAP authentification: New config option "Do not use persistent
                             connections to ldap server"
    * Hosttags and auxiliary tags can now be grouped in topics
    * Fixed output of time in view if server time differs from user time

    Event Console:
    * New rule feature: automatically delete event after actions
    * New filter for maximum service level (minimum already existed)
    * New global setting: hostname translation (allows e.g. to drop domain name)
    * New rule match: only apply rule within specified time period

    Checks & Agents:
    * solaris_mem: New check for memory and swap for Solaris agent
    * agent_vsphere: New VMWare ESX monitoring that uses pySphere and the VMWare
      API in order to get data very efficiently. Read (upcoming) documentation
      for details.
    * new special agent agent_random for creating random monitoring data
    * New checks: windows_intel_bonding / windows_broadcom_bonding
    * Implemented SAP monitoring based on the agent plugin mk_sap. This
      must be run on a linux host. It connects via RFC calls to SAP R/3
      systems to retrieve monitoring information for this or other machines.
    * sap.dialog: Monitors SAP dialog statistics like the response time
    * sap.value: Simply processes information provided by SAP to Nagios
    * openvpn_clients: new check for OpenVPN connections
    * if64_tplink: special new check for TP Link switches with broken SNMP output
    * job: Monitoring states and performance indicators of any jobs on linux systems
    * oracle_asm_diskgroups: Added missing agent plugin + asmcmd wrapper script
    * oracle_jobs: New check to monitor oracle database job execution
    * oracle_rman_backups: New check to monitor state of ORACLE RMAN backups
    * jar_signature: New check to monitor wether or not a jar is signed and
      certificate is not expired
    * cisco_qos: adhere qos-bandwidth policies
    * check_disk_smb: WATO formalization for active check check_disk_smb
    * if.include: new configurable parameters for assumed input and output speed
    * cisco_qos: new param unit:    switches between bit/byte display
                 new param average: average the values over the given minute
                 new params post/drop can be configured via int and float
                 fixed incorrect worst state if different parameters exceed limit
    * logwatch.ec: Added optional spooling to the check to prevent dataloss
      when processing of current lines needs more time than max execution time
    * mounts: ignore multiple occurrances of the same device
    * Linux agent: allow cached local/plugins checks (see docu)
    * mem.include: Linux memory check now includes size of page tables. This
      can be important e.g. on ORACLE systems with a lot of memory
    * windows_agent: Now buffers output before writing it to the socket
                     Results in less tcp packages per call
    * smart.stats: rewrote check. Please reinventorize. Error counters are now
      snapshotted during inventory.
    * smart.temp: add WATO configuration
    * windows_agent: check_mk.ini: new option "port" - specifies agent port
    * winperf_processor: introduce averaging, support predictive levels
    * cpu_util.include: fixed bug when params are set to None
    * predictive levels: fixed bug when existing predictive levels get new options
    * windows_plugin mssql.vbs: No longer queries stopped mssql instances
    * cisco_hsrp: fixed problem when HSRP groups had same ip address
    * winperf_if: hell has frozen over: a new check for network adapters on Windows
    * windows agent: new config section plugins, now able to set timeouts for specific plugins
                     new global config option: timeout_plugins_total
    * lnx_if in Linux agent: force deterministical order of network devices
    * Linux agent: remove obsolete old <<<netif>>> and <<<netctr>>> sections
    * logwatch, logwatch.ec: detect error in agent configuration
    * Linux agent: cups_queues: do not monitor non-local queues (thanks to Olaf Morgenstern)
    * AIX agent: call lparstat with argument 1 1, this give more accurate data
    * Check_MK check: enable extended performance data per default now
    * viprinet checks: New checks for firmware version/update, memory usage, power supply status,
                       router mode, serialnumber and temperature sensors
    * uptime, snmp_uptime, esx_vsphere_counters.uptime: allow to set lower and upper levels
    * winperf_processor: Now displays (and scales) to number of cpus in pnpgraph
    * mk_postgres plugin: replace select * with list of explicit columns (fix for PG 9.1)
    * lnx_if: show MAC address for interfaces (needs also agent update)
    * winperf_tcp_conn: New check. Displays number of established tcpv4 connections in windows
                        Uses WATO Rule "TCP connection stats (Windows)"
    * windows_agent: fixed timeouts for powershell scripts in local/plugins
    * logwatch: Agent can now use logwatch.d/ to split config to multipe files
    * logwatch: Agent can now rewrite Messages
    * apache_status: New rule: set levels for number of remaining open slots
    * mrpe: handle long plugin output correctly, including performance data
    * cisco_qos: parameters now configurable via WATO

    Notifications:
    * notify.py: unique spoolfiles name no longer created with uuid
    * Warn user if only_services does never match

    Livestatus:
    * Table statehist: Improved detection of vanished hosts and services.
                       Now able to detect and remove nonsense check plugin output
    * FIX: able to handle equal comment_id between host and service
    * livestatus.log: show utf-8 decoding problems only with debug logging >=2
    * livestatus: fixed incorrect output formatting of comments_with_info column

    BI:
    * Integrated availability computing, including nifty time warp feature

    WATO:
    * Configuration of datasource programs via dedicated rules
    * New editor for Business Intelligence rules
    * Rule Editor: Now able to show infeffective rules
    * Valuespec: CascadingDropdown now able to process choice values from functions
    * Removed global option logwatch_forward_to_ec, moved this to the
      logwatch_ec ruleset. With this option the forwarding can now be enabled
      for each logfile on a host
    * Configuration of an alternative host check command
    * Inventory: Display link symbol for ps ruleset
    * New rule for notification_options of hosts and services
    * FIX: Rulesets: correct display of rules within subfolders
    * Remove Notification Command user settings, please use flexible notifications instead


1.2.2p3:
    Core:
    * FIX: get_average(): Gracefully handle time anomlies of target systems
    * FIX: notifications: /var/lib/check_mk/notify directory is now created
           correctly during setup from tgz file. (Without it notifications
           did not get sent out.)
    * FIX: add missing $DESTDIR to auth.serials in setup.sh

    Checks & Agents:
    * FIX: winperf_processor: fix case where CPU percent is exactly 100%
    * FIX: blade_powerfan: fix mixup of default levels 50/40 -> 40/50
    * FIX: Cleaned up graph rendering of Check_MK services
    * FIX: zypper: deal with output from SLES 10
    * FIX: zpool_status: Ignoring "No known data errors" text
    * FIX: dmi_sysinfo: Handling ":" in value correctly
    * FIX: check_http: Fixed syntax error when monitoring certificates
    * FIX: check_dns: parameter -A does not get an additional string
    * FIX: diskstat: Fixed wrong values for IO/s computation on linux hosts
    * FIX: blade_healts: Fixed wrong index checking resulting in exceptions
    * FIX: notifications: /var/lib/check_mk/notify directory is now created
           correctly during setup from tgz file. (Without it notifications
           did not get sent out.)

    Multisite:
    * FIX: LDAP: Disabling use of referrals in active directory configuration
    * FIX: Fixed missing roles in auth.php (in some cases) which resulted in
           non visible pnp graphs and missing nagvis permissions
    * FIX: Fixed label color of black toner perfometers when fuel is low
    * FIX: Fixed wrong default settings of view filters in localized multisite
    * FIX: Fixed exception when enabling sounds for views relying on
           e.g. alert statistics source
    * FIX: Folder Tree Snapin: make folder filter also work for remote
           folders that do not exist locally
    * FIX: correctly display sub-minute check/retry intervals
    * FIX: fix logic of some numeric sorters
    * FIX: Improved user provided variable validation in view code
    * FIX: Escaping html code in plugin output painters

    WATO:
    * FIX: fix layout of Auxiliary tags table
    * FIX: avoid exception when called first time and first page ist host tags
    * FIX: fix validation of time-of-day input field (24:00)
    * FIX: automation users can now be deleted again (bug was introduced in 1.2.2p1)
    * FIX: fix logwatch pattern analyzer message "The host xyz is not
           managed by WATO." after direct access via snapin
    * FIX: Fixed first toggle of flags in global settings when default is set to True
    * FIX: fix exception and loss of hosts in a folder when deleting all site connections
           of a distributed WATO setup
    * FIX: avoid Python exception for invalid parameters even in debug mode
    * FIX: check_ldap: Removed duplicate "-H" definition
    * FIX: Fixed some output encoding problem in snapshot restore / deletion code
    * FIX: Improved user provided variable validation in snapshot handling code
    * FIX: Improved user provided variable validation in inventory dialog

    Event Console:
    * FIX: apply rewriting of application/hostname also when cancelling events
    * FIX: check_mkevents now uses case insensitive host name matching

    Livestatus:
    * FIX: fixed incorrect output formatting of comments_with_info column
    * FIX: statehist table: fixed memory leak

1.2.2p2:
    Core:
    * FIX: livecheck: fixed handling of one-line plugin outputs and missing \n
           (Thanks to Florent Peterschmitt)

    Checks & Agents:
    * FIX: jolokia_info: ignore ERROR instances
    * FIX: apache_status: use (also) apache_status.cfg instead of apache_status.conf
    * FIX: f5_bigip_vserver: fix wrong OID (13 instead of 1), thanks to Miro Ramza
    * FIX: f5_bigip_psu: handle more than first power supply, thanks to Miro Ramza
    * FIX: ipmi_sensors: ignore sensors in state [NA] (not available)
    * FIX: aix_lvm: handle agents that output an extra header line
    * FIX: zfsget: do not assume that devices begin with /, but mountpoints
    * FIX: ipmi_sensors: handle two cases for DELL correctly (thanks to Sebastian Talmon)
    * FIX: check_dns: enable performance data
    * FIX: free_ipmi: fix name of sensor cache file if hostname contains domain part
    * FIX: ad_replication plugin: Fixed typo (Thanks to Dennis Honke)

    Multisite:
    * List of views: Output the alias of a datasource instead of internal name
    * FIX: fix column editor for join columns if "SERVICE:" is l10n'ed
    * FIX: fix invalid request in livestatus query after reconnect

    WATO:
    * FIX: convert editing of global setting to POST. This avoid URL-too-long
      when defining lots of Event Console actions
    * FIX: LDAP configuration: allow DNs without DC=

    Event Console:
    * FIX: fix icon in events check if host specification is by IP address
    * Renamed "Delete Event" to "Archive Event" to clearify the meaning

    Notifications:
    * FIX: contacts with notifications disabled no longer receive
           custom notifications, unless forced

1.2.2p1:
    Core:
    * FIX: correctly quote ! and \ in active checks for Nagios
    * FIX: Performing regular inventory checks at configured interval even
           when the service is in problem state
    * Check_MK core now supports umlauts in host-/service- and contactgroup names

    Checks & Agents:
    * FIX: vsphere_agent: fix problems whith ! and \ in username or password
    * FIX: check_mk_agent.aix: fix shebang: was python, must be ksh
    * FIX: cisco_qos: Be compatible to newer IOS-XE versions (Thanks to Ken Smith)
    * FIX: mk_jolokia: Handling spaces in application server instances correctly

    Multisite:
    * FIX: do not remove directories of non-exisant users anymore. This lead to
           a deletion of users' settings in case of an external authentication
           (like mod_ldap).
    * FIX: Fixed handling of dashboards without title in sidebar view snapin
    * FIX: titles and services got lost when moving join-columns in views
    * FIX: Fixed exception during initial page rendering in python 2.6 in special cases
           (Internal error: putenv() argument 2 must be string, not list)

    Livestatus:
    * livestatus.log: show utf-8 decoding problems only with debug logging >=2

    Notifications:
    * FIX: HTML mails: Handle the case where plugin argument is not set
    * FIX: HTML mails: remove undefinded placeholders like $GRAPH_CODE$

    WATO:
    * Improved handling of valuespec validations in WATO rule editor. Displaying a
      warning message when going to throw away the current settings.
    * FIX: fix bug where certain settings where not saved on IE. This was mainly
           on IE7, but also IE8,9,10 in IE7 mode (which is often active). Affected
           was e.g. the nodes of a cluster or the list of services for service
           inventory

1.2.2:
    Core:
    * Added $HOSTURL$ and $SERVICEURL$ to notification macros which contain an
      URL to the host/service details views with /check_mk/... as base.

    Checks & Agents:
    * FIX: blade_bx_load: remove invalid WATO group
    * FIX: lnx_bonding: handle also 802.3ad type bonds

    Notifications:
    * FIX: Removing GRAPH_CODE in html mails when not available
    * Using plugin argument 1 for path to pnp4nagios index php to render graphs
    * Little speedup of check_mk --notify

    Multisite:
    * FIX: Fixed umlaut handling in reloaded snapins

    WATO:
    * FIX: Fix several cases where WATO rule analyser did not hilite all matching rules
    * Added tcp port parameter to SSL certificate check (Thanks to Marcel Schulte)

    Event Console:
    * FIX: Syslog server is now able to parse RFC 5424 syslog messages

1.2.2b7:
    Checks & Agents:
    * FIX: postfix_mailq: fix labels in WATO rule, set correct default levels


1.2.2b6:
    Core:
    * FIX: setup: detect check_icmp also on 64-Bit CentOS
           (thanks to あきら)
    * FIX: setup.sh: create auth.serials, fix permissions of htpasswd
    * FIX: livecheck: now able to handle check output up to 16kB

    Checks & Agents:
    * FIX: apc_symmetra_power: resurrect garble PNP template for
    * FIX: check_mk_agent.freebsd: remove garble from output
           (Thanks to Mathias Decker)
    * FIX: check_mk-mssql_counters.locks: fix computation, was altogether wrong
    * FIX: check_mk-mssql_counters.transactions: fix computation also
    * check_http: now support the option -L (urlizing the result)
    * Added mem section to Mac OSX agent (Thanks to Brad Davis)
    * FIX: mssql.vbs (agent plugin) now sets auth options for each instance
    * FIX: jolokia_metrics.mem: error when missing max values
    * Make levels for SMART temperature editable via WATO

    Multisite:
    * FIX: fix localization in non-OMD environment
           (thanks to あきら)
    * FIX: hopefully fix computation of Speed-O-Meter
    * Add $SERVICEOUTPUT$ and $HOSTOUTPUT$ to allowed macros for
      custom notes
    * FIX: Writing one clean message to webserver error_log when write fails
    * FIX: Escaping html entities when displaying comment fields
    * FIX: Monitored on site attribute always has valid default value

    Notifications:
    * FIX: fix event type for recoveries
    * FIX: fix custom notifications on older nagios versions
    * FIX: handle case where type HOST/SERVICE not correctly detected

    Livestatus:
    * FIX: memory leak when removing downtime / comment

    WATO:
    * FIX: Removed "No roles assigned" text in case of unlocked role attribute
           in user management dialog
    * FIX: Fix output of rule search: chapters appeared twice sometimes

    Event Console:
    * FIX: check_mkevents: fix usage help if called with illegal options
    * check_mkevents now allows specification of a UNIX socket
      This is needed in non-OMD environments
    * setup.py now tries to setup Event Console even in non-OMD world

1.2.2b5:
    Core:
    * Checks can now omit the typical "OK - " or "WARN -". This text
      will be added automatically if missing.
    * FIX: livecheck: fixed compilation bug
    * FIX: check_mk: convert service description unicode into utf-8
    * FIX: avoid simultanous activation of changes by means of a lock

    Checks & Agents:
    * FIX: jolokia_metrics.mem - now able to handle negative/missing max values
    * ADD: tcp_conn_stats: now additionally uses /proc/net/tcp6
    * ADD: wmic_processs: cpucores now being considered when calculating
           user/kernel percentages. (thanks to William Baum)
    * FIX: UPS checks support Eaton Evolution
    * FIX: windows agent plugin: mssql now exits after 10 seconds

    Notifications:
    * FIX: fixed crash on host notification when contact had explicit services set

    Livestatus:
    * FIX: possible crash with VERY long downtime comments

    WATO:
    * FIX: Fix hiliting of errors in Nagios output
    * FIX: localisation error

    Multisite:
    * FIX: Avoid duplicate "Services" button in host detail views
    * FIX: fix rescheduling icon for services with non-ASCII characters
    * New filter for IP address of a host
    * Quicksearch: allow searching for complete IP addresses and IP
      address prefixes
    * Add logentry class filter to view 'Host- and Service events'

    BI:
    * FIX: fix exception with expansion level being 'None'
    * FIX: speedup for single host tables joined by hostname (BI-Boxes)
    * FIX: avoid closing BI subtree while tree is being loaded

    Event Console:
    * FIX: make hostname matching field optional. Otherwise a .* was
           neccessary for the rule in order to match
    * FIX: event_simulator now also uses case insensitive matches

1.2.2b4:
    Core:
    * FIX: Fix output of cmk -D: datasource programs were missing
    * FIX: allow unicode encoded extra_service_conf
    * FIX: no default PING service if custom checks are defined
    * FIX: check_mk_base: fixed rounding error in get_bytes_human_readable
    * FIX: check_mk: improved support of utf-8 characters in extra_service_conf
    * FIX: livestatus: table statehist now able to check AuthUser permissions
    * New configuration variable contactgroup_members

    Checks & Agents:
    * FIX: smart - not trying to parse unhandled lines to prevent errors
    * FIX: winperf_processor - fixed wrong calculations of usage
    * FIX: WATO configuration of filesystem trends: it's hours, not days!
    * FIX: mysql: fixed crash on computing IO information
    * FIX: diskstat: fix local variable 'ios_per_sec' referenced before assignment
    * FIX: multipath: ignore warning messages in agent due to invalid multipath.conf
    * FIX: megaraid_bbu: deal with broken output ("Adpater"), found in Open-E
    * FIX: megaraid_pdisk: deal with special output of Open-E
    * FIX: jolokia_metrics.mem: renamed parameter totalheap to total
    * FIX: megaraid_bbu: deal with broken output ("Adpater")
    * FIX: check_ldap: added missing host address (check didn't work at all)
    * FIX: check_ldap: added missing version option -2, -3, -3 -T (TLS)
    * FIX: mssql: Agent plugin now supports MSSQL Server 2012
    * FIX: hr_mem: fix max value in performance data (thanks to Michaël COQUARD)
    * FIX: f5_bigip_psu: fix inventory function (returned list instead of tuple)
    * FIX: mysql.connections: avoid crash on legacy agent output
    * FIX: tcp_conn_stats: use /proc/net/tcp instead of netstat -tn. This
           should avoid massive performance problems on system with many
           connections
    * Linux agent: limit netstat to 10 seconds
    * ps: Allow %1, %2, .. instead of %s in process_inventory. That allows
      reordering of matched groups
    * FIX: f5_bigip_psu - fixed inventory function
    * FIX: printer_supply - fixed inventory function for some kind of OKI printers

    Multisite:
    * FIX: Fixed problem with error during localization scanning
    * FIX: Fixed wrong localization right after a user changed its language
    * FIX: Improved handling of error messages in bulk inventory
    * FIX: fixed focus bug in transform valuespec class
    * FIX: stop doing snapin refreshes after they have been removed
    * FIX: sidebar snapins which refresh do not register for restart detection anymore
    * FIX: fix user database corruption in case of a race condition
    * FIX: added checks wether or not a contactgroup can be deleted
    * FIX: Avoid deadlock due to lock on contacts.mk in some situations
    * Changed sidebar snapin reload to a global interval (option:
      sidebar_update_interval), defaults to 30 seconds
    * Sidebar snapins are now bulk updated with one HTTP request each interval

    BI:
    * FIX: fixed invalid links to hosts and services in BI tree view
    * FIX: fix exception in top/down and bottom/up views
    * FIX: fix styling of top/down and bottom/up views (borders, padding)
    * FIX: fix style of mouse pointer over BI boxes
    * FIX: list of BI aggregates was incomplete in some cases
    * FIX: single host aggregations didn't work for aggregations += [...]
    * FIX: top-down and bottom-up was broken in case of "only problems"
    * FIX: BI see_all permission is now working again
    * Do not handle PENDING as "problem" anymore
    * Make titles of non-leaf tree nodes klickable

    WATO:
    * FIX: flexible notification valuespec is now localizable
    * FIX: Alias values of host/service/contact groups need to be set and unique
           within the group
    * FIX: Fixed exception when editing contactgroups without alias
    * FIX: Fix localization of rule options
    * FIX: ValueSpec OptionalDropDown: fix visibility if default is "other"
    * Suggest use default value for filesystem levels that make sense
    * Valuespec: CascadingDropdown now able to process choice values from functions
    * Freshness checking for classical passive Nagios checks (custom_checks)

1.2.2b3:
    Checks & Agents:
    * FIX: Fixed date parsing code ignoring the seconds value in several checks
           (ad_replication, cups_queues, heartbeat_crm, mssql_backup, smbios_sel)
    * FIX: Fixed pnp template for apc_symmetra check when using multiple rrds

    Multisite:
    * FIX: Removed uuid module dependency to be compatible to python < 2.5
    * FIX: remove Javascript debug popup from multi-string input fields
    * FIX: list of strings (e.g. host list in rule editor) didn't work anymore

1.2.2b2:
    Checks & Agents:
    * Added dynamic thresholds to the oracle_tablespace check depending on the
      size of the tablespaces.

    BI:
    * FIX: fix exception in BI-Boxes views of host groups
    * FIX: fix problem where BI-Boxes were invisible if not previously unfolded

    Event Console:
    * FIX: support non-Ascii characters in matching expressions. Note:
           you need to edit and save each affected rule once in order
           to make the fix work.
    * FIX: Fixed exception when logging actions exectuted by mkeventd
    * FIX: etc/init.d/mkeventd flush did not work when mkeventd was stopped

    Multisite:
    * FIX: Fixed several minor IE7 related layout bugs
    * FIX: title of pages was truncated and now isn't anymore
    * Cleanup form for executing commands on hosts/services

    WATO:
    * FIX: Fixed layout of rulelist table in IE*
    * FIX: Fixed adding explicit host names to rules in IE7
    * Add: Improved navigation convenience when plugin output contains [running on ... ]

1.2.2b1:
    Core:
    * cmk --notify: added notification script to generate HTML mails including
      the performance graphs of hosts and services
    * cmk --notify: added the macros NOTIFY_LASTHOSTSTATECHANGE, NOTIFY_HOSTSTATEID,
      NOTIFY_LASTSERVICESTATECHANGE, NOTIFY_SERVICESTATEID, NOTIFY_NOTIFICATIONCOMMENT,
      NOTIFY_NOTIFICATIONAUTHOR, NOTIFY_NOTIFICATIONAUTHORNAME, NOTIFY_NOTIFICATIONAUTHORALIAS
    * FIX: more robust deletion of precompiled files to ensure the correct
      creation of the files (Thanks to Guido Günther)
    * FIX: Inventory for cluster nodes who are part of multiple clusters
    * cmk --notify: added plugin for sms notification
    * FIX: precompiled checks: correct handling of sys.exit() call when using python2.4
    * cmk --notify: improved logging on wrong notification type
    * RPM: Added check_mk-agent-scriptless package (Same as normal agent rpm,
      but without RPM post scripts)

    Checks & Agents:
    * winperf_processor now outputs float usage instead of integer
    * FIX: mssql_counters.file_sizes - Fixed wrong value for "Log Files" in output
    * FIX: drbd: Parameters for expected roles and disk states can now be set to
           None to disable alerting on changed values
    * printer_supply_ricoh: New check for Ricoh printer supply levels
    * jolokia_metrics.mem: now supports warn/crit levels for heap, nonheap, totalheap
    * jolokia_metrics.mem: add dedicated PNP graph
    * FIX: logwatch.ec: use UNIX socket instead of Pipe for forwarding into EC
    * FIX: logwatch.ec: fixed exception when forwarding "OK" lines
    * FIX: logwatch.ec: fixed forwarding of single log lines to event console
    * Improved performance of logwatch.ec check in case of many messages
    * livestatus_status: new check for monitoring performance of monitoring
    * FIX: diskstat.include: fix computation of queue length on windows
      (thanks to K.H. Fiebig)
    * lnx_bonding: new check for bonding interfaces on Linux
    * ovs_bonding: new check for bonding interfaces on Linux / Open vSwitch
    * if: Inventory settings can now be set host based
    * FIX: lnx_bonding/ovs_bonding: correct definition of bonding.include
    * Add: if check now able to handle interface groups  (if_groups)
    * Add: New check for DB2 instance memory levels
    * Add: winperf_phydisk can now output IOPS
    * Add: oracle_tablespace now with flexible warn/crit levels(magic number)

    Livestatus:
    * Add: new column in hosts/services table: comments_with_extra_info
    Adds the entry type and entry time

    Multisite:
    * Added comment painter to notification related views
    * Added compatibility code to use hashlib.md5() instead of md5.md5(), which
      is deprecated in python > 2.5 to prevent warning messages in apache error log
    * Added host filter for "last host state change" and "last host check"
    * FIX: Preventing autocomplete in password fields of "edit profile" dialog
    * The ldap member attribute of groups is now configruable via WATO
    * Added option to enforce lower User-IDs during LDAP sync
    * Improved debug logging of ldap syncs (Now writing duration of queries to log)
    * Displaying date/time of comments in comment icon hover menu (Please
      note: You need to update your livestatus to current version to make this work)
    * FIX: Making "action" context link unclickable during handling actions / confirms

    BI:
    * Use Ajax to delay rendering of invisible parts of the tree (this
      saves lots of HTML code)

    WATO:
    * Added hr_mem check to the memory checkgroup to make it configurable in WATO
    * Make page_header configurable in global settings
    * FIX: Fixed some typos in ldap error messages
    * FIX: Fixed problem on user profile page when no alias set for a user
    * FIX: list valuespecs could not be extended after once saving
    * FIX: fix title of foldable areas contained in list valuespecs
    * FIX: Fixed bug where pending log was not removed in multisite setup
    * FIX: Fixed generation of auth.php (Needed for NagVis Multisite Authorisation)
    * FIX: Fixed missing general.* permissions in auth.php on slave sites in
      case of distributed WATO setups
    * Added oracle_tablespaces configuration to the application checkgroup
    * FIX: Fixed synchronisation of mkeventd configs in distributed WATO setups
    * FIX: "Sync & Restart" did not perform restart in distributed WATO setups
    * FIX: Fixed exception in editing code of ldap group to rule plugin
    * FIX: Don't execute ldap sync while performing actions on users page

    Event Console:
    * Added UNIX socket for sending events to the EC
    * Speed up rule matches in some special cases by factor of 100 and more
    * Init-Script: Improved handling of stale pidfiles
    * Init-Script: Detecting and reporting already running processes
    * WATO: Added hook to make the mkeventd reload in distributed WATO setups
      during "activate changes" process
    * Added hook mkeventd-activate-changes to add custom actions to the mkeventd
      "activate changes" GUI function
    * FIX: When a single rule matching raises an exception, the line is now
      matched agains the following rules instead of being skipped. The
      exception is logged to mkeventd.log

1.2.1i5:
    Core:
    * Improved handling of CTRL+C (SIGINT) to terminate long runnining tasks
      (e.g.  inventory of SNMP hosts)
    * FIX: PING services on clusters are treated like the host check of clusters
    * cmk --notify: new environment variable NOTIFY_WHAT which has HOST or SERVICE as value
    * cmk --notify: removing service related envvars in case of host notifications
    * cmk --notify: added test code to help developing nitofication plugins.
      Can be called with "cmk --notify fake-service debug" for example

    Checks & Agents:
    * Linux Agent, diskstat: Now supporting /dev/emcpower* devices (Thanks to Claas Rockmann-Buchterkirche)
    * FIX: winperf_processor: Showing 0% on "cmk -nv" now instead of 100%
    * FIX: win_dhcp_pools: removed faulty output on non-german windows 2003 servers
           with no dhcp server installed (Thanks to Mathias Decker)
    * Add: fileinfo is now supported by the solaris agent. Thanks to Daniel Roettgermann
    * Logwatch: unknown eventlog level ('u') from windows agent treated as warning
    * FIX: logwatch_ec: Added state undefined as priority
    * Add: New Check for Raritan EMX Devices
    * Add: mailman_lists - New check to gather statistics of mailman mailinglists
    * FIX: megaraid_bbu - Handle missing charge information (ignoring them)
    * FIX: myssql_tablespaces - fix PNP graph (thanks to Christian Zock)
    * kernel.util: add "Average" information to PNP graph
    * Windows Agent: Fix startup crash on adding a logfiles pattern, but no logfile specified
    * Windows Agent: check_mk.example.ini: commented logfiles section

    Multisite:
    * FIX: Fixed rendering of dashboard globes in opera
    * When having row selections enabled and no selected and performing
      actions an error message is displayed instead of performing the action on
      all rows
    * Storing row selections in user files, cleaned up row selection
      handling to single files. Cleaned up GET/POST mixups in confirm dialogs
    * Add: New user_options to limit seen nagios objects even the role is set to see all
    * Fix: On site configaration changes, only relevant sites are marked as dirty
    * Fix: Distributed setup: Correct cleanup of pending changes logfile after "Activate changes"
    * FIX: LDAP: Fixed problem with special chars in LDAP queries when having
    contactgroup sync plugin enabled
    * FIX: LDAP: OpenLDAP - Changed default filter for users
    * FIX: LDAP: OpenLDAP - Using uniqueMember instead of member when searching for groups of a user
    * FIX: LDAP: Fixed encoding problem of ldap retrieved usernames
    * LDAP: Role sync plugin validates the given group DNs with the group base dn now
    * LDAP: Using roles defined in default user profile in role sync plugin processing
    * LDAP: Improved error handling in case of misconfigurations
    * LDAP: Reduced number of ldap querys during a single page request / sync process
    * LDAP: Implemnted some kind of debug logging for LDAP communication
    * FIX: Re-added an empty file as auth.py (wato plugin) to prevent problems during update

    WATO:
    * CPU load ruleset does now accept float values
    * Added valuespec for cisco_mem check to configure thresholds via WATO
    * FIX: Fixed displaying of tag selections when creating a rule in the ruleeditor
    * FIX: Rulesets are always cloned in the same folder
    * Flexibile notifications: removed "debug notification" script from GUI (you can make it
      executable to be choosable again)
    * Flexibile notifications: added plain mail notification which uses the
      mail templates from global settings dialog

    BI:
    * Added FOREACH_SERVICE capability to leaf nodes
    * Add: Bi views now support debug of livestatus queries

1.2.1i4:
    Core:
    * Better exception handling when executing "Check_MK"-Check. Printing python
      exception to status output and traceback to long output now.
    * Added HOSTTAGS to notification macros which contains all Check_MK-Tags
      separated by spaces
    * Output better error message in case of old inventory function
    * Do object cache precompile for monitoring core on cmk -R/-O
    * Avoid duplicate verification of monitoring config on cmk -R/-O
    * FIX: Parameter --cleanup-autochecks (long for -u) works now like suggested in help
    * FIX: Added error handling when trying to --restore with a non existant file

    Notifications:
    * Fix flexible notifications on non-OMD systems

    Checks & Agents:
    * Linux Agent, mk_postgres: Supporting pgsql and postgres as user
    * Linux Agent, mk_postgres: Fixed database stats query to be compatible
      with more versions of postgres
    * apache_status: Modified to be usable on python < 2.6 (eg RHEL 5.x)
    * apache_status: Fixed handling of PIDs with more than 4 numbers
    * Add: New Check for Rittal CMC PSM-M devices
    * Smart plugin: Only use relevant numbers of serial
    * Add: ibm_xraid_pdisks - new check for agentless monitoring of disks on IBM SystemX servers.
    * Add: hp_proliant_da_cntlr check for disk controllers in HP Proliant servers
    * Add: Check to monitor Storage System Drive Box Groups attached to HP servers
    * Add: check to monitor the summary status of HP EML tape libraries
    * Add: apc_rackpdu_status - monitor the power consumption on APC rack PDUs
    * Add: sym_brightmail_queues - monitor the queue levels on Symantec Brightmail mail scanners.
    * Add: plesk_domains - List domains configured in plesk installations
    * Add: plesk_backups - Monitor backup spaces configured for domains in plesk
    * Add: mysql_connections - Monitor number of parallel connections to mysql daemon
    * Add: flexible notifcations: filter by hostname
    * New script multisite_to_mrpe for exporting services from a remote system
    * FIX: postgres_sessions: handle case of no active/no idle sessions
    * FIX: correct backslash representation of windows logwatch files
    * FIX: postgres_sessions: handle case of no active/no idle sessions
    * FIX: zfsget: fix exception on snapshot volumes (where available is '-')
    * FIX: zfsget: handle passed-through filesystems (need agent update)
    * FIX: loading notification scripts in local directory for real
    * FIX: oracle_version: return valid check result in case of missing agent info
    * FIX: apache_status: fixed bug with missing 'url', wrote man page
    * FIX: fixed missing localisation in check_parameteres.py
    * FIX: userdb/ldap.py: fixed invalid call site.getsitepackages() for python 2.6
    * FIX: zpool_status: fixed crash when spare devices were available
    * FIX: hr_fs: handle negative values in order to larger disks (thanks to Christof Musik)
    * FIX: mssql_backup: Fixed wrong calculation of backup age in seconds


    Multisite:
    * Implemented LDAP integration of Multisite. You can now authenticate your
      users using the form based authentication with LDAP. It is also possible
      to synchronize some attributes like mail addresses, names and roles from
      LDAP into multisite.
    * Restructured cookie auth cookies (all auth cookies will be invalid
      after update -> all users have to login again)
    * Modularized login and cookie validation
    * Logwatch: Added buttons to acknowledge all logs of all hosts or really
      all logs which currently have a problem
    * Check reschedule icon now works on services containing an \
    * Now showing correct representation of SI unit kilo ( k )
    * if perfometer now differs between byte and bit output
    * Use pprint when writing global settings (makes files more readable)
    * New script for settings/removing downtimes: doc/treasures/downtime
    * New option when setting host downtimes for also including child hosts
    * Option dials (refresh, number of columns) now turnable by mouse wheel
    * Views: Commands/Checkboxes buttons are now activated dynamically (depending on data displayed)
    * FIX: warn / crit levels in if-check when using "bit" as unit
    * FIX: Fixed changing own password when notifications are disabled
    * FIX: On page reload, now updating the row field in the headline
    * FIX: ListOfStrings Fields now correctly autoappend on focus
    * FIX: Reloading of sidebar after activate changes
    * FIX: Main Frame without sidebar: reload after activate changes
    * FIX: output_format json: handle newlines correctly
    * FIX: handle ldap logins with ',' in distinguished name
    * FIX: quote HTML variable names, fixes potential JS injection
    * FIX: Sidebar not raising exceptions on configured but not available snapins
    * FIX: Quicksearch: Fixed Up/Down arrow handling in chrome
    * FIX: Speedometer: Terminating data updates when snapin is removed from sidebar
    * FIX: Views: toggling forms does not disable the checkbox button anymore
    * FIX: Dashboard: Fixed wrong display options in links after data reloads
    * FIX: Fixed "remove all downtimes" button in views when no downtimes to be deleted
    * FIX: Services in hosttables now use the service name as header (if no custom title set)
    * New filter for host_contact and service_contact

    WATO:
    * Add: Creating a new rule immediately opens its edit formular
    * The rules formular now uses POST as transaction method
    * Modularized the authentication and user management code
    * Default config: add contact group 'all' and put all hosts into it
    * Reverse order of Condition, Value and General options in rule editor
    * Allowing "%" and "+" in mail prefixes of contacts now
    * FIX: Fixed generated manual check definitions for checks without items
      like ntp_time and tcp_conn_stats
    * FIX: Persisting changing of folder titles when only the title has changed
    * FIX: Fixed rendering bug after folder editing

    Event Console:
    * Replication slave can now copy rules from master into local configuration
      via a new button in WATO.
    * Speedup access to event history by earlier filtering and prefiltering with grep
    * New builtin syslog server! Please refer to online docu for details.
    * Icon to events of host links to view that has context button to host
    * FIX: remove event pipe on program shutdown, prevents syslog freeze
    * FIX: hostnames in livestatus query now being utf8 encoded
    * FIX: fixed a nastiness when reading from local pipe
    * FIX: fix exception in rules that use facility local7
    * FIX: fix event icon in case of using TCP access to EC
    * FIX: Allowing ":" in application field (e.g. needed for windows logfiles)
    * FIX: fix bug in Filter "Hostname/IP-Address of original event"

    Livestatus:
    * FIX: Changed logging output "Time to process request" to be debug output

1.2.1i3:
    Core:
    * added HOST/SERVICEPROBLEMID to notification macros
    * New configuration check_periods for limiting execution of
      Check_MK checks to a certain time period.

    Checks & Agents:
    * Windows agent: persist offsets for logfile monitoring

    Notifications:
    * fix two errors in code that broke some service notifications

    Event Console:
    * New performance counter for client request processing time
    * FIX: fixed bug in rule optimizer with ranges of syslog priorities

    WATO:
    * Cloning of contact/host/service groups (without members)

    Checks & Agents:
    * logwatch: Fixed confusion with ignore/ok states of log messages
    * AIX Agent: now possible to specify -d flag. Please test :)

1.2.1i2:
    Core:
    * Improved validation of inventory data reported by checks
    * Added -d option to precompiled checks to enable debug mode
    * doc/treasures: added script for printing RRD statistics

    Notifications:
    * New system of custom notification, with WATO support

    Event Console:
    * Moved source of Event Console into Check_MK project
    * New button for resetting all rule hits counters
    * When saving a rule then its hits counter is always reset
    * New feature of hiding certain actions from the commands in the status GUI
    * FIX: rule simulator ("Try out") now handles cancelling rules correctly
    * New global option for enabling log entries for rule hits (debugging)
    * New icon linking to event views for the event services
    * check_mkevents outputs last worst line in service output
    * Max. number of queued connections on status sockets is configurable now
    * check_mkevents: new option -a for ignoring acknowledged events
    * New sub-permissions for changing comment and contact while updating an event
    * New button for generating test events directly via WATO
    * Allow Event Console to replicate from another (master) console for
      fast failover.
    * Allow event expiration also on acknowledged events (configurable)

    Multisite:
    * Enable automation login with _username= and _secret=, while
      _secret is the content of var/check_mk/web/$USER/automation.secret
    * FIX: Fixed releasing of locks and livestatus connections when logging out
    * FIX: Fixed login/login confusions with index page caching
    * FIX: Speed-o-meter: Fixed calculation of Check_MK passive check invervals
    * Removed focus of "Full name" attribute on editing a contact
    * Quicksearch: Convert search text to regex when accessing livestatus
    * FIX: WATO Folder filter not available when WATO disabled
    * WATO Folder Filter no longer available in single host views
    * Added new painters "Service check command expanded" and
      "Host check command expanded"
    * FIX: Corrected garbled description for sorter "Service Performance data"
    * Dashboard globes can now be filtered by host_contact_group/service_contact_group
    * Dashboard "iframe" attribute can now be rendered dynamically using the
      "iframefunc" attribute in the dashlet declaration
    * Dashboard header can now be hidden by setting "title" to None
    * Better error handling in PNP-Graph hover menus in case of invalid responses

    Livestatus:
    * Added new table statehist, used for SLA queries
    * Added new column check_command_expanded in table hosts
    * Added new column check_command_expanded in table services
    * New columns livestatus_threads, livestatus_{active,queued}_connections

    BI:
    * Added missing localizations
    * Added option bi_precompile_on_demand to split compilations of
      the aggregations in several fragments. If possible only the needed
      aggregations are compiled to reduce the time a user has to wait for
      BI based view. This optimizes BI related views which display
      information for a specific list of hosts or aggregation groups.
    * Added new config option bi_compile_log to collect statistics about
      aggregation compilations
    * Aggregations can now be part of more than one aggregation group
      (just configure a list of group names instead of a group name string)
    * Correct representation of (!), (!!) and (?) markers in check output
    * Corrected representation of assumed state in box layout
    * Feature: Using parameters for hosttags

    WATO:
    * Added progress indicator in single site WATO "Activate Changes"
    * Users & Contacts: Case-insensitive sorting of 'Full name' column
    * ntp/ntp.time parameters are now configurable via WATO
    * FIX: Implemented basic non HTTP 200 status code response handling in interactive
           progress dialogs (e.g. bulk inventory mode)
    * FIX: Fixed editing of icon_image rules
    * Added support of locked hosts and folders ( created by CMDB )
    * Logwatch: logwatch agents/plugins now with ok pattern support
    * Valuespec: Alternative Value Spec now shows helptext of its elements
    * Valuespec: DropdownChoice, fixed exception on validate_datatype

    Checks & Agents:
    * New check mssql_counters.locks: Monitors locking related information of
      MSSQL tablespaces
    * Check_MK service is now able to output additional performance data
      user_time, system_time, children_user_time, children_system time
    * windows_updates agent plugin: Fetching data in background mode, caching
      update information for 30 minutes
    * Windows agent: output ullTotalVirtual and ullAvailVirtual (not yet
      being used by check)
    * Solaris agent: add <<<uptime>>> section (thanks to Daniel Roettgermann)
    * Added new WATO configurable option inventory_services_rules for the
      windows services inventory check
    * Added new WATO configurable option inventory_processes_rules for the
      ps and ps.perf inventory
    * FIX: mssql_counters checks now really only inventorize percentage based
      counters if a base value is set
    * win_dhcp_pools: do not inventorize empty pools any more. You can switch
      back to old behaviour with win_dhcp_pools_inventorize_empty = True
    * Added new Check for Eaton UPS Devices
    * zfsget: new check for monitoring ZFS disk usage for Linux, Solaris, FreeBSD
      (you need to update your agent as well)
    * Added new Checks for Gude PDU Units
    * logwatch: Working around confusion with OK/Ignore handling in logwatch_rules
    * logwatch_ec: Added new subcheck to forward all incoming logwatch messages
      to the event console. With this check you can use the Event Console
      mechanisms and GUIs instead of the classic logwatch GUI. It can be
      enabled on "Global Settings" page in WATO for your whole installation.
      After enabling it you need to reinventorize your hosts.
    * Windows Update Check: Now with caching, Thanks to Phil Randal and Patrick Schlüter
    * Windows Check_MK Agent: Now able to parse textfiles for logwatch output
    * Added new Checks sni_octopuse_cpu, sni_octopuse_status, sni_octopuse_trunks: These
      allow monitoring Siemens HiPath 3000/5000 series PBX.
    * if-checks now support "bit" as measurement unit
    * winperf_phydisk: monitor average queue length for read/write

1.2.0p5:
    Checks & Agents:
    * FIX: windows agent: fixed possible crash in eventlog section

    BI:
    * FIX: fixed bug in aggregation count (thanks Neil)

1.2.0p4:
    WATO:
    * FIX: fixed detection of existing groups when creating new groups
    * FIX: allow email addresses like test@test.test-test.com
    * FIX: Fixed Password saving problem in user settings

    Checks & Agents:
    * FIX: postgres_sessions: handle case of no active/no idle sessions
    * FIX: winperf_processor: handle parameters "None" (as WATO creates)
    * FIX: mssql_counters: remove debug output, fix bytes output
    * FIX: mssql_tablespaces: gracefully handle garbled agent output

    Multisite:
    * FIX: performeter_temparature now returns unicode string, because of °C
    * FIX: output_format json in webservices now using " as quotes

    Livestatus:
    * FIX: fix two problems when reloading module in Icinga (thanks to Ronny Biering)

1.2.0p3:
    Mulitisite
    * Added "view" parameter to dashlet_pnpgraph webservice
    * FIX: BI: Assuming "OK" for hosts is now possible
    * FIX: Fixed error in makeuri() calls when no parameters in URL
    * FIX: Try out mode in view editor does not show context buttons anymore
    * FIX: WATO Folder filter not available when WATO disabled
    * FIX: WATO Folder Filter no longer available in single host views
    * FIX: Quicksearch converts search text to regex when accessing livestatus
    * FIX: Fixed "access denied" problem with multisite authorization in PNP/NagVis
           in new OMD sites which use the multisite authorization
    * FIX: Localize option for not OMD Environments

    WATO:
    * FIX: Users & Contacts uses case-insensitive sorting of 'Full name' column
    * FIX: Removed focus of "Full name" attribute on editing a contact
    * FIX: fix layout bug in ValueSpec ListOfStrings (e.g. used in
           list of explicit host/services in rules)
    * FIX: fix inheritation of contactgroups from folder to hosts
    * FIX: fix sorting of users, fix lost user alias in some situations
    * FIX: Sites not using distritubed WATO now being skipped when determining
           the prefered peer
    * FIX: Updating internal variables after moving hosts correctly
      (fixes problems with hosts tree processed in hooks)

    BI:
    * FIX: Correct representation of (!), (!!) and (?) markers in check output

    Livestatus:
    * FIX: check_icmp: fixed calculation of remaining length of output buffer
    * FIX: check_icmp: removed possible buffer overflow on do_output_char()

    Livecheck:
    * FIX: fixed problem with long plugin output
    * FIX: added /0 termination to strings
    * FIX: changed check_type to be always active (0)
    * FIX: fix bug in assignment of livecheck helpers
    * FIX: close inherited unused filedescriptors after fork()
    * FIX: kill process group of called plugin if timeout is reached
           -> preventing possible freeze of livecheck
    * FIX: correct escaping of character / in nagios checkresult file
    * FIX: fixed SIGSEGV on hosts without defined check_command
    * FIX: now providing correct output buffer size when calling check_icmp

    Checks & Agents:
    * FIX: Linux mk_logwatch: iregex Parameter was never used
    * FIX: Windows agent: quote '%' in plugin output correctly
    * FIX: multipath check now handles '-' in "user friendly names"
    * New check mssql_counters.locks: Monitors locking related information of
      MSSQL tablespaces
    * FIX: mssql_counters checks now really only inventorize percentage based
      counters if a base value is set
    * windows_updates agent plugin: Fetching data in background mode, caching
      update information for 30 minutes
    * FIX: netapp_vfiler: fix inventory function (thanks to Falk Krentzlin)
    * FIX: netapp_cluster: fix inventory function
    * FIX: ps: avoid exception, when CPU% is missing (Zombies on Solaris)
    * FIX: win_dhcp_pools: fixed calculation of perc_free
    * FIX: mssql_counters: fixed wrong log size output

1.2.0p3:
    Multisite:
    * Added "view" parameter to dashlet_pnpgraph webservice

    WATO:
    * FIX: It is now possible to create clusters in empty folders
    * FIX: Fixed problem with complaining empty ListOf() valuespecs

    Livestatus:
    * FIX: comments_with_info in service table was always empty

1.2.1i1:
    Core:
    * Allow to add options to rules. Currently the options "disabled" and
      "comment" are allowed. Options are kept in an optional dict at the
      end of each rule.
    * parent scan: skip gateways that are reachable via PING
    * Allow subcheck to be in a separate file (e.g. foo.bar)
    * Contacts can now define *_notification_commands attributes which can now
      override the default notification command check-mk-notify
    * SNMP scan: fixed case where = was contained in SNMP info
    * check_imap_folder: new active check for searching for certain subjects
      in an IMAP folder
    * cmk -D shows multiple agent types e.g. when using SNMP and TCP on one host

    Checks & Agents:
    * New Checks for Siemens Blades (BX600)
    * New Checks for Fortigate Firewalls
    * Netapp Checks for CPU Util an FC Port throughput
    * FIX: megaraid_pdisks: handle case where no enclosure device exists
    * FIX: megaraid_bbu: handle the controller's learn cycle. No errors in that period.
    * mysql_capacity: cleaned up check, levels are in MB now
    * jolokia_info, jolokia_metrics: new rewritten checks for jolokia (formerly
      jmx4perl). You need the new plugin mk_jokokia for using them
    * added preliminary agent for OpenVMS (refer to agents/README.OpenVMS)
    * vms_diskstat.df: new check file usage of OpenVMS disks
    * vms_users: new check for number of interactive sessions on OpenVMS
    * vms_cpu: new check for CPU utilization on OpenVMS
    * vms_if: new check for network interfaces on OpenVMS
    * vms_system.ios: new check for total direct/buffered IOs on OpenVMS
    * vms_system.procs: new check for number of processes on OpenVMS
    * vms_queuejobs: new check for monitoring current VMS queue jobs
    * FIX: mssql_backup: Fixed problems with datetime/timezone calculations
    * FIX: mssql agent: Added compatibility code for MSSQL 9
    * FIX: mssql agent: Fixed connection to default instances ("MSSQLSERVER")
    * FIX: mssql agent: Fixed check of databases with names starting with numbers
    * FIX: mssql agent: Fixed handling of databases with spaces in names
    * f5_bigip_temp: add performance data
    * added perf-o-meters for a lot of temperature checks
    * cmctc_lcp.*: added new checks for Rittal CMC-TC LCP
    * FIX: diskstat (linux): Don't inventorize check when data empty
    * Cisco: Added Check for mem an cpu util
    * New check for f5 bigip network interfaces
    * cmctc.temp: added parameters for warn/crit, use now WATO rule
      "Room temperature (external thermal sensors)"
    * cisco_asa_failover: New Check for clustered Cisco ASA Firewalls
    * cbl_airlaser.status: New Check for CBL Airlaser IP1000 laser bridge.
    * cbl_airlaser.hardware: New Check for CBL Airlaser IP1000 laser bridge.
      Check monitors the status info and allows alerting based on temperature.
    * df, hr_fs, etc.: Filesystem checks now support grouping (pools)
      Please refer to the check manpage of df for details
    * FIX: windows agent: try to fix crash in event log handling
    * FreeBSD Agent: Added swapinfo call to mem section to make mem check work again
    * windows_multipath: Added the missing check for multipath.vbs (Please test)
    * carel_uniflair_cooling: new check for monitoring datacenter air conditioning by "CAREL"
    * Added Agent for OpenBSD
    * Added Checks for UPS devices
    * cisco_hsrp: New Check for monitoring HSRP groups on Cisco Routers. (SMIv2 version)
    * zypper: new check and plugin mk_zypper for checking zypper updates.
    * aironet_clients: Added support for further Cisco WLAN APs (Thanks to Stefan Eriksson for OIDs)
    * aironet_errors: Added support for further Cisco WLAN APs
    * apache_status: New check to monitor apache servers which have the status-module enabled.
      This check needs the linux agent plugin "apache_status" installed on the target host.

    WATO:
    * Added permission to control the "clone host" feature in WATO
    * Added new role/permission matrix page in WATO to compare
      permissions of roles
    * FIX: remove line about number of rules in rule set overview
      (that garbled the logical layout)
    * Rules now have an optional comment and an URL for linking to
      documntation
    * Rule now can be disabled without deleting them.
    * Added new hook "sites-saved"
    * Allow @ in user names (needed for some Kerberos setups)
    * Implemented new option in WATO attributes: editable
      When set to False the attribute can only be changed during creation
      of a new object. When editing an object this attribute is only displayed.
    * new: search for rules in "Host & Service Configuration"
    * parent scan: new option "ping probes", that allows skipping
      unreachable gateways.
    * User managament: Added fields for editing host/service notification commands
    * Added new active check configuration for check_smtp
    * Improved visualization of ruleset lists/dictionaries
    * Encoding special chars in RegExp valuespec (e.g. logwatch patterns)
    * Added check_interval and retry_interval rules for host checks
    * Removed wmic_process rule from "inventory services" as the check does not support inventory
    * Made more rulegroup titles localizable
    * FIX: Fixed localization of default permissions
    * FIX: Removed double collect_hosts() call in activate changes hook
    * FIX: Fixed double hook execution when using localized multisite
    * FIX: User list shows names of contactgroups when no alias given
    * FIX: Reflecting alternative mode of check_http (check ssl certificate
    age) in WATO rule editor
    * FIX: Fixed monitoring of slave hosts in master site in case of special
      distributed wato configurations
    * FIX: Remove also user settings and event console rule on factory reset
    * FIX: complex list widgets (ListOf) failed back to old value when
           complaining
    * FIX: complex list widgets (ListOf) lost remaining entries after deleting one
    * FIX: Fixed error in printer_supply valuespec which lead to an exception
           when defining host/service specific rules
    * FIX: Fixed button url icon in docu-url link

    BI:
    * Great speed up of rule compilation in large environments

    Multisite:
    * Added css class="dashboard_<name>" to the dashboard div for easier
    customization of the dashboard style of a special dashboard
    * Dashboard: Param wato_folder="" means WATO root folder, use it and also
      display the title of this folder
    * Sidebar: Sorting aggregation groups in BI snapin now
    * Sidebar: Sorting sites in master control snapin case insensitive
    * Added some missing localizations (error messages, view editor)
    * Introducted multisite config option hide_languages to remove available
      languages from the multisite selection dialogs. To hide the builtin
      english language simply add None to the list of hidden languages.
    * FIX: fixed localization of general permissions
    * FIX: show multisite warning messages even after page reload
    * FIX: fix bug in Age ValueSpec: days had been ignored
    * FIX: fixed bug showing only sidebar after re-login in multisite
    * FIX: fixed logwatch loosing the master_url parameter in distributed setups
    * FIX: Fixed doubled var "site" in view editor (site and siteopt filter)
    * FIX: Don't crash on requests without User-Agent HTTP header
    * Downtimes: new conveniance function for downtime from now for ___ minutes.
      This is especially conveniant for scripting.
    * FIX: fixed layout of login dialog when showing up error messages
    * FIX: Fixed styling of wato quickaccess snapin preview
    * FIX: Made printer_supply perfometer a bit more robust against bad perfdata
    * FIX: Removed duplicate url parameters e.g. in dashboard (display_options)
    * FIX: Dashboard: If original request showed no "max rows"-message, the
           page rendered during reload does not show the message anymore
    * FIX: Fixed bug in alert statistics view (only last 1000 lines were
           processed for calculating the statistics)
    * FIX: Added missing downtime icon for comment view
    * FIX: Fixed handling of filter configuration in view editor where filters
           are using same variable names. Overlaping filters are now disabled
	   in the editor.
    * FIX: Totally hiding hidden filters from view editor now

    Livecheck:
    * FIX: Compile livecheck also if diet libc is missing

1.2.0p2:
    Core:
    * simulation_mode: legacy_checks, custom_checks and active_checks
      are replaced with dummy checks always being OK
    * FIX: Precisely define order of reading of configuration files. This
      fixes a WATO rule precedence problem

    Checks & Agents:
    * FIX: Fixed syntax errors in a bunch of man pages
    * if_lancom: silently ignore Point-To-Point interfaces
    * if_lancom: add SSID to logical WLAN interface names
    * Added a collection of MSSQL checks for monitoring MSSQL servers
      (backups, tablespaces, counters)
    * New check wut_webio_io: Monitor the IO input channels on W&T Web-IO
      devices
    * nfsmounts: reclassify "Stale NFS handle" from WARN to CRIT
    * ORACLE agent/checks: better error handling. Let SQL errors get
      through into check output, output sections even if no database
      is running.
    * oracle_version: new check outputting the version of an ORACLE
      database - and using uncached direct SQL output.
    * ORACLE agent: fix handling of EXCLUDE, new variable ONLY_SIDS
      for explicitely listing SIDs to monitor
    * mk_logwatch on Linux: new options regex and iregex for file selection
    * remove obsolete ORACLE checks where no agent plugins where available
    * FIX: printer_supply: Fix problem on DELL printers with "S/N" in output
      (thanks to Sebastian Talmon)
    * FIX: winperf_phydisk: Fix typo (lead to WATO rule not being applied)
    * Windows agent: new [global] option crash_debug (see online docu)
    * AIX agent: new check for LVM volume status in rootvg.
    * PostgreSQL plugin: agent is now modified to work with PostgreSQL
      versions newer than 8.1. (multiple reports, thanks!)

    Multisite:
    * Show number of rows and number of selected rows in header line
      (also for WATO hosts table)
    * FIX: fix problem in showing exceptions (due to help function)
    * FIX: fixed several localization problems in view/command processing
    * FIX: fixed duplicated settings in WATO when using localisation
    * FIX: fixed exception when refering to a language which does not exist
    * FIX: Removing all downtimes of a host/service is now possible again
    * FIX: The refresh time in footer is updated now when changing the value
    * FIX: view editor shows "(Mobile)" hint in view titles when linking to views

    WATO:
    * Main menu of ruleeditor (Host & Service Parameters) now has
      a topic for "Used rules" - a short overview of all non-empty
      rulesets.
    * FIX: add missing context help to host details dialog
    * FIX: set new site dirty is host move due to change of
      folder attributes
    * FIX: fix exception on unknown value in DropdownChoice
    * FIX: add service specification to ruleset Delay service notifications
    * FIX: fixed problem with disabled sites in WATO
    * FIX: massive speedup when changing roles/users and activing changes
      (especially when you have a larger number of users and folders)
    * Add variable CONTACTPAGER to allowed macros in notifications
    * FIX: fixed default setting if "Hide names of configuration variables"
      in WATO
    * FIX: ListOfString Textboxes (e.g. parents of folders) do now extend in IE
    * FIX: fixed duplicated sections of permissions in rule editor

    BI:
    * New iterators FOREACH_CHILD and FOREACH_PARENT
    * FIX: fix handling of FOREACH_ in leaf nodes (remove hard coded
      $HOST$, replace with $1$, $2$, ..., apply argument substitution)
    * New logical datatable for aggregations that have the same name
      as a host. Converted view "BI Boxes" to this new table. This allows
      for Host-Aggregations containing data of other hosts as well.
    * count_ok: allow percentages, e.g. "count_ok!70%!50%"

1.2.0p1:
    Core:
    * Added macros $DATE$, $SHORTDATETIME$ and $LONGDATETIME$' to
      notification macros

    Checks & Agents:
    * FIX: diskstat: handle output 'No Devices Found' - avoiding exception
    * 3ware_units: Following states now lead to WARNING state instead of
      CRITICAL: "VERIFY-PAUSED", "VERIFYING", "REBUILDING"
    * New checks tsm_stagingpools, tsm_drive and tsm_storagepools
      Linux/UNIX
    * hpux_fchba: new check for monitoring FibreChannel HBAs und HP-UX

    Multisite:
    * FIX: fix severe exception in all views on older Python versions
      (like RedHat 5.5).

    WATO:
    * FIX: fix order of rule execution: subfolders now take precedence
      as they should.

1.2.0:
    Setup:
    * FIX: fix building of RPM packages (due to mk_mysql, mk_postgres)

    Core:
    * FIX: fix error message in case of duplicate custom check

    WATO:
    * FIX: add missing icon on cluster hosts to WATO in Multisite views
    * FIX: fix search field in host table if more than 10 hosts are shown
    * FIX: fix bulk edit and form properties (visibility of attributes was broken)
    * FIX: fix negating hosts in rule editor

    Checks & Agents:
    * fileinfo: added this check to Linux agent. Simply put your
      file patterns into /etc/check_mk/fileinfo.cfg for configuration.
    * mysql.sessions: New check for MySQL sessions (need new plugin mk_mysql)
    * mysql.innodb_io: New check for Disk-IO of InnoDB
    * mysql_capacity: New check for used/free capacity of MySQL databases
    * postgres_sessions: New check for PostgreSQL number of sessions
    * postgres_stat_database: New check for PostgreSQL database statistics
    * postgres_stat_database.size: New check for PostgreSQL database size
    * FIX: hpux_if: convert_to_hex was missing on non-SNMP-hosts -replace
      with inline implementation
    * tcp_conn_stats: handle state BOUND (found on Solaris)
    * diskstat: support for checking latency, LVM and VxVM on Linux (needs
      updated agent)
    * avoid duplicate checks cisco_temp_perf and cisco_sensor_temp

1.2.0b6:
    Multisite:
    * FIX: Fixed layout of some dropdown fields in view filters
    * Make heading in each page clickable -> reload page
    * FIX: Edit view: couldn't edit filter settings
    * FIX: Fixed styling of links in multisite context help
    * FIX: Fixed "select all" button for IE
    * FIX: Context links added by hooks are now hidden by the display
           option "B" again
    * FIX: preselected "refresh" option did not reflect view settings
           but was simply the first available option - usually 30.
    * FIX: fixed exception with custom views created by normal users

    WATO:
    * FIX: Fixed "select all" button in hosts & folders for IE
    * Optically mark modified variables in global settings
    * Swapped icons for rule match and previous rule match (makes for sense)

    Core:
    * FIX: Fixed "make_utf is not defined" error when having custom
           timeperiods defined in WATO

    Checks & Agents:
    * MacOS X: Agent for MacOS (Thanks to Christian Zigotzky)
    * AIX: New check aix_multipath: Supports checking native AIX multipathing from AIX 5.2 onward
    * Solaris: New check solaris_multipath: Supports checking native Solaris multipath from Solaris10 and up.
    * Solaris: The ZFS Zpool status check now looks more closely at the reported messages. (It's also tested to work on Linux now)

1.2.0b5:
    Core:
    * FIX: handle UTF-8 encoded binary strings correctly (e.g. in host alias)
    * FIX: fix configuration of passive checks via custom_checks
    * Added NOTIFICATIONTYPE to host/service mail bodies

    WATO:
    * Site management: "disabled" only applies to Livestatus now
    * FIX: fix folding problems with dependent host tags
    * FIX: Detecting duplicate tag ids between regular tags and auxtags
    * FIX: Fixed layout problem of "new special rule" button in rule editor
    * FIX: Fixed layout problem on "activate changes" page
    * FIX: Added check if contacts belong to contactgroup before contactgroup deletion
    * FIX: fix site configuration for local site in Multisite environments
    * FIX: "(no not monitor)" setting in distributed WATO now works
    * FIX: Site management: replication setting was lost after re-editing
    * FIX: fixed problems after changing D/WATO-configuration
    * FIX: D/WATO: mark site dirty after host deletion
    * FIX: D/WATO: replicate auth.secret, so that login on one site also
           is valid on the replication slaves
    * FIX: implement locking in order to prevent data corruption on
           concurrent changes
    * FIX: Fixed handling of validation errors in cascading dropdown fields
    * FIX: fix cloning of users
    * Keep track of changes made by other users before activating changes,
      let user confirm this, new permission can be used to prevent a user
      from activating foreign changes.
    * FIX: Allowing german umlauts in users mail addresses
    * Allow list of aux tags to be missing in host tag definitions. This
      makes migration from older version easier.
    * FIX: user management modules can now deal with empty lines in htpasswd
    * FIX: Fixed js error on hostlist page with search form

    Multisite:
    * New display type 'boxes-omit-root' for BI views
    * Hostgroup view BI Boxes omits the root level
    * Finalized layout if view options and commands/filters/painteroptions.
    * Broken plugins prevent plugin caching now
    * FIX: remove refresh button from dashboard.
    * FIX: remove use of old option defaults.checkmk_web_uri
    * FIX: fixed outgoing bandwidth in fc port perfometer
    * FIX: remove nasty JS error in sidebar
    * FIX: fix folding in custom links (directories would not open)
    * FIX: animation of rotation treeangle in trees works again
    * FIX: Logwatch: Changed font color back to black
    * FIX: show toggle button for checkboxes in deactivated state
    * FIX: fix repeated stacked refresh when toggling columns
    * FIX: disable checkbox button in non-checkboxable layouts
    * FIX: fix table layout for views (gaps where missing sometimes)
    * FIX: Fixed sorting views by perfdata values which contain floats
    * FIX: fix sometimes-broken sizing of sidebar and dashboard on Chrome
    * FIX: fix dashboard layout on iPad
    * FIX: Fixed styling issues of sidebar in IE7
    * FIX: fix problem where filter settings (of checkboxes) are not effective
           when it comes to executing commands
    * FIX: Fixed styling issues of view filters with dropdown fields
    * FIX: multisite login can now deal with empty lines in htpasswd
    * FIX: Fixed a bunch of js/css errors

    Mobile:
    * FIX: Fixed logtime filter settings in all mobile views
    * FIX: fix some layout problems

    BI:
    * New aggregation function count_ok, that counts the number
      of nodes in state OK.
    * FIX: Removed debug output int count_ok aggregation

    Checks & Agents:
    * Linux: Modified cluster section to allow pacemaker/corosync clusters without heartbeat
    * AIX: convert NIC check to lnx_if (now being compatible with if/if64)
    * AIX: new check for CPU utilization (using section lparstat_aix)
    * ntp checks: Changed default value of time offsets to be 200ms (WARN) / 500ms (CRIT)
    * aironet_{errors,clients}: detect new kinds of devices (Thanks to Tiago Sousa)
    * check_http, check_tcp: allow to omit -I and use dynamic DNS name instead

1.2.0b4:
    Core:
    * New configuration variable snmp_timing, allowing to
      configure timeout and retries for SNMP requests (also via WATO)
    * New configuration variable custom_checks. This is mainly for
      WATO but also usable in main.mk It's a variant of legacy_checks that
      automatically creates the required "define command" sections.

    WATO:
    * ps and ps.perf configurable via WATO now (without inventory)
    * New layout of main menu and a couple of other similar menus
    * New layout of ruleset overviews
    * Hide check_mk variable names per default now (change via global settings)
    * New layout of global settings
    * Folder layout: show contact groups of folder
    * Folder movement: always show complete path to target folder
    * Sidebar snapin: show pending changes
    * New rule for configuring custom_checks - allowing to run arbitrary
      active checks even if not yet formalized (like HTTP and TCP)
    * Added automation_commands to make automations pluginable
    * New layout and new internal implementation of input forms
    * New layout for view overview and view editor
    * Split up host search in two distinct pages
    * Use dynamic items in rule editor for hosts and items (making use
      of ListOfStrings())
    * FIX: audit log was not shown if no entry for today existed
    * FIX: fix parent scan on single site installations
    * FIX: fix folder visibility permission handling
    * FIX: honor folder-permissions when creating, deleting
           and modifiying rules
    * FIX: detect non-local site even if unix: is being used
    * FIX: better error message if not logged into site during
           action that needs remote access
    * FIX: send automation data via POST not GET. This fixes inventory
           on hosts with more than 500 services.
    * FIX: make config options directly active after resetting them
           to their defaults (didn't work for start_url, etc.
    * FIX: Fixed editing of ListOf in valuespec editors (e.g. used in logwatch
    pattern editor)
    * FIX: Reimplemented correct behaviour of the logwatch pattern "ignore"
    state which is used to drop the matching log lines

    Multisite:
    * FIX: fixed filter of recent event views (4 hours didn't catch)
    * FIX: convert more buttons to new graphical style
    * FIX: Logwatch handles logs with only OK lines in it correctly in logfile list views
    * FIX: Fixed syntax error in "Single-Host Problems" view definition
    * New help button at top right of each page now toggles help texts
    * Snapin Custom Links allows to specify HTTP link target
    * Redesign of bar with Display/Filter/Commands/X/1,2,3,4,6,8/30,60,90/Edit

    Mobile GUI:
    * FIX: commands can be executed again
    * FIX: fixed styling of buttons

    Checks & Agents:
    * FIX: Logwatch: fixed missing linebreak during reclassifing lines of logfiles
    * FIX: Logwatch: Logwatch services in rules configured using WATO must be
      given as item, not as whole service name
    * New active check via WATO: check_ldap
    * printer_alerts: new configuration variable printer_alerts_text_map. Make
      'Energiesparen' on Brother printers an OK state.
    * services: This check can now be parameterized in a way that it warn if
      a certain service is running. WATO formalization is available.

    BI:
    * FIX: make rotating folding arrows black (white was not visible)
    * Display format 'boxes' now in all BI views available
    * Display format 'boxes' now persists folding state

1.2.0b3:
    Core:
    * FIX: fixed SNMP info declaration in checks: could be garbled
      up in rare cases
    * avoid duplicate parents definition, when using 'parents' and
      extra_host_conf["parents"] at the same time. The later one has
      precedence.

    Multisite:
    * Logwatch: Colorizing OK state blocks correctly
    * FIX: allow web plugins to be byte compiled (*.pyc). Those
      are preferred over *.py if existing
    * View Editor: Fixed jump to top of the page after moving painters during
      editing views
    * FIX: Fixed login redirection problem after relogging
    * Filter for times now accept ranges (from ... until)
    * New view setting for page header: repeat. This repeats the
      column headers every 20'th row.
    * FIX: Fixed problem with new eval/pickle
    * FIX: Fixed commands in host/service search views

    Checks & Agents:
    * FIX: Made logwatch parsing mechanism a little more robust
      (Had problems with emtpy sections from windows agent)
    * FIX: brocade_fcport: Configuration of portsates now possible
    * if_lancom: special version for if64 for LANCOM devices (uses
      ifName instead of ifDescr)


    WATO:
    * Reimplemented folder listing in host/folders module
    * Redesigned the breadcrumb navigation
    * Global settings: make boolean switches directly togglable
    * New button "Recursive Inventory" on folder: Allows to do
      a recursive inventory over all hosts. Also allows to selectively
      retry only hosts that have failed in a previous inventory.
    * You can configure parents now (via a host attribute, no rules are
      neccessary).
    * You can now do an automated scan for parents and layer 3 (IP)
    * You can configure active checks (check_tcp, ...) via WATO now
    * FIX: fix page header after confirmation dialogs
    * FIX: Fixed umlaut problem in host aliases and ip addresses created by WATO
    * FIX: Fixed exception caused by validation problems during editing tags in WATO
    * FIX: create sample config only if both rules.mk and hosttags.mk are missing
    * FIX: do not loose host tags when both using WATO-configured and
      manual ones (via multisite.mk)
    * Timeperiods: Make list of exceptions dynamic, not fixed to 10 entries
    * Timeperiods: Configure exclusion of other timeperiods
    * Configuration of notification_delay and notification_interval

1.2.0b2:
    Core:
    * FIX: Cluster host checks were UNKNOWN all the time
    * FIX: reset counter in case of (broken) future time
    * FIX: Automation try-inventory: Fixed problem on where checks which
      produce equal service descriptions could lead to invalid inventory
      results on cluster hosts.
    * FIX: do not create contacts if they won't be assigned to any host
      or service. Do *not* assign to dummy catch-all group "check_mk".

    WATO:
    * Added new permission "move hosts" to allow/deny moving of hosts in WATO
    * Also write out contact definitions for users without contactgroups to
      have the mail addresses and other notification options persisted
    * FIX: deletion of automation accounts now works
    * FIX: Disabling notifications for users does work now
    * New main overview for rule editor
    * New multisite.mk option wato_hide_varnames for hiding Check_MK
      configuration variable names from the user
    * New module "Logwatch Pattern Analyzer" to verify logwatch rules
    * Added new variable logwatch_rules which can also be managed through the
      WATO ruleset editor (Host/Service Parameters > Parameters and rules for
      inventorized checks > Various applications > Logwatch Patterns)
    * Users & Contacts: Added new option wato_hidden_users which holds a list
      of userids to hide the listed users from the WATO user management GUI.
    * WATO API: Added new method rewrite_configuration to trigger a rewrite of
      all host related wato configuration files to distribute changed tags
    * Added new internal hook pre-activate-changes to execute custom
      code BEFORE Check_MK is called to restart Nagios
    * FIX: Only showing sudo hint message on sudo error message in automation
      command
    * FIX: Fixed js eror in IE7 on WATO host edit page
    * FIX: Using pickle instead of repr/eval when reading data structures from
      urls to prevent too big security issues
    * Rule editor: improve sorting of groups and rulesets
    * FIX: Escaping single quotes in strings when writing auth.php
    * FIX: Fix resorting of host tags (was bug in ListOf)

    Multisite
    * Added config option default_ts_format to configure default timestamp
      output format in multisite
    * Layout and design update
    * Quicksearch: display site name if more than one different site
      is present in the current search result list
    * FIX: Fixed encoding problem in "custom notification" message
    * New configuration parameter page_heading for the HTML page heads
      of the main frameset (%s will be replaced with OMD site name)
    * FIX: Fix problem where snapins where invisible
    * FIX: Fixed multisite timeout errors when nagios not running
    * Sidebar: some new layout improvements
    * Login page is not shown in framesets anymore (redirects framed page to
      full screen login page)
    * FIX: fix exception when disallowing changing display options
    * FIX: Automatically redirect from login page to target page when already
      logged in
    * FIX: Updating the dashboard header time when the dashlets refresh

    BI:
    * Added new painter "affected hosts (link to host page)" to show all
      host names with links to the "hosts" view
    * FIX: Fixed filtering of Single-Host Aggregations
    * New sorter for aggregation group
    * FIX: fix sorting of Single-Host Aggregations after group
    * Avoid duplicate rule incarnations when using FOREACH_*
    * BI Boxes: allow closing boxes (not yet persisted)
    * New filter for services (not) contained in any aggregate
    * Configure sorting for all BI views

    Checks & Agents:
    * FIX: snmp_uptime handles empty snmp information without exception
    * FIX: Oracle checks try to handle ORA-* errors reported by the agent
      All oracle checks will return UNKNOWN when finding an ORA-* message
    * FIX: filesystem levels set via WATO didn't work, but do now
    * FIX: Group filters can handle groups without aliases now
    * nfsmounts: Added nfs4 support thanks to Thorsten Hintemann
    * megaraid_pdisks megaraid_ldisks: Support for Windows.  Thanks to Josef Hack

1.2.0b1:
    Core, Setup, etc.:
    * new tool 'livedump' for dumping configuration and status
      information from one monitoring core and importing this
      into another.
    * Enable new check registration API (not yet used in checks)
    * FIX: fix handling of prefix-tag rules (+), needed for WATO
    * FIX: handle buggy SNMP devices with non-consecutive OIDS
      (such as BINTEC routers)
    * Check API allows a check to get node information
    * FIX: fix problem with check includes in subchecks
    * Option --checks now also applies to ad-hoc check (e.g.
      cmk --checks=mrpe,df -v somehost)
    * check_mk_templates.cfg: added s to notification options
      of host and service (= downtime alerts)

    WATO:
    * Hosttag-editor: allow reordering of tags
    * Create very basic sample configuration when using
      WATO the first time (three tag groups, two rules)
    * Much more checks are configurable via WATO now
    * Distributed WATO: Made all URL calls using curl now
    * FIX: fix bug in inventory in validate_datatype()
    * Better output in case of inventory error
    * FIX: fix bug in host_icon rule on non OMD
    * FIX: do not use isdisjoint() (was in rule editor on Lenny)
    * FIX: allow UTF-8 encoded permission translations
    * FIX: Fixed several problems in OMD apache shared mode
    * FIX: Do not use None$ as item when creating new rules
    * FIX: Do load *all* users from htpasswd, so passwords from
      users not created via WATO will not be lost.
    * FIX: honor site disabling in replication module
    * FIX: honor write permissions on folder in "bulk delete"
    * FIX: honor permissions for "bulk cleanup" and "bulk edit"
    * FIX: honor write permissions and source folder when moving hosts
    * FIX: honor permissions on hosts also on bulk inventory
    * Only create contacts in Nagios if they are member of at
      least one contact group.
    * It is now possible to configure auxiliary tags via WATO
      (formerly also called secondary tags)
    * FIX: Fixed wrong label "Main Overview" shown for moved WATO folders
      in foldertree snapin
    * FIX: Fixed localization of empty host tags
    * FIX: User alias and notification enabling was not saved

    Checks & Agents:
    * hpux_if: fix missing default parameter errors
    * hpux_if: make configurable via WATO
    * if.include: fix handling of NIC with index 0
    * hpux_lunstats: new check for disk IO on HP-UX
    * windows - mk_oracle tablespace: Added missing sid column
    * diskstat: make inventory mode configurable via WATO
    * added new checks for Fujitsu ETERNUS DX80 S2
      (thanks to Philipp Höfflin)
    * New checks: lgp_info, lgp_pdu_info and lgp_pdu_aux to monitor Liebert
      MPH/MPX devices
    * Fix Perf-O-Meter of fileage
    * hpux_snmp_cs.cpu: new SNMP check for CPU utilization
      on HP-UX.
    * if/if64: inventory also picks up type 62 (fastEther). This
      is needed on Cisco WLC 21xx series (thanks to Ralf Ertzinger)
    * FIX: fix inventory of f5_bigip_temp
    * mk_oracle (lnx+win): Fixed TEMP tablespace size calculations
    * ps: output node process is running on (only for clusters)
    * FIX: Linux Agent: Fixed ipmi-sensors handling of Power_Unit data
    * hr_mem: handle rare case where more than one entry is present
      (this prevents an exception of pfSense)
    * statgrab_load: level is now checked against 15min average -
      in order to be consistent with the Linux load check
    * dell_powerconnect_cpu: hopefully correctly handle incomplete
      output from agent now.
    * ntp: do not check 'when' anymore since it can produce false
      alarms.
    * postfix_mailq: handle output with 'Total requests:' in last line
    * FIX: check_mk-hp_blade_psu.php: allow more than 4 power supplies
    * FIX: smart plugin: handle cases with missing vendor (thanks
      to Stefan Kärst)
    * FIX: megaraid_bbu: fix problem with alternative agent output
      (thanks to Daniel Tuecks)
    * mk_oracle: fix quoting problem, replace sessions with version,
      use /bin/bash instead of /bin/sh

    Multisite:
    * Added several missing localization strings
    * IE: Fixed problem with clicking SELECT fields in the new wato foldertree snapin
    * Fixed problem when trying to visit dashboards from new wato foldertree snapin
    * Chrome: Fixed styling problem of foldertree snapin
    * Views: Only show the commands and row selection options for views where
      commands are possible
    * The login mask honors the default_language definition now
    * check_bi_local.py: works now with cookie based authentication
    * FIX: Fixed wrong redirection after login in some cases
    * FIX: Fixed missing stats grouping in alert statistics view
    * FIX: Fixed preview table styling in view editor
    * FIX: Multisite authed users without permission to multisite are
      automatically logged out after showing the error message
    * Retry livestatus connect until timeout is used up. This avoids
      error messages when the core is being restarted
    * Events view now shows icon and text for "flapping" events
    * Use buffer for HTML creation (this speeds up esp. HTTPS a lot)
    * FIX: Fixed state filter in log views

    Livestatus:
    * Add missing column check_freshness to services table

    BI:
    * New column (painter) for simplistic box display of tree.
      This is used in a view for a single hostgroup.

1.1.13i3:
    Core, Setup, etc.:
    * *_contactgroups lists: Single group rules are all appended. When a list
      is found as a value this first list is used exclusively. All other
      matching rules are ignored
    * cmk -d does now honor --cache and --no-tcp
    * cmk -O/-R now uses omd re{start,load} core if using OMD
    * FIX: setup.sh now setups up permissions for conf.d/wato
      correctly
    * cmk --localize update supports an optional ALIAS which is used as
      display string in the multisite GUI
    * FIX: Fixed encoding problems with umlauts in group aliases
    * FIX: honor extra_summary_host_conf (was ignored)
    * new config variable snmpv2c_hosts that allows to enable SNMP v2c
      but *not* bulkwalk (for some broken devices). bulkwalk_hosts still
      implies v2c.

    Checks & Agents:
    * Windows agent: output eventlog texts in UTF-8 encoding. This
      should fix problems with german umlauts in message texts.
    * Windows agent: Added installer for the windows agent (install_agent.exe)
    * Windows agent: Added dmi_sysinfo.bat plugin (Thanks to Arne-Nils Kromer for sharing)
    * Disabled obsolete checks fc_brocade_port and fc_brocade_port_detailed.
      Please use brocade_fcport instead.
    * aironet_errors, statgrab_disk, statgrab_net: Performance data has
      been converted from counters to rates. You might need to delete your
      existing RRDs of these checks. Sorry, but these have been that last
      checks still using counters...
    * ibm_imm_health: added last missing scan function
    * Filesystem checks: trend performance data is now normalized to MB/24h.
      If you have changed the trend range, then your historic values will
      be displayed in a wrong scale. On the other hand - from now on changes
      in the range-setting will not affect the graph anymore.
    * if/if64/lnx_if: pad port numbers with zeros in order to sort correctly.
      This can be turned off with if_inventory_pad_portnumbers = False.
    * Linux agent: wrap freeipmi with lock in order to avoid cache corruption
    * New check: megaraid_bbu - check existance & status of LSI MegaRaid BBU module
    * HP-UX Agent: fix mrpe (remove echo -e and test -e, thanks to Philipp Lemke)
    * FIX: ntp checks: output numeric data also if stratum too high
    * Linux agent: new check for dmraid-based "bios raid" (agent part as plugin)
    * FIX: if64 now uses ifHighSpeed instead of ifSpeed for determining the
      link speed (fixes speed of 10GBit/s and 20GBit/s ports, thanks Marco Poet)
    * cmctc.temp: serivce has been renamed from "CMC Temperature %s" to just
      "Temperature %s", in order to be consistent with the other checks.
    * mounts: exclude changes of the commit option (might change on laptops),
      make only switch to ro critical, other changes warning.
    * cisco_temp_sensor: new check for temperature sensors of Cisco NEXUS
      and other new Cisco devices
    * oracle_tablespace: Fixed tablespace size/free space calculations
    * FIX: if/if64: omit check result on counter wrap if bandwidth traffic levels
      are used.

    Multisite:
    * Improve transaction handling and reload detection: user can have
      multiple action threads in parallel now
    * Sounds in views are now enabled per default. The new configuration
      variable enable_sounds can be set to False in multisite.mk in order
      to disable sounds.
    * Added filter for log state (UP,DOWN,OK,CRIT...) to all log views
    * New painter for normal and retry check interval (added to detail views)
    * Site filter shows "(local)" in case of non multi-site setup
    * Made "wato folder" columns sortable
    * Hiding site filter in multisite views in single site setups
    * Replaced "wato" sidebar snapin which mixed up WATO and status GUIs with
      the new "wato_foldertree" snapin which only links to the status views
      filtered by the WATO folder.
    * Added "Dashboard" section to views snapin which shows a list of all dashboards
    * FIX: Fixed auth problem when following logwatch icon links while using
      the form based auth
    * FIX: Fix problem with Umlaut in contact alias
    * FIX: Creating auth.php file on first login dialog based login to ensure
      it exists after login when it is first needed
    * Dashboard: link problem views to *unhandled* views (this was
      inconsistent)
    * Localization: Fixed detection of gettext template file when using the
      local/ hierarchy in OMD

    Mobile:
    * Improved sorting of views in main page
    * Fix: Use all the availiable space in header
    * Fix: Navigation with Android Hardwarekeys now working
    * Fix: Links to pnp4nagios now work better
    * Fix: Host and Service Icons now finger friendly
    * Fix: Corrected some buildin views

    WATO:
    * Removed IP-Address attribute from folders
    * Supporting localized tag titles
    * Using Username as default value for full names when editing users
    * Snapshot/Factory Reset is possible even with a broken config
    * Added error messages to user edit dialog to prevent notification problems
      caused by incomplete configuration
    * Activate Changes: Wato can also reload instead of restarting nagios
    * Replication: Can now handle replication sites which use the form based auth
    * Replication: Added option to ignore problems with the ssl certificates
                   used in ssl secured replications
    * WATO now supports configuring Check_MK clusters
    * FIX: Fixed missing folders in "move to" dropdown fields
    * FIX: Fixed "move to target folders" after CSV import
    * FIX: Fixed problem with duplicate extra_buttons when using the i18n of multiisite
    * FIX: Fixed problem with duplicate permissions when using the i18n of multiisite
    * FIX: Writing single host_contactgroups rules for each selected
      contactgroup in host edit dialog
    * FIX: Fixed wrong folder contacgroup related permissions in auth.php api
    * FIX: Fixed not up-to-date role permission data in roles_saved hook
    * FIX: Fixed duplicate custom columns in WATO after switching languages

    BI:
    * improve doc/treasures/check_bi_local.py: local check that creates
      Nagios services out of BI aggregates

    Livestatus:
    * ColumnHeaders: on is now able to switch column header on even if Stats:
      headers are used. Artifical header names stats_1, stats_2, etc. are
      begin used. Important: Use "ColumnHeaders: on" after Columns: and
      after Stats:.

1.1.13i2:
    Core, Setup, etc.:
    * cmk -I: accept host tags and cluster names

    Checks & Agents:
    * linux agent - ipmi: Creating directory of cache file if not exists
    * dell_powerconnect_cpu: renamed service from CPU to "CPU utilization", in
      order to be consistent with other checks

    Multisite:
    * Several cleanups to prevent css/js warning messages in e.g. Firefox
    * Made texts in selectable rows selectable again
    * Adding reschedule icon to all Check_MK based services. Clicks on these
      icons will simply trigger a reschedule of the Check_MK service
    * FIX: ship missing CSS files for mobile GUI
    * FIX: rename check_mk.js into checkmk.js in order to avoid browser
      caching problems during version update

    WATO:
    * Optimized wraps in host lists tag column
    * Bulk inventory: Remove leading pipe signs in progress bar on main
      folder inventory
    * NagVis auhtorization file generation is also executed on activate_changes
    * Implemented a new inclusion based API for using multisite permissions
      in other addons
    * Inventory of SNMP devices: force implicit full scan if no services
      are configured yet
    * FIX: Calling activate_changes hook also in distributed WATO setups
    * FIX: Fixed display bug in host tags drop down menu after POST of form
    * FIX: Fixed javascript errors when doing replication in distributed
      wato environments when not having the sidebar open
    * FIX: Fixed search form dependant attribute handling
    * FIX: Fixed search form styling issues
    * You can now move folders to other folders
    * FIX: Distributed WATO: Supressing site sync progress output written in
      the apache error log

1.1.13i1:
    Multisite:
    * New nifty sidebar snapin "Speed-O-Meter"
    * Implemented new cookie based login mechanism including a fancy login GUI
    * Implemented logout functionality for basic auth and the new cookie based auth
    * Implemented user profile management page for changing the user password and
      the default language (if available)
    * New filter for the (new) state in host/service alerts
    * New command for sending custom notifications
    * FIX: Fixed encoding problem when opening dashboard
    * New icon on a service whos host is in downtime
    * Only show most frequently used context buttons (configurable
      in multisite.mk via context_buttons_to_show)
    * Show icon if user has modified a view's filter settings
    * New config option debug_livestatus_queries, normal debug
      mode does not include this anymore
    * Icons with link to page URL at bottom of each page
    * Logwatch: Switched strings in logwatch to i18n strings
    * Logwatch: Fixed styling of context button when acknowleding log messages
    * Logwatch: Implemented overview page to show all problematic logfiles
    * Add Snapin page: show previews of all snapins
    * Add Snapin page: Trying to prevent dragging confusions by using other click event
    * New (hidden) button for reloading a snapin (left to the close button)
    * Automatically falling back to hardcoded default language if configured
    language is not available
    * Repair layout of Perf-O-Meter in single dataset layout
    * FIX: Fixed duplicate view plugin loading when using localized multisite
    * FIX: Host-/Servicegroup snapin: Showing group names when no alias is available
    * FIX: Removed double "/" from pnp graph image urls in views

    BI:
    * Host/Service elements are now iterable via FOREACH_HOST, e.g.
      (FOREACH_HOST, ['server'], ALL_HOSTS, "$HOST$", "Kernel" ),
    * FIX: Assuming host states is possible again (exception: list index "3")

    WATO:
    * Evolved to full featured monitoring configuration tool!
    * Major internal code cleanup
    * Hosts can now be created directly in folders. The concept of host lists
      has been dropped (see migration notes!)
    * Configuration of global configuration variables of Check_MK via WATO
    * Configuration of main.mk rules
    * Configuration of Nagios objects and attributes
    * Configuration of users and roles
    * Configuration of host tags
    * Distributed WATO: replication of the configuration to slaves and peers
    * Added missing API function update_host_attributes() to change the
      attributes of a host
    * Added API function num_hosts_in_folder() to count the number of hosts
      below the given folder
    * Added option to download "latest" snapshot
    * extra_buttons can now register a function to gather the URL to link to
    * Implemented NagVis Authorisation management using WATO users/permissions

    Livestatus:
    * Experimental feature: livecheck -> super fast active check execution
      by making use of external helper processes. Set livecheck=PATH_TO_bin/livecheck
      in nagios.cfg where you load Livestatus. Optional set num_livecheck_helpers=NUM
      to set number of processes. Nagios will not fork() anymore for check exection.
    * New columns num_hosts and num_services in status table
    * New aggregation functions suminv and avginv (see Documentation)

    Core, Setup, etc.:
    * New configuration variable static_checks[] (used by WATO)
    * New configuration variable checkgroup_parameters (mainly for WATO)
    * check_submission defaults now to "file" (was "pipe")
    * Added pre-configured notification via cmk --notify
    * Drop RRA-configuration files for PNP4Nagios completely
    * New configuration variable ping_levels for configuring parameters
      for the host checks.
    * cmk --notify: new macros $MONITORING_HOST$, $OMD_ROOT$ and $OMD_SITE$
    * make ping_levels also apply to PING services for ping-only hosts
      (thanks to Bernhard Schmidt)

    Checks & Agents:
    * if/if64: new ruleset if_disable_if64_hosts, that force if on
      hosts the seem to support if64
    * Windows agent: new config variable "sections" in [global], that
      allows to configure which sections are being output.
    * Windows agent: in [logwatch] you can now configure which logfiles
      to process and which levels of messages to send.
    * Windows agent: new config variable "host" in all sections that
      restricts the folling entries to certain hosts.
    * Windows agent: finally implemented <<<mrpe>>. See check_mk.ini
      for examples.
    * Windows agent: do not execute *.txt and *.dir in <<<plugins>>> and
      <<<local>>>
    * Windows agent: make extensions to execute configurable (see
      example check_mk.ini)
    * Windows agent: agent now reuses TCP port even when taskkill'ed, so
      a system reboot is (hopefully) not neccessary anymore
    * Windows agent: section <<<df>>> now also outputs junctions (windows
      mount points). No external plugin is needed.
    * Windows agent: new section <<<fileinfo>>> for monitoring file sizes
      (and later possible ages)
    * logwatch: allow to classify messages based on their count (see
      man page of logwatch for details)
    * fileinfo: new check for monitoring age and size of files
    * heartbeat_crm: apply patches from Václav Ovsík, so that the check
      should work on Debian now.
    * ad_replication: added warninglevel
    * fsc_*: added missing scan functions
    * printer_alerts: added further state codes (thanks to Matthew Stew)
    * Solaris agent: changed shell to /usr/bin/bash (fixes problems with LC_ALL=C)

1.1.12p7:
    Multisite:
    * FIX: detail view of host was missing column headers
    * FIX: fix problem on IE with background color 'white'
    * FIX: fix hitting enter in host search form on IE
    * FIX: fix problem in ipmi_sensors perfometer

    Checks & Agents:
    * FIX: fixed man pages of h3c_lanswitch_sensors and statgrab_cpu
    * FIX: netapp_volumes: added raid4 as allowed state (thanks to Michaël Coquard)

    Livestatus
    * FIX: fix type column in 'GET columns' for dict-type columns (bug found
      by Gerhard Lausser)

1.1.12p6:
    Checks & Agents:
    * FIX: lnx_if: remove debug output (left over from 1.1.12p5)

1.1.12p5:
    Multisite:
    * FIX: fix hitting enter in Quicksearch on IE 8
    * FIX: event/log views: reverse sorting, so that newest entries
      are shown first
    * FIX: fix dashboard dashlet background on IE
    * FIX: fix row highlight in status GUI on IE 7/8
    * FIX: fix row highlight after status page reload
    * FIX: single dataset layout honors column header settings
    * FIX: quote '#' in PNP links (when # is contained in services)
    * FIX: quote '#' in PNP image links also
    * FIX: add notifications to host/service event view

    Checks & Agents:
    * FIX: lnx_if: assume interfaces as up if ethtool is missing or
      not working but interface has been used since last reboot. This
      fixes the problem where interface are not found by inventory.
    * FIX: snmp_uptime: handels alternative timeformat
    * FIX: netapp_*: scan functions now detect IBM versions of firmware
    * FIX: bluecoat_diskcpu: repair scan function
    * FIX: mem.vmalloc: fix default levels (32 and 64 was swapped)
    * FIX: smart: make levels work (thanks to Bernhard Schmidt)
    * FIX: PNP template if if/if64: reset LC_ALL, avoids syntax error
    * FIX: dell_powerconnect_cpu: handle sporadic incomplete output
      from SNMP agent

1.1.12p4:
    Multisite:
    * FIX: sidebar snapin Hostgroups and Servicegroups sometimes
           failed with non-existing "available_views".
    * FIX: Fix host related WATO context button links to point to the hosts site
    * FIX: Fixed view editor redirection to new view after changing the view_name
    * FIX: Made icon painter usable when displaying hostgroup rows
    * Logwatch: Switched strings in logwatch to i18n strings
    * Logwatch: Fixed styling of context button when acknowleding log messages
    * Logwatch: Implemented overview page to show all problematic logfiles

    WATO:
    * FIX: add missing icon_csv.png
    * FIX: WATO did not write values of custom macros to extra_host_conf definitions

1.1.12p3:
    Core, Setup, etc.:
    * FIX: really suppress precompiling on PING-only hosts now

1.1.12p2:
    Core, Setup, etc.:
    * FIX: fix handling of empty suboids
    * FIX: do not create precomiled checks for host without Check_MK services

    Checks & Agents:
    * FIX: mem.win: Default levels now works, check not always OK
    * FIX: blade_health: fix OID specification
    * FIX: blade_bays: fix naming of item and man page

    Multisite:
    * FIX: Fixed styling of view header in older IE browsers
    * FIX: Do not show WATO button in views if WATO is disabled
    * FIX: Remove WATO Folder filter if WATO is disabled
    * FIX: Snapin 'Performance': fix text align for numbers
    * FIX: Disallow setting downtimes that end in the past
    * FIX: Fix links to downtime services in dashboard
    * FIX: Fix popup help of reschedule icon

1.1.12p1:
    Core, Setup, etc.:
    * FIX: fix aggregate_check_mk (Summary host agent status)

    Checks & Agents:
    * FIX: mk_oracle now also detects XE databases
    * FIX: printer_alerts: handle 0-entries of Brother printers
    * FIX: printer_supply: fix Perf-O-Meter if no max known
    * FIX: Added id parameter to render_statistics() method to allow more than
      one pie dashlet for host/service stats
    * FIX: drbd: fixed inventory functions
    * FIX: printer_supply: handle output of Brother printers
    * FIX: ps.perf PNP template: show memory usage per process and not
      summed up. This is needed in situations where one process forks itself
      in irregular intervals and rates but you are interested just in the
      memory usage of the main process.

    Multisite:
    * FIX: finally fixed long-wanted "NagStaMon create hundreds
      of Apache processes" problem!
    * FIX: query crashed when sorting after a join columns without
      an explicit title.
    * FIX: filter for WATO file/folder was not always working.
    * Added filter for hard services states to search and service
      problems view
    * FIX: dashboard problem views now ignore notification period,
      just as tactical overview and normal problem views do
    * FIX: Loading dashboard plugins in dashboard module


1.1.12:
    Checks & Agents:
    * dell_powerconnect_*: final fixed, added PNP-templates
    * ps.perf: better error handling in PNP template

    Multisite:
    * Dashboard: fix font size of service statistics table
    * Dashboard: insert links to views into statistics
    * Dashboard: add links to PNP when using PNP graphs

1.1.12b2:
    Core, Setup, etc.:
    * FIX: fix crash with umlauts in host aliases
    * FIX: remove duplicate alias from Nagios config

    Checks & Agents:
    * services: better handling of invalid patterns
    * FIX: multipath: fix for another UUID format
    * AIX agent: fix implementation of thread count
    * blade_bays: detect more than 16 bays
    * statgrab_*: added missing inventory functions
    * FIX: fix smart.temp WARN/CRIT levels were off by one degree

    Multisite:
    * Remove Check_MK logo from default dashboard
    * Let dashboard use 10 more pixels right and bottom
    * FIX: do not show WATO icon if no WATO permission
    * Sidebar sitestatus: Sorting sites by sitealias
    * FIX: removed redundant calls of view_linktitle()

    WATO:
    * FIX: fix update of file/folder title after title property change

    Livestatus:
    * FIX: fix crash on imcomplete log lines (i.e. as
      as result of a full disk)
    * FIX: Livestatus-API: fix COMMAND via persistent connections


1.1.12b1:
    Core, Setup, etc.:
    * FIX: fix cmk -D on cluster hosts
    * Made profile output file configurable (Variable: g_profile_path)

    Checks & Agents:
    * FIX: j4p_performance: fix inventory functions
    * FIX: mk_oracle: fix race condition in cache file handling (agent data
      was missing sections in certain situations)
    * mrpe: make check cluster-aware and work as clustered_service
    * cups_queues: Run agent part only on directly on CUPS servers,
      not on clients
    * FIX: mbg_lantime_state: Fixed output UOM to really be miliseconds
    * FIX: ntp: Handling large times in "poll" column correctly
    * New check dmi_sysinfo to gather basic hardware information
    * New check bintec_info to gather the software version and serial number
    of bintec routers

    Multisite:
    * FIX: fix rescheduling of host check
    * FIX: fix exception when using status_host while local site is offline
    * FIX: Fixed not updating pnp graphs on dashboard in some browsers (like chrome)
    * FIX: fix URL-too-long in permissions page
    * FIX: fix permission computation
    * FIX: fixed sorting of service perfdata columns
    * FIX: fixed sorting of multiple joined columns in some cases
    * FIX: fixed some localisation strings
    * Cleanup permissions page optically, add comments for views and snapins
    * Added some missing i18n strings in general HTML functions
    * Added display_option "w" to disable limit messages and livestatus errors in views
    * Service Perfdata Sorters are sorting correctly now
    * Added "Administration" snapin to default sidebar
    * Tactical Overview: make link clickable even if count is zero
    * Minor cleanup in default dashboard
    * Dashboard: new dashlet attribute title_url lets you make a title into a link
    * Dashboard: make numbers match "Tactical Overview" snapin

    Livestatus:
    * Write messages after initialization into an own livestatus.log

    WATO:
    * FIX: "bulk move to" at the top of wato hostlists works again
    * FIX: IE<9: Fixed problem with checkbox events when editing a host
    * FIX: "move to" dropdown in IE9 works again

1.1.11i4:
    Core, Setup, etc.:
    * FIX: use hostgroups instead of host_groups in Nagios configuration.
      This fixes a problem with Shinken
    * --scan-parents: detected parent hosts are now tagged with 'ping', so
      that no agent will be contacted on those hosts

    Checks & Agents:
    * Added 4 new checks dell_powerconnect_* by Chris Bowlby
    * ipmi_sensors: correctly handle further positive status texts
      (thanks to Sebastian Talmon)
    * FIX: nfsmounts handles zero-sized volumes correctly
    * AIX agent now outputs the user and performance data in <<<ps>>>

    Multisite:
    * FIX: WATO filtered status GUIs did not update the title after changing
      the title of the file/folder in WATO
    * FIX: Removed new python syntax which is incompatible with old python versions
    * FIX: Made bulk inventory work in IE
    * FIX: Fixed js errors in IE when having not enough space on dashboard
    * FIX: fix error when using non-Ascii characters in view title
    * FIX: fix error on comment page caused by missing sorter
    * FIX: endless javascript when fetching pnp graphs on host/service detail pages
    * FIX: Not showing the action form in "try" mode of the view editor
    * FIX: Preventing up-then-over effect while loading the dashboard in firefox
    * Added missing i18n strings in command form and list of views
    * Views are not reloaded completely anymore. The data tables are reloaded
      on their own.
    * Open tabs in views do not prevent reloading the displayed data anymore
    * Added display_option "L" to enable/disable column title sortings
    * Sorting by joined columns is now possible
    * Added missing sorters for "service nth service perfdata" painters
    * Implemented row selection in views to select only a subset of shown data
      for actions
    * Sort titles in views can be enabled by clicking on the whole cells now
    * Submitting the view editor via ENTER key saves the view now instead of try mode
    * Host comments have red backgrounded rows when host is down
    * Implemented hook api to draw custom link buttons in views

    WATO:
    * Changed row selection in WATO to new row selection mechanism
    * Bulk action buttons are shown at the top of hostlists too when the lists
      have more than 10 list items
    * New function for backup and restore of the configuration

    Livestatus:
    * FIX: fix compile error in TableLog.cc by including stddef.h
    * FIX: tables comments and downtimes now honor AuthUser
    * Table log honors AuthUser for entries that belong to hosts
      (not for external commands, though. Sorry...)
    * FIX: fix Stats: sum/min/max/avg for columns of type time

1.1.11i3:
    Core, Setup, etc.:
    * FIX: allow host names to have spaces
    * --snmpwalk: fix missing space in case of HEX strings
    * cmk --restore: be aware of counters and cache being symbolic links
    * do_rrd_update: direct RRD updates have completely been removed.
      Please use rrdcached in case of performance problems.
    * install_nagios.sh has finally been removed (was not maintained anyway).
      Please use OMD instead.
    * Inventory functions now only take the single argument 'info'. The old
      style FUNC(checkname, info) is still supported but deprecated.
    * Show datasource program on cmk -D
    * Remove .f12 compile helper files from agents directory
    * Output missing sections in case of "WARNING - Only __ output of __..."
    * Remove obsolete code of snmp_info_single
    * Remove 'Agent version (unknown)' for SNMP-only hosts
    * Options --version, --help, --man, --list-checks and --packager now
      work even with errors in the configuration files
    * Minor layout fix in check man-pages

    Checks & Agents:
    * FIX: hr_mem: take into account cache and buffers
    * FIX: printer_pages: workaround for trailing-zero bug in HP Jetdirect
    * mk_logwatch: allow to set limits in processing time and number of
      new log messages per log file
    * Windows Agent: Now supports direct execution of powershell scripts
    * local: PNP template now supports multiple performance values
    * lnx_if: make lnx_if the default interface check for Linux
    * printer_supply: support non-Ascii characters in items like
      "Resttonerbehälter". You need to define snmp_character_encodings in main.mk
    * mem.win: new dedicated memory check for Windows (see Migration notes)
    * hr_mem: added Perf-O-Meter
    * Renamed all temperature checks to "Temperature %s". Please
      read the migration notes!
    * df and friends: enabled trend performance data per default. Please
      carefully read the migration notes!
    * diskstat: make summary mode the default behavious (one check per host)

    MK Livestatus:
    * WaitObject: allow to separate host name and service with a semicolon.
      That makes host names containing spaces possible.
    * Better error messages in case of unimplemented operators

    Multisite:
    * FIX: reschedule now works for host names containing spaces
    * FIX: correctly sort log views in case of multi site setups
    * FIX: avoid seven broken images in case of missing PNP graphs
    * FIX: Fixed javascript errors when opening dashboard in IE below 9
    * FIX: Views: Handling deprecated value "perpage" for option
      column_headers correctly
    * FIX: Fixed javascript error when saving edited views without sidebar
    * FIX: Showing up PNP hover menus above perfometers
    * Host/Service Icon column is now modularized and can be extended using
      the multisite_icons list.
    * New sorters for time and line number of logfile entries
    * Bookmarks snapin: save relative URLs whenever possible
    * Man-Pages of Check_MK checks shown in Multisite honor OMD's local hierarchy
    * nicer output of substates, translate (!) and (!!) into HTML code
    * new command for clearing modified attributes (red cross, green checkmark)
    * Perf-O-Meters: strip away arguments from check_command (e.g.
      "check-foo!17!31" -> "check-foo").
    * Added several missing i18n strings in view editor
    * Views can now be sorted by the users by clicking on the table headers.
      The user sort options are not persisted.
    * Perf-O-Meters are now aware if there really is a PNP graph

    WATO:
    * Show error message in case of empty inventory due to agent error
    * Commited audit log entries are now pages based on days
    * Added download link to download the WATO audit log in CSV format

1.1.11i2:
    Core, Setup, etc.:
    * FIX: sort output of cmk --list-hosts alphabetically
    * FIX: automatically remove leading and trailing space from service names
      (this fixes a problem with printer_pages and an empty item)
    * Great speed up of cmk -N/-C/-U/-R, especially when number of hosts is
      large.
    * new main.mk option delay_precompile: if True, check_mk will skip Python
      precompilation during cmk -C or cmk -R, but will do this the first
      time the host is checked.  This speeds up restarts. Default is False.
      Nagios user needs write access in precompiled directory!
    * new config variable agent_ports, allowing to specify the agent's
      TCP port (default is 6556) on a per-host basis.
    * new config variable snmp_ports, allowing to specify the UDP port
      to used with SNMP, on a per-host basis.
    * new config variable dyndns_hosts. Hosts listed in this configuration
      list (compatible to bulkwalk_hosts) use their hostname as IP address.

    Checks & Agents:
    * FIX: AIX agent: output name of template in case of MRPE
    * FIX: cisco_temp: skip non-present sensors at inventory
    * FIX: apc_symmetra: fix remaining runtime calculation (by factor 100)
    * FIX: Added PNP-template for winperf_phydisk
    * FIX: if64: fix UNKNOWN in case of non-unique ifAlias
    * FIX: lnx_if/if/if64: ignore percentual traffic levels on NICs without
           speed information.
    * FIX: cisco_temp_perf: add critical level to performance data
    * FIX: windows agent: hopefully fix case with quotes in directory name
    * FIX: printer_supply: fixed logic of Perf-O-Meter (mixed up crit with ok)
    * FIX: Solaris agent: reset localization to C, fixes problems with statgrab
    * FIX: blade_*: fix SNMP scan function for newer firmwares (thanks to Carlos Peón)
    * snmp_uptime, snmp_info: added scan functions. These checks will now
      always be added. Please use ingored_checktypes to disable, if non needed.
    * brocade_port: check for Brocade FC ports has been rewritten with
      lots of new features.
    * AIX agent now simulates <<<netctr>>> output (by Jörg Linge)
    * mbg_lantime_state: Handling refclock offsets correctly now; Changed
      default thresholds to 5/10 refclock offset
    * brocade_port: parameter for phystate, opstate and admstate can now
      also be lists of allowed states.
    * lnx_if: treat interfaces without information from ethtool as
      softwareLoopback interface. The will not be found by inventory now.
    * vbox_guest: new check for checking guest additions of Linux virtual box hosts
    * if/if64: Fixed bug in operstate detection when using old tuple based params
    * if/if64: Fixed bug in operstate detection when using tuple of valid operstates
    * mk_oracle: Added caching of results to prevent problems with long
    running SQL queries. Cache is controlled by CACHE_MAXAGE var which is preset to
    120 seconds
    * mk_oracle: EXCLUDE_<sid>=ALL or EXCLUDE_<sid>=oracle_sessions can be
    used to exclude specific checks now
    * mk_oracle: Added optional configuration file to configure the new options
    * j4p_performance agent plugin: Supports basic/digest auth now
    * New checks j4p_performance.threads and j4p_performance.uptime which
      track the number of threads and the uptime of a JMX process
    * j4p_performance can fetch app and servlet specific status data. Fetching
      the running state, number of sessions and number of requests now. Can be
      extended via agent configuration (j4p.cfg).
    * Added some preflight checks to --scan-parents code
    * New checks netapp_cluster, netapp_vfiler for checking NetAPP filer
      running as cluster or running vfilers.
    * megaraid_pdisks: Better handling of MegaCli output (Thanks to Bastian Kuhn)
    * Windows: agent now also sends start type (auto/demand/disabled/boot/system)
    * Windows: inventory_services now allowes regexes, depends and state/start type
      and also allows host tags.

    Multisite:
    * FIX: make non-Ascii characters in services names work again
    * FIX: Avoid exceptions in sidebar on Nagios restart
    * FIX: printer_supply perfometer: Using white font for black toners
    * FIX: ipmi: Skipping items with invalid data (0.000 val, "unspecified" unit) in summary mode
    * FIX: ipmi: Improved output formating in summary mode
    * FIX: BI - fixed wrong variable in running_on aggregation function
    * FIX: "view_name" variable missing error message when opening view.py
      while using the "BI Aggregation Groups" and "Hosts" snapins in sidebar
    * FIX: Fixed styling of form input elements in IE + styling improvements
    * FIX: Fixed initial folding state on page loading on pages with multiple foldings opened
    * Introduced basic infrastructure for multilanguage support in Multisite
    * Make 'Views' snapin foldable
    * Replace old main view by dashboard
    * Sidebar: Snapins can register for a triggered reload after a nagios
      restart has been detected. Check interval is 30 seconds for now.
    * Quicksearch snapin: Reloads host lists after a detected nagios restart.
    * New config directory multisite.d/ - similar to conf.d/
    * great speed up of HTML rendering
    * support for Python profiling (set profile = True in multisite.mk, profile
      will be in var/check_mk/web)
    * WATO: Added new hook "active-changes" which calls the registered hosts
      with a dict of "dirty" hosts
    * Added column painter for host contacts
    * Added column painters for contact groups, added those to detail views
    * Added filters for host and service contact groups
    * Detail views of host/service now show contacts
    * Fix playing of sounds: All problem views now have play_sounds activated,
      all other deactivated.
    * Rescheduling of Check_MK: introduce a short sleep of 0.7 sec. This increases
      the chance of the passive services being updated before the repaint.
    * Added missing i18n strings in filter section of view editor
    * Added filter and painter for the contact_name in log table
    * Added several views to display the notification logs of Nagios

    WATO:
    * Configration files can now be administered via the WEB UI
      (config_files in multisite.mk is obsolete)
    * Snapin is tree-based and foldable
    * Bulk operation on host lists (inventory, tags changed, etc)
    * Easy search operation in host lists
    * Dialog for global host search
    * Services dialog now tries to use cached data. On SNMP hosts
      no scan will be done until new button "Full Scan" is pressed.

    BI:
    * FIX: Fixed displaying of host states (after i18n introduction)h
    * FiX: Fixed filter for aggregation group
    * FIX: Fixed assumption button for services with non-Ascii-characters

    MK Livestatus:
    * FIX: fix compile problem on Debian unstable (Thanks to Sven Velt)
    * Column aggregation (Stats) now also works for perf_data
    * New configuration variable data_encoding and full UTF-8 support.
    * New column contact_groups in table hosts and services (thanks to
      Matthew Kent)
    * New headers Negate:, StatsNegate: and WaitConditionNegate:

1.1.11i1:
    Core, Setup, etc.:
    * FIX: Avoid duplicate SNMP scan of checktypes containing a period
    * FIX: honor ignored_checktypes also on SNMP scan
    * FIX: cmk -II also refreshes cluster checks, if all nodes are specified
    * FIX: avoid floating points with 'e' in performance data
    * FIX: cmk -D: drop obsolete (and always empty) Notification:
    * FIX: better handling of broken checks returning empty services
    * FIX: fix computation of weight when averaging
    * FIX: fix detection of missing OIDs (led to empty lines)
    * SNMP scan functions can now call oid(".1.3.6.1.4.1.9.9.13.1.3.1.3.*")
      That will return the *first* OID beginning with .1.3.6.1.4.1.9.9.13.1.3.1.3
    * New config option: Set check_submission = "file" in order to write
      check result files instead of using Nagios command pipe (safes
      CPU ressources)
    * Agent simulation mode (for internal use and check development)
    * Call snmpgetnext with the option -Cf (fixes some client errors)
    * Call snmp(bulk)walk always with the option -Cc (fixes problems in some
      cases where OIDs are missing)
    * Allow merging of dictionary based check parameters
    * --debug now implies -v
    * new option --profile: creates execution profile of check_mk itself
    * sped up use of stored snmp walks
    * find configuration file in subdirectories of conf.d also
    * check_mk_templates.cfg: make check-mk-ping take arguments

    Multisite:
    * FIX: Display limit-exceeded message also in multi site setups
    * FIX: Tactical Overview: fix unhandled host problems view
    * FIX: customlinks snapin: Suppressing exception when no links configured
    * FIX: webservice: suppress livestatus errors in multi-site setups
    * FIX: install missing example icons in web/htdocs/images/icons
    * FIX: Nagios-Snapin: avoid duplicate slash in URL
    * FIX: custom_style_sheet now also honored by sidebar
    * FIX: ignore case when sorting groups in ...groups snapin
    * FIX: Fixed handling of embedded graphs to support the changes made to
    * FIX: avoid duplicate import of plugins in OMD local installation
    the PNP webservice
    * FIX: Added host_is_active and host_flapping columns for NagStaMon views
    * Added snmp_uptime, uptime and printer_supply perfometers
    * Allow for displaying service data in host tables
    * View editor foldable states are now permament per user
    * New config variable filter_columns (default is 2)

    BI:
    * Added new component BI to Multisite.

    WATO:
    * FIX: fix crash when saving services after migration from old version
    * Allow moving hosts from one to another config file

    Checks & Agents:
    * FIX: hr_mem: ignore devices that report zero memory
    * FIX: cisco_power: fix syntax error in man page (broke also Multisite)
    * FIX: local: fixed search for custom templates PNP template
    * FIX: if/if64: always generate unique items (in case ifAlias is used)
    * FIX: ipmi: fix ugly ouput in case of warning and error
    * FIX: vms_df: fix, was completely broken due to conversion to df.include
    * FIX: blade_bays: add missing SNMP OIDs (check was always UNKNOWN)
    * FIX: df: fix layout problems in PNP template
    * FIX: df: fix trend computation (thanks to Sebastian Talmon)
    * FIX: df: fix status in case of critical trend and warning used
    * FIX: df: fix display of trend warn/crit in PNP-graph
    * FIX: cmctc: fix inventory in case of incomplete entries
    * FIX: cmctc: add scan function
    * FIX: ucd_cpu_load and ucd_cpu_util: make scan function find Rittal
    * FIX: ucd_cpu_util: fix check in case of missing hi, si and st
    * FIX: mk_logwatch: improve implementation in order to save RAM
    * FIX: mk_oracle: Updated tablespace query to use 'used blocks' instead of 'user blocks'
    * FIX: mk_oracle: Fixed computation for TEMP table spaces
    * FIX: bluecoat_sensors: Using scale parameter provided by the host for reported values
    * FIX: fjdarye60_devencs, fjdarye60_disks.summary: added snmp scan functions
    * FIX: decru_*: added snmp scan functions
    * FIX: heartbeat_rscstatus handles empty agent output correctly
    * FIX: hp_procurve_cpu: fix synatx error in man page
    * FIX: hp_procurve_memory: fix syntax error in man page
    * FIX: fc_brocade_port_detailed: fix PNP template in MULTIPLE mode
    * FIX: ad_replication.bat only generates output on domain controllers now.
           This is useful to prevent checks on non DC hosts (Thanks to Alex Greenwood)
    * FIX: cisco_temp_perf: handle sensors without names correctly
    * printer_supply: Changed order of tests. When a printer reports -3 this
      is used before the check if maxlevel is -2.
    * printer_supply: Skipping inventory of supplies which have current value
    and maxlevel both set to -2.
    * cisco_locif: The check has been removed. Please switch to if/if64
      has not the index 1
    * cisco_temp/cisco_temp_perf: scan function handles sensors not beginning
      with index 1
    * df: split PNP graphs for growth/trend into two graphs
    * omd_status: new check for checking status of OMD sites
    * printer_alerts: Added new check for monitoring alert states reported by
      printers using the PRINTER-MIB
    * diskstat: rewritten check: now show different devices, r+w in one check
    * canon_pages: Added new check for monitoring processed pages on canon
    printer/multi-function devices
    * strem1_sensors: added check to monitor sensors attached to Sensatorinc EM1 devices
    * windows_update: Added check to monitor windows update states on windows
      clients. The check monitors the number of pending updates and checks if
      a reboot is needed after updates have been installed.
    * lnx_if: new check for Linux NICs compatible with if/if64 replacing
      netif.* and netctr.
    * if/if64: also output performance data if operstate not as expected
    * if/if64: scan function now also detects devices where the first port
    * if/if64: also show perf-o-meter if speed is unknown
    * f5_bigip_pool: status of F5 BIP/ip load balancing pools
    * f5_bigip_vserver: status of F5 BIP/ip virtual servers
    * ipmi: new configuration variable ipmi_ignored_sensors (see man page)
    * hp_procurve_cpu: rename services description to CPU utilization
    * ipmi: Linux agent now (asynchronously) caches output of ipmitool for 20 minutes
    * windows: agent has new output format for performance counters
    * winperf_process.util: new version of winperf.cpuusage supporting new agent
    * winperf_system.diskio: new version of winperf.diskstat supporting new agent
    * winperf_msx_queues: new check for MS Exchange message queues
    * winperf_phydisk: new check compatible with Linux diskstat (Disk IO per device!)
    * smart.temp/smart.stats: added new check for monitoring health of HDDs
      using S.M.A.R.T
    * mcdata_fcport: new check for ports of MCData FC Switches
    * hp_procurve_cpu: add PNP template
    * hp_procurve_cpu: rename load to utilization, rename service to CPU utilizition
    * df,df_netapp,df_netapp32,hr_fs,vms_df: convert to mergeable dictionaries
    * mbg_lantime_state,mbg_lantime_refclock: added new checks to monitor
      Meinberg LANTIME GPS clocks

    Livestatus:
    * Updated Perl API to version 0.74 (thanks to Sven Nierlein)

1.1.10:
    Core, Setup, etc.:
    * --flush now also deletes all autochecks

    Checks & Agents:
    * FIX: hr_cpu: fix inventory on 1-CPU systems (thanks to Ulrich Kiermayr)


1.1.10b2:
    Core, Setup, etc.:
    * FIX: setup.sh on OMD: fix paths for cache and counters
    * FIX: check_mk -D did bail out if host had no ip address
    * cleanup: all OIDs in checks now begin with ".1.3.6", not "1.3.6"

    WATO:
    * FIX: Fixed bug that lost autochecks when using WATO and cmk -II together

    Checks & Agents:
    * Added check man pages for systemtime, multipath, snmp_info, sylo,
      ad_replication, fsc_fans, fsc_temp, fsc_subsystems
    * Added SNMP uptime check which behaves identical to the agent uptime check


1.1.10b1:
    Core, Setup, etc.:
    * FIX: do not assume 127.0.0.1 as IP address for usewalk_hosts if
      they are not SNMP hosts.
    * FIX: precompile: make sure check includes are added before actual
      checks
    * FIX: setup.sh: do not prepend current directory to url_prefix
    * FIX: output agent version also for mixed (tcp|snmp) hosts
    * RPM: use BuildArch: noarch in spec file rather than as a command
      line option (thanks to Ulrich Kiermayr)
    * setup.sh: Allow to install Check_MK into existing OMD site (>= 0.46).
      This is still experimental!

    Checks & Agents:
    * FIX: Windows agent: fix output of event ID of log messages
    * FIX: if/if64: output speed correctly (1.50MB/s instead of 1MB/s)
    * FIX: drbd now handles output of older version without an ep field
    * FIX: repaired df_netapp32
    * FIX: Added SNMP scan function of df_netapp and df_netapp32
    * FIX: repaired apc_symmetra (was broken due to new option -Ot
      for SNMP)
    * FIX: df, hr_fs and other filesystem checks: fix bug if using
      magic number. levels_low is now honored.
    * FIX: scan function avoids hr_cpu and ucd_cpu_utilization
      at the same time
    * FIX: HP-UX agent: fixed output of df for long mount points
      (thanks to Claas Rockmann-Buchterkirche)
    * FIX: df_netapp/32: fixed output of used percentage (was always
      0% due to integer division)
    * FIX: fixed manual of df (magic_norm -> magic_normsize)
    * FIX: removed filesystem_trend_perfdata. It didn't work. Use
      now df-parameter "trend_perfdata" (see new man page of df)
    * FIX: cisco_temp_perf: fix return state in case of WARNING (was 0 = OK)
    * FIX: repair PNP template for df when using trends
    * FIX: cisco_qos: fix WATO exception (was due to print command in check)
    * FIX: check_mk check: fixed template for execution time
    * FIX: blade_health, fc_brocade_port_detailed removed debug outputs
    * FIX: netapp_volumes: The check handled 64-bit aggregates correctly
    * FIX: netapp_volumes: Fixed snmp scan function
    * FIX: blade_*: Fixed snmp scan function
    * FIX: nfsmount: fix exception in check in case of 'hanging'
    * systemtime: new simple check for time synchronization on Windows
      (needs agent update)
    * Added Perf-O-Meter for non-df filesystem checks (e.g. netapp)
    * hp_proliant_*: improve scan function (now just looks for "proliant")

    Multisite:
    * FIX: fix json/python Webservice

1.1.9i9:
    Core, Setup, etc.:
    * FIX: check_mk_templates.cfg: add missing check_period for hosts
      (needed for Shinken)
    * FIX: read *.include files before checks. Fixes df_netapp not finding
      its check function
    * FIX: inventory checks on SNMP+TCP hosts ignored new TCP checks
    * local.mk: This file is read after final.mk and *not* backup up
      or restored
    * read all files in conf.d/*.mk in alphabetical order now.
    * use snmp commands always with -Ot: output time stamps as UNIX epoch
      (thanks to Ulrich Kiermayr)

    Checks & Agents:
    * ucd_cpu_load: new check for CPU load via UCD SNMP agent
    * ucd_cpu_util: new check for CPU utilization via UCD SNMP agent
    * steelhead_status: new check for overall health of Riverbed Steelhead appliance
    * steelhead_connections: new check for Riverbed Steelhead connections
    * df, df_netapp, df_netapp32, hr_fs, vms_df: all filesystem checks now support
      trends. Please look at check manpage of df for details.
    * FIX: heartbeat_nodes: Fixed error handling when node is active but at least one link is dead
    * 3ware_units: Handling INITIALIZING state as warning now
    * FIX: 3ware_units: Better handling of outputs from different tw_cli versions now
    * FIX: local: PNP template for local now looks in all template directories for
      specific templates (thanks to Patrick Schaaf)

    Multisite:
    * FIX: fix "too many values to unpack" when editing views in single layout
      mode (such as host or service detail)
    * FIX: fix PNP icon in cases where host and service icons are displayed in
      same view (found by Wolfgang Barth)
    * FIX: Fixed view column editor forgetting pending changes to other form
           fields
    * FIX: Customlinks snapin persists folding states again
    * FIX: PNP timerange painter option field takes selected value as default now
    * FIX: Fixed perfometer styling in single dataset layouts
    * FIX: Tooltips work in group headers now
    * FIX: Catching exceptions caused by unset bandwidth in interface perfometer

    WATO:
    * FIX: fix problem with vanishing services on Windows. Affected were services
      containing colons (such as fs_C:/).

    Livestatus:
    * FIX: fix most compiler warnings (thanks to patch by Sami Kerola)
    * FIX: fix memory leak. The leak caused increasing check latency in some
      situations

1.1.9i8:
    Multisite:
    * New "web service" for retrieving data from views as JSON or
      Python objects. This allows to connect with NagStaMon
      (requires patch in NagStaMon). Simply add &output_format=json
      or &output_format=python to your view URL.
    * Added two builtin views for NagStaMon.
    * Acknowledgement of problem now has checkboxes for sticky,
      send notification and persisten comment
    * Downtimes: allow to specify fixed/flexible downtime
    * new display_options d/D for switching on/off the tab "Display"
    * Improved builtin views for downtimes
    * Bugfix: Servicegroups can be searched with the quicksearch snapin using
      the 'sg:' prefix again

    WATO:
    * Fixed problem appearing at restart on older Python version (RH)

1.1.9i7:
    Core, Setup, etc.:
    * Fix crash on Python 2.4 (e.g. RedHat) with fake_file
    * Fixed clustering of SNMP hosts
    * Fix status output of Check_MK check in mixed cluster setups

    Checks & Agents:
    * PNP templates for if/if64: fix bugs: outgoing packets had been
      same as incoming, errors and discards were swapped (thanks to
      Paul Freeman)
    * Linux Agent: Added suport for vdx and xvdx volumes (KVM+Virtio, XEN+xvda)

    Multisite:
    * Fix encoding problem when host/service groups contain non-ascii
      characters.

    WATO:
    * Fix too-long-URL problem in cases of many services on one host


1.1.9i6:
    INCOMPATIBLE CHANGES:
    * Removed out-dated checks blade_misc, ironport_misc and snia_sml. Replaced
      with dummy checks begin always UNKNOWN.

    Core, Setup, etc.:
    * cmk -D: show ip address of host
    * Fix SNMP inventory find snmp misc checks inspite of negative scan function
    * Fix output of MB and GB values (fraction part was zero)

    Checks & Agents:
    * megaraid_ldisks: remove debug output
    * fc_brocade_port: hide on SNMP scan, prefer fc_brocade_port_detailed
    * fc_brocade_port_detailed: improve scan function, find more devices
    * New agent for HP-UX
    * hpux_cpu: new check for monitoring CPU load average on HP-UX
    * hpux_if: New check for monitoring NICs on HP-UX (compatible to if/if64)
    * hpux_multipath: New check for monitoring Multipathing on HP-UX
    * hpux_lvm: New check for monitoring LVM mirror state on HP-UX
    * hpux_serviceguard: new check for monitoring HP-UX Serviceguard
    * drbd: Fixed var typo which prevented inventory of drbd general check
      (Thanks to Andreas Behler)
    * mk_oracle: new agent plugin for monitoring ORACLE (currently only
      on Linux and HP-UX, but easily portable to other Unices)
    * oracle_sessions: new check for monitoring the current number of active
      database sessions.
    * oracle_logswitches: new check for monitoring the number of logswitches
      of an ORACLE instances in the last 60 minutes.
    * oracle_tablespaces: new check for monitoring size, state and autoextension
      of ORACLE tablespaces.
    * h3c_lanswitch_cpu: new check for monitoring CPU usage of H3C/HP/3COM switches
    * h3c_lanswitch_sensors: new check for monitoring hardware sensors of H3C/HP/3COM switches
    * superstack3_sensors: new check for monitoring hardware sensors of 3COM Superstack 3 switches

    Multisite:
    * Fixed aligns/widths of snapin contents and several small styling issues
    * Fixed links and border-styling of host matrix snapin
    * Removed jQuery hover menu and replaced it with own code

1.1.9i5:
    Multisite:
    * custom notes: new macros $URL_PREFIX$ and $SITE$, making
      multi site setups easier
    * new intelligent logwatch icon, using url_prefix in multi site
      setups


1.1.9i4:
    Core, Setup, etc.:
    * added missing 'register 0' to host template
    * setup: fix creation of symlink cmk if already existing

    Multisite:
    * New reschedule icon now also works for non-local sites.
    * painter options are now persisted on a per-user-base
    * new optional column for displaying host and service comments
      (not used in shipped views but available in view editor)

    Livestatus:
    * Check for buffer overflows (replace strcat with strncat, etc.)
    * Reduce number of log messages (reclassify to debug)

    Checks & Agents:
    * apc_symmetra: handle empty SNMP variables and treat as 0.


1.1.9i3:
    INCOMPATIBLE CHANGES:
    * You need a current version of Livestatus for Multisite to work!
    * Multisite: removed (undocumented) view parameters show_buttons and show_controls.
      Please use display_options instead.
    * Finally removed deprecated filesystem_levels. Please use check_parameters instead.
    * Livestatus: The StatsGroupBy: header is still working but now deprecated.
      Please simply use Columns: instead. If your query contains at least one Stats:-
      header than Columns: has the meaning of the old StatsGroupBy: header

    Core, Setup, etc.:
    * Create alias 'cmk' for check_mk in bin/ (easier typing)
    * Create alias 'mkp' for check_mk -P in bin/ (easier typing)

    Multisite:
    * Each column can now have a tooltip showing another painter (e.g.
      show the IP address of a host when hovering over its name)
    * Finally show host/services icons from the nagios value "icon_image".
      Put your icon files in /usr/share/check_mk/web/htdocs/images/icons.
      OMD users put the icons into ~/local/share/check_mk/web/htdocs/images/icons.
    * New automatic PNP-link icons: These icons automatically appear, if
      the new livestatus is configured correctly (see below).
    * new view property "hidebutton": allow to hide context button to a view.
    * Defaults views 'Services: OK', 'Services: WARN, etc. do now not create
      context buttons (cleans up button bar).
    * new HTML parameter display_options, which allows to switch off several
      parts of the output (e.g. the HTML header, external links, etc).
    * View hoststatus: show PNP graph of host (usually ping stats)
    * new tab "Display": here the user can choose time stamp
      display format and PNP graph ranges
    * new column "host_tags", showing the Check_MK host tags of a host
    * new datasource "alert_stats" for computing alert statistics
    * new view "Alert Statistics" showing alert statistics for all hosts
      and services
    * Sidebar: Fixed snapin movement to the bottom of the snapin list in Opera
    * Sidebar: Fixed scroll position saving in Opera
    * Fixed reloading button animation in Chrome/IE (Changed request to async mode)
    * Sidebar: Removed scrollbars of in older IE versions and IE8 with compat mode
    * Sidebar: Fixed scrolling problem in IE8 with compat mode (or maybe older IE versions)
      which broke the snapin titles and also the tactical overview table
    * Sidebar: Fixed bulletlist positioning
    * Sidebar: The sidebar quicksearch snapin is case insensitive again
    * Fixed header displaying on views when the edit button is not shown to the user
    * View pages are not refreshed when at least one form (Filter, Commands,
      Display Options) is open
    * Catching javascript errors when pages from other domain are opened in content frame
    * Columns in view editor can now be added/removed/moved easily

    Checks & Agents:
    * Fixed problem with OnlyFrom: in Linux agent (df didn't work properly)
    * cups_queues: fixed plugin error due to invalid import of datetime,
      converted other checks from 'from datetime import...' to 'import datetime'.
    * printer_supply: handle the case where the current value is missing
    * megaraid_ldisks: Fixed item detection to be compatible with different versions of megaraid
    * Linux Agent: Added new 3ware agent code to support multiple controllers
      (Re-inventory of 3ware checks needed due to changed check item names)

    Livestatus:
    * new column pnpgraph_present in table host and service. In order for this
      column to work you need to specify the base directory of the PNP graphs
      with the module option pnp_path=, e.g. pnp_path=/omd/sites/wato/var/pnp4nagios/perfdata
    * Allow more than one column for StatsGroupBy:
    * Do not use function is_contact_member_of_contactgroup anymore (get compatible
      with Nagios CVS)
    * Livestatus: log timeperiod transitions (active <-> inactive) into Nagios
      log file. This will enable us to create availability reports more simple
      in future.

    Multisite:
    * allow include('somefile.mk') in multisite.mk: Include other files.
      Paths not beginning with '/' are interpreted relative to the directory
      of multisite.mk

    Livestatus:
    * new columns services_with_info: similar to services_with_state but with
      the plugin output appended as additional tuple element. This tuple may
      grow in future so do not depend on its length!

1.1.9i2:
    Checks & Agents:
    * ibm_imm_health: fix inventory function
    * if/if64: fix average line in PNP-template, fix display of speed for 20MBit
      lines (e.g. Frame Relay)

    Multisite:
    * WATO: Fixed omd mode/site detection and help for /etc/sudoers
    * WATO: Use and show common log for pending changes
    * Sidebar Quicksearch: Now really disabling browser built-in completion
      dropdown selections

1.1.9i1:
    INCOMPATIBLE CHANGES:
    * TCP / SNMP: hosts using TCP and SNMP now must use the tags 'tcp'
      and 'snmp'. Hosts with the tag 'ping' will not inventorize any
      service. New configuration variable tcp_hosts.
    * Inventory: The call syntax for inventory has been simplified. Just
      call check_mk -I HOSTNAME now. Omit the "tcp" or "snmp". If you
      want to do inventory just for certain check types, type "check_mk --checks=snmp_info,if -I hostnames..."
      instead
    * perfdata_format now defaults to "pnp". Previous default was "standard".
      You might have to change that in main.mk if you are not using PNP (only
      relevant for MRPE checks)
    * inventory_check_severity defaults to 1 now (WARNING)
    * aggregation_output_format now defaults to "multiline"
    * Removed non_bulkwalk_hosts. You can use bulkwalk_hosts with NEGATE
      instead (see docu)
    * snmp_communites is now initialized with [], not with {}. It cannot
      be a dict any longer.
    * bulkwalk_hosts is now initizlized with []. You can do += here just
      as with all other rule variables.
    * Configuration check (-X) is now always done. It is now impossible to
      call any Check_MK action with an invalid configuration. This saves
      you against mistyped variables.
    * Check kernel: converted performance data from counters to rates. This
      fixes RRD problems (spikes) on reboots and also allows better access
      to the peformance data for the Perf-O-Meters.  Also changed service
      descriptions. You need to reinventurize the kernel checks. Your old
      RRDs will not be deleted, new ones will be created.
    * Multisite: parameters nagios_url, nagios_cgi_url and pnp_url are now
      obsolete. Instead the new parameter url_prefix is used (which must
      end with a /).

    Core, Setup, etc.:
    * Improve error handling: if hosts are monitored with SNMP *and* TCP,
      then after an error with one of those two agents checks from the
      other haven't been executed. This is fixed now. Inventory check
      is still not complete in that error condition.
    * Packages (MKP): Allow to create and install packages within OMD!
      Files are installed below ~/local/share/check_mk. No root permissions
      are neccessary
    * Inventory: Better error handling on invalid inventory result of checks
    * setup.sh: fix problem with missing package_info (only appears if setup
      is called from another directory)
    * ALL_SERVICES: Instead of [ "" ] you can now write ALL_SERVICES
    * debug_log: also output Check_MK version, check item and check parameters
    * Make sure, host has no duplicate service - this is possible e.g. by
      monitoring via agent and snmp in parallel. duplicate services will
      make Nagios reject the configuration.
    * --snmpwalk: do not translate anymore, use numbers. All checks work
      with numbers now anyway.
    * check_mk -I snmp will now try all checktypes not having an snmp scan
      function. That way all possible checks should be inventorized.
    * new variable ignored_checks: Similar to ignored_checktypes, but allows
      per-host configuration
    * allow check implementations to use common include files. See if/if64
      for an example
    * Better handling for removed checks: Removed exceptions in check_mk calls
      when some configured checks have been removed/renamed

    Checks & Agents:
    * Renamed check functions of imm_health check from test_imm to imm_health
      to have valid function and check names. Please remove remove from
      inventory and re-inventory those checks.
    * fc_brocade_port_detailed: allow to specify port state combinations not
      to be critical
    * megaraid_pdisks: Using the real enclosure number as check item now
    * if/if64: allow to configure averaging of traffic over time (e.g. 15 min)
      and apply traffic levels and averaged values. Also allow to specify relative
      traffic levels. Allow new parameter configuration via dictionary. Also
      allow to monitor unused ports and/or to ignore link status.
    * if/if64: Added expected interface speed to warning output
    * if/if64: Allow to ignore speed setting (set target speed to None)
    * wut_webtherm: handle more variants of WuT Webtherms (thanks to Lefty)
    * cisco_fan: Does not inventorize 'notPresent' sensors anymore. Improved output
    * cisco_power: Not using power source as threshold anymore. Improved output
    * cisco_fan: Does not inventorize 'notPresent' sensors anymore. Improved output
    * cisco_power: Not using power source as threshold anymore. Improved output
    * cisco_power: Excluding 'notPresent' devices from inventory now
    * cisco_temp_perf: Do not crash if device does not send current temperature
    * tcp_conn_stats: new check for monitoring number of current TCP connections
    * blade_*: Added snmp scan functions for better automatic inventory
    * blade_bays: Also inventorizes standby blades and has a little more
                  verbose output.
    * blade_blowers: Can handle responses without rpm values now. Improved output
    * blade_health: More detailed output on problems
    * blade_blades: Added new check for checking the health-, present- and
                    power-state of IBM Bladecenter blades
    * win_dhcp_pools: Several cleanups in check
    * Windows agent: allow restriction to ip addresses with only_hosts (like xinetd)
    * heartbeat_rscstatus: Catching empty output from agent correctly
    * tcp_conn_stats: Fixed inventory function when no conn stats can be inventoried
    * heartbeat_nodes: fix Linux agent for hostname with upper case letters (thanks to
            Thorsten Robers)
    * heartbeat_rscstatus: Catching empty output from agent correctly
    * heartbeat_rscstatus: Allowing a list as expected state to expect multiple OK states
    * win_dhcp_pools agent plugin: Filtering additional error message on
      systems without dhcp server
    * j4p_performance: Added experimental agent plugin fetching data via
      jmx4perl agent (does not need jmx4perl on Nagios)
    * j4p_performance.mem: added new experimental check for memory usage via JMX.
    * if/if64: added Perf-O-Meter for Multisite
    * sylo: fix performance data: on first execution (counter wrap) the check did
      output only one value instead of three. That lead to an invalid RRD.
    * Cleaned up several checks to meet the variable naming conventions
    * drbd: Handling unconfigured drbd devices correctly. These devices are
      ignored during nventory
    * printer_supply: In case of OKI c5900 devices the name of the supply units ins not
      unique. The color of the supply unit is reported in a dedicated OID and added to the
      check item name to have a unique name now.
    * printer_supply: Added simple pnp template to have better graph formating for the check results
    * check_mk.only_from: new check for monitoring the IP address access restriction of the
      agent. The current Linux and Windows agents provide this information.
    * snmp_info check: Recoded not to use snmp_info_single anymore
    * Linux Agent: Fixed <<<cpu>>> output on SPARC machines with openSUSE
    * df_netapp/df_netapp32: Made check inventory resistant against empty size values
    * df_netapp32: Added better detection for possible 32bit counter wrap
    * fc_brocade_port_detailed: Made check handle phystate "noSystemControlAccessToSlot" (10)
      The check also handles unknown states better now
    * printer_supply: Added new parameter "printer_supply_some_remaining_status" to
      configure the reported state on small remaining capacity.
    * Windows agent: .vbs scripts in agents plugins/ directory are executed
      automatically with "cscript.exe /Nologo" to prevent wrong file handlers
    * aironet_clients: Only counting clients which don't have empty values for strength
    * statgrab_disk: Fixed byte calculation in plugin output
    * statgrab_disk: Added inventory function
    * 3ware_disks: Ignoring devices in state NOT-PRESENT during inventory

    Multisite:
    * The custom open/close states of custom links are now stored for each
      user
    * Setting doctype in sidebar frame now
    * Fixed invalid sidebar css height/width definition
    * Fixed repositioning the sidebar scroll state after refreshing the page
    * Fixed mousewheel scrolling in opera/chrome
    * Fixed resize bug on refresh in chrome
    * New view for all services of a site
    * Sidebar snapin site_status: make link target configurable
    * Multisite view "Recently changed services": sort newest first
    * Added options show_header and show_controls to remove the page headers
      from views
    * Cool: new button for an immediate reschedule of a host or service
      check: the view is redisplayed exactly at the point of time when
      Nagios has finished the check. This makes use of MK Livestatus'
      unique waiting feature.

   Livestatus:
    * Added no_more_notifications and check_flapping_recovery_notification
      fields to host table and no_more_notifications field to service table.
      Thanks to Matthew Kent

1.1.8:
    Core, Setup, etc.:
    * setup.sh: turn off Python debugging
    * Cleaned up documentation directory
    * cluster host: use real IP address for host check if cluster has
      one (e.g. service IP address)

    Checks & Agents:
    * Added missing PNP template for check_mk-hr_cpu
    * hr_fs: inventory now ignores filesystem with size 0,
      check does not longer crash on filesystems with size 0
    * logwatch: Fixed typo in 'too many unacknowledged logs' error message
    * ps: fix bug: inventory with fixed user name now correctly puts
      that user name into the resulting check - not None.
    * ps: inventory with GRAB_USER: service description may contain
      %u. That will be replaced with the user name and thus makes the
      service description unique.
    * win_dhcp_pools: better handle invalid agent output
    * hp_proliant_psu: Fixed multiple PSU detection on one system (Thanks to Andreas Döhler)
    * megaraid_pdisks: Fixed coding error
    * cisco_fan: fixed check bug in case of critical state
    * nfsmounts: fix output (free and used was swapped), make output identical to df

    Livestatus:
    * Prohibit { and } in regular expressions. This avoids a segmentation
      fault caused by regcomp in glibc for certain (very unusual) regular
      expressions.
    * Table status: new columns external_command_buffer_slots,
      external_command_buffer_usage and external_command_buffer_max
      (this was implemented according to an idea and special request of
       Heinz Fiebig. Please sue him if this breaks anything for you. I was
       against it, but he thinks that it is absolutely neccessary to have
       this in version 1.1.8...)
    * Table status: new columns external_commands and external_commands_rate
      (also due to Mr. Fiebig - he would have quit our workshop otherwise...)
    * Table downtimes/comments: new column is_service

    Multisite:
    * Snapin Performance: show external command per second and usage and
      size of external command buffer
    * Downtimes view: Group by hosts and services - just like comments
    * Fix links for items containing + (e.g. service descriptionen including
      spaces)
    * Allow non-ASCII character in downtimes and comments
    * Added nagvis_base_url to multisite.mk example configuration
    * Filter for host/service groups: use name instead of alias if
      user has no permissions for groups

1.1.8b3:
    Core, Setup, etc.:
    * Added some Livestatus LQL examples to documentation
    * Removed cleanup_autochecks.py. Please use check_mk -u now.
    * RRA configuration for PNP: install in separate directory and do not
      use per default, since they use an undocumented feature of PNP.

    Checks & Agents:
    * postfix_mailq: Changed limit last 6 lines which includes all needed
		information
    * hp_proliant_temp/hp_proliant_fans: Fixed wrong variable name
    * hp_procurve_mem: Fixed wrong mem usage calculation
    * ad_replication: Works no with domain controller hostnames like DC02,DC02
    * aironet_client: fix crash on empty variable from SNMP output
    * 3ware_disks, 3ware_units: hopefully repaired those checks
    * added rudimentary agent for HP-UX (found in docs/)

    Multisite:
    * added Perf-O-Meter to "Problems of Host" view
    * added Perf-O-Meter to "All Services" view
    * fix bug with cleaning up persistent connections
    * Multisite now only fetches the available PNP Graphs of hosts/services
    * Quicksearch: limit number of items in dropdown to 80
      (configurable via quicksearch_dropdown_limit)
    * Views of hosts: make counts of OK/WARN/CRIT klickable, new views
      for services of host in a certain state
    * Multisite: sort context buttons in views alphabetically
    * Sidebar drag scrolling: Trying to compensate lost mouse events when
	leaving the sidebar frame while dragging

    Livestatus:
    * check for event_broker_options on start
    * Fix memory leakage caused by Filter: headers using regular expressions
    * Fix two memory leaks in logfile parser

1.1.8b2:
    Core, Setup, etc.:
    * Inventory: skip SNMP-only hosts on non-SNMP checktypes (avoids timeouts)
    * Improve error output for invalid checks

    Checks & Agents:
    * fix bug: run local and plugins also when spaces are in path name
      (such as C:\Program Files\Check_MK\plugins
    * mem.vmalloc: Do not create a check for 64 bit architectures, where
      vmalloc is always plenty
    * postfix_mailq: limit output to 1000 lines
    * multipath: handle output of SLES 11 SP1 better
    * if/if64: output operstatus in check output
    * if/if64: inventory now detects type 117 (gigabitEthernet) for 3COM
    * sylo: better handling of counter wraps.

    Multisite:
    * cleanup implementation of how user settings are written to disk
    * fix broken links in 'Edit view -> Try out' situation
    * new macros $HOSTNAME_LOWER$, $HOSTNAME_UPPER$ and $HOSTNAME_TITLE$ for
      custom notes

1.1.8b1:
    Core, Setup, etc.:
    * SNMPv3: allow privProtocol and privPassword to be specified (thanks
      to Josef Hack)
    * install_nagios.sh: fix problem with broken filenames produced by wget
    * install_nagios.sh: updated software to newest versions
    * install_nagios.sh: fix Apache configuration problem
    * install_nagios.sh: fix configuration vor PNP4Nagios 0.6.6
    * config generation: fix host check of cluster hosts
    * config generation: add missing contact groups for summary hosts
    * RPM package of agent: do not overwrite xinetd.d/check_mk, but install
      new version with .rpmnew, if admin has changed his one
    * legacy_checks: fix missing perfdata, template references where in wrong
      direction (thanks Daniel Nauck for his precise investigation)

    Checks & Agents:
    * New check imm_health by Michael Nieporte
    * rsa_health: fix bug: detection of WARNING state didn't work (was UNKNOWN
            instead)
    * check_mk_agent.solaris: statgrab now excludes filesystems. This avoids hanging
      in case of an NFS problem. Thanks to Divan Santana.
    * multipath: Handle new output of multipath -l (found on SLES11 SP1)
    * ntp: fix typo in variable ntp_inventory_mode (fixes inventory problem)
    * if64: improve output formatting of link speed
    * cisco_power: inventory function now ignores non-redundant power supplies
    * zpool_status: new check from Darin Perusich for Solaris zpools

    Multisite:
    * fix several UTF-8 problems: allow non-ascii characters in host names
      (must be UTF 8 encoded!)
    * improve compatibility with Python 2.3
    * Allow loading custom style sheet overriding Check_MK styles by setting
      custom_style_sheet in multisite.mk
    * Host icons show link to detail host, on summary hosts.
    * Fix sidebar problem: Master Control did not display data correctly
    * status_host: honor states even if sites hosting status hosts is disabled
      (so dead-detection works even if local site is disabled)
    * new config variable start_url: set url for welcome page
    * Snapin Quicksearch: if no host is matching, automatically search for
      services
    * Remove links to legacy Nagios GUI (can be added by user if needed)
    * Sidebar Quicksearch: fix several annoyances
    * Views with services of one host: add title with host name and status

    Livestatus:
    * fix memory leak: lost ~4K on memory on each StatsAnd: or StatsOr:
      header (found by Sven Nierlein)
    * fix invalid json output for empty responses (found by Sven Nierlein)
    * fix Stats: avg ___ for 0 matching elements. Output was '-nan' and is
      now '0.0'
    * fix output of floating point numbers: always use exponent and make
      sure a decimal point is contained (this makes JSON/Python detect
      the correct type)

1.1.7i5:
    Core, Setup, etc.:
    * SNMP: do not load any MIB files (speeds up snmpwalk a lot!)
    * legacy_checks: new config variable allowing creating classical
      non-Check_MK checks while using host tags and config options
    * check_mk_objects.cfg: beautify output, use tabs instead of spaces
    * check_mk -II: delete only specified checktypes, allow to reinventorize
      all hosts
    * New option -O, --reload: Does the same as -R, but reloads Nagios
      instead of restarting it.
    * SNMP: Fixed string detection in --snmpwalk calls
    * SNMP: --snmpwalk does walk the enterprises tree correctly now
    * SNMP: Fixed missing OID detection in SNMP check processing. There was a problem
      when the first column had OID gaps in the middle. This affected e.g. the cisco_locif check.
    * install_nagios.sh: correctly detect Ubuntu 10.04.1
    * Config output: make order of service deterministic
    * fix problem with missing default hostgroup

    Multisite:
    * Sidebar: Improved the quicksearch snapin. It can search for services,
      servicegroups and hostgroups now. Simply add a prefix "s:", "sg:" or "hg:"
      to search for other objects than hosts.
    * View editor: fix bug which made it impossible to add more than 10 columns
    * Service details: for Check_MK checks show description from check manual in
      service details
    * Notes: new column 'Custom notes' which allows customizable notes
      on a per host / per service base (see online docu for details)
    * Configuration: new variable show_livestatus_errors which can be set
      to False in order to hide error about unreachable sites
    * hiding views: new configuration variables hidden_views and visible_views
    * View "Service problems": hide problems of down or unreachable hosts. This
      makes the view consistant with "Tactical Overview"

    Checks & Agents:
    * Two new checks: akcp_sensor_humidity and akcp_sensor_temp (Thanks to Michael Nieporte)
    * PNP-template for kernel: show average of displayed range
    * ntp and ntp.time: Inventory now per default just creates checks for ntp.time (summary check).
      This is controlled by the new variable ntp_inventory_mode (see check manuals).
    * 3ware: Three new checks by Radoslav Bak: 3ware_disks, 3ware_units, 3ware_info
    * nvidia: agent now only queries GPUCoreTemp and GPUErrors. This avoids
      a vmalloc leakage of 32kB per call (bug in NVIDIA driver)
    * Make all SNMP based checks independent of standard MIB files
    * ad_replication: Fixed syntax errors and unhandled date output when
      not replicated yet
    * ifoperstatus: Allowing multiple target states as a list now
    * cisco_qos: Added new check to monitor traffic in QoS classes on Cisco routers
    * cisco_power: Added scan function
    * if64/if/cisco_qos: Traffic is displayed in variable byte scales B/s,KB/s,MB/s,GB/s
      depending on traffic amount.
    * if64: really using ifDescr with option if_inventory_uses_description = True
    * if64: Added option if_inventory_uses_alias to using ifAlias for the item names
    * if64/if: Fixed bug displaying the out traffic (Perfdata was ok)
    * if64/if: Added WARN/CRIT thresholds for the bandwidth usage to be given as rates
    * if64/if: Improved PNP-Templates
    * if64/if: The ifoperstatus check in if64/if can now check for multiple target states
    * if64/if: Removing all null bytes during hex string parsing (These signs Confuse nagios pipe)
    * Fixed hr_mem and hr_fs checks to work with new SNMP format
    * ups_*: Inventory works now on Riello UPS systems
    * ups_power: Working arround wrong implemented RFC in some Riello UPS systems (Fixing negative power
      consumption values)
    * FreeBSD Agent: Added sections: df mount mem netctr ipmitool (Thanks to Florian Heigl)
    * AIX: exclude NFS and CIFS from df (thanks to Jörg Linge)
    * cisco_locif: Using the interface index as item when no interface name or description are set

    Livestatus:
    * table columns: fix type of num_service_* etc.: was list, is now int (thanks to Gerhard Laußer)
    * table hosts: repair semantics of hard_state (thanks to Michael Kraus). Transition was one
      cycle to late in certain situations.

1.1.7i4:
    Core, Setup, etc.:
    * Fixed automatic creation of host contactgroups
    * templates: make PNP links work without rewrite

    Multisite:
    * Make page handler modular: this allows for custom pages embedded into
      the Multisite frame work and thus using Multisite for other tasks as
      well.
    * status_host: new state "waiting", if status host is still pending
    * make PNP links work without rewrite
    * Fix visibility problem: in multisite setups all users could see
      all objects.

1.1.7i3:
    Core, Setup, etc.:
    * Fix extra_nagios_conf: did not work in 1.1.7i2
    * Service Check_MK now displays overall processing time including
      agent communication and adds this as performance data
    * Fix bug: define_contactgroups was always assumed True. That led to duplicate
      definitions in case of manual definitions in Nagios

    Checks & Agents:
    * New Check: hp_proliant_da_phydrv for monitoring the state of physical disks
      in HP Proliant Servers
    * New Check: hp_proliant_mem for monitoring the state of memory modules in
      HP Proliant Servers
    * New Check: hp_proliant_psu for monitoring the state of power supplies in
      HP Proliant Servers
    * PNP-templates: fix several templates not working with MULTIPLE rrds
    * new check mem.vmalloc for monitoring vmalloc address space in Linux kernel.
    * Linux agent: add timeout of 2 secs to ntpq
    * wmic_process: make check OK if no matching process is found

    Livestatus:
    * Remove obsolete parameter 'accept_timeout'
    * Allow disabling idle_timeout and query_timeout by setting them to 0.

    Multisite:
    * logwatch page: wrap long log lines

1.1.7i2:
    Incompatible Changes:
    * Remove config option define_timeperiods and option --timeperiods.
      Check_MK does not longer define timeperiod definitions. Please
      define them manually in Nagios.
    * host_notification_period has been removed. Use host_extra_conf["notification_period"]
      instead. Same holds for service_notification_periods, summary_host_notification_periods
      and summary_service_notification_periods.
    * Removed modes -H and -S for creating config data. This now does
      the new option -N. Please set generate_hostconf = False if you
      want only services to be defined.

    Core, Setup, etc.:
    * New config option usewalk_hosts, triggers --usewalk during
      normal checking for selected hosts.
    * new option --scan-parents for automatically finding and
      configuring parent hosts (see online docu for details)
    * inventory check: put detailed list of unchecked items into long
      plugin output (to be seen in status details)
    * New configuration variable check_parameters, that allows to
      override default parameters set by inventory, without defining
      manual checks!

    Checks & Agents:
    * drbd: changed check parameters (please re-inventorize!)
    * New check ad_replication: Checks active directory replications
      of domain controllers by using repadm
    * New check postifx_mailq: Checks mailqueue lengths of postifx mailserves
    * New check hp_procurve_cpu: Checks the CPU load on HP Procurve switches
    * New check hp_procurve_mem: Checks the memory usage on HP Procurve switches
    * New check hp_procurve_sensors: Checks the health of PSUs, FANs and
      Temperature on HP Procurve switches
    * New check heartbeat_crm: Monitors the general state of heartbeat clusters
      using the CRM
    * New check heartbeat_crm_resources: Monitors the state of resources and nodes
      in heartbeat clusters using the CRM
    * *nix agents: output AgentOS: in header
    * New agent for FreeBSD: It is based on the linux agent. Most of the sections
      could not be ported easily so the FreeBSD agent provides information for less
      checks than the linux agent.
    * heartbeat_crm and heartbeat_crm.resources: Change handling of check parameters.
      Please reinvenurize and read the updated man page of those checks
    * New check hp_proliant_cpu: Check the physical state of CPUs in HP Proliant servers
    * New check hp_proliant_temp: Check the temperature sensors of HP Proliant servers
    * New check hp_proliant_fans: Check the FAN sensors of HP Proliant servers

    Multisite:
    * fix chown problem (when nagios user own files to be written
      by the web server)
    * Sidebar: Fixed snapin movement problem using older firefox
      than 3.5.
    * Sidebar: Fixed IE8 and Chrome snapin movement problems
    * Sidebar: Fixed IE problem where sidebar is too small
    * Multisite: improve performance in multi site environments by sending
      queries to sites in parallel
    * Multisite: improve performance in high latency situations by
      allowing persistent Livestatus connections (set "persist" : True
      in sites, use current Livestatus version)

    Livestatus:
    * Fix problems with in_*_period. Introduce global
      timeperiod cache. This also improves performance
    * Table timeperiods: new column 'in' which is 0/1 if/not the
      timeperiod is currently active
    * New module option idle_timeout. It sets the time in ms
      Livestatus waits for the next query. Default is 300000 ms (5 min).
    * New module option query_timeout. It limits the time between
      two lines of a query (in ms). Default is 10000 ms (10 sec).

1.1.7i1: Core, Setup, etc.:
    * New option -u for reordering autochecks in per-host-files
      (please refer to updated documentation about inventory for
       details)
    * Fix exception if check_mk is called without arguments. Show
      usage in that case.
    * install_nagios.sh: Updated to NagVis 1.5 and fixed download URL
    * New options --snmpwalk and --usewalk help implemeting checks
      for SNMP hardware which is not present
    * SNMP: Automatically detect missing entries. That fixes if64
      on some CISCO switches.
    * SNMP: Fix hex string detection (hopefully)
    * Do chown only if running as root (avoid error messages)
    * SNMP: SNMPv3 support: use 4-tuple of security level, auth protocol,
      security name and password instead of a string in snmp_communities
      for V3 hosts.
    * SNMP: Fixed hexstring detection on empty strings
    * New option -II: Is like -I, but removes all previous autochecks
      from inventorized hosts
    * install_nagios.sh: Fix detection of PNP4Nagios URL and URL of
      NagVis
    * Packager: make sanity check prohibiting creating of package files
      in Check MK's directories
    * install_nagios.sh: Support Ubuntu 10.04 (Thanks to Ben)

    Checks & Agents:
    * New check ntp.time: Similar to 'ntp' but only honors the system peer
      (that NTP peer where ntpq -p prints a *).
    * wmic_process: new check for ressource consumption of windows processes
    * Windows agent supports now plugins/ and local/ checks
    * [FIX] ps.perf now correctly detects extended performance data output
      even if number of matching processes is 0
    * renamed check cisco_3640_temp to cisco_temp, renamed cisco_temp
      to cisco_temp_perf, fixed snmp detection of those checks
    * New check hr_cpu - checking the CPU utilization via SNMP
    * New check hr_fs - checking filesystem usage via SNMP
    * New check hr_mem - checking memory usage via SNMP
    * ps: inventory now can configured on a per host / tag base
    * Linux: new check nvidia.temp for monitoring temperature of NVIDIA graphics card
    * Linux: avoid free-ipmi hanging forever on hardware that does not support IPMI
    * SNMP: Instead of an artificial index column, which some checks use, now
      the last component of the OID is used as index. That means that inventory
      will find new services and old services will become UNKNOWN. Please remove
      the outdated checks.
    * if: handle exception on missing OIDs
    * New checks hp_blade* - Checking health of HP BladeSystem Enclosures via SNMP
    * New check drbd - Checking health of drbd nodes
    * New SNMP based checks for printers (page counter, supply), contributed
      by Peter Lauk (many thanks!)
    * New check cups_queues: Checking the state of cups printer queues
    * New check heartbeat_nodes: Checking the node state and state of the links
      of heartbeat nodes
    * New check heartbeat_rscstatus: Checks the local resource status of
      a heartbeat node
    * New check win_dhcp_pools: Checks the usage of Windows DHCP Server lease pools
    * New check netapp_volumes: Checks on/offline-condition and states of netapp volumes

    Multisite:
    * New view showing all PNP graphs of services with the same description
    * Two new filters for host: notifications_enabled and acknowledged
    * Files created by the webserver (*.mk) are now created with the group
      configured as common group of Nagios and webserver. Group gets write
      permissions on files and directories.
    * New context view: all services of a host group
    * Fix problems with Umlauts (non-Ascii-characters) in performance data
    * New context view: all services of a host group
    * Sidebar snapins can now fetch URLs for the snapin content instead of
      building the snapin contents on their own.
    * Added new nagvis_maps snapin which displays all NagVis maps available
      to the user. Works with NagVis 1.5 and newer.

1.1.6:
    Core, Setup, etc.:
    * Service aggregation: new config option aggregation_output_format.
      Settings this to "multiline" will produce Nagios multiline output
      with one line for each individual check.

    Multisite:
    * New painter for long service plugin output (Currently not used
      by any builtin view)

    Checks & Agents:
    * Linux agent: remove broken check for /dev/ipmi0

1.1.6rc3:
    Core, Setup, etc.:
    * New option --donate for donating live host data to the community.
      Please refer to the online documentation for details.
    * Tactical Overview: Fixed refresh timeout typo
      (Was 16 mins instead of 10 secs)

    Livestatus:
    * Assume strings are UTF-8 encoded in Nagios. Convert from latin-1 only
      on invalid UTF-8 sequences (thanks to Alexander Yegorov)

    Multisite:
    * Correctly display non-ascii characters (fixes exception with 'ascii codec')
      (Please also update Livestatus to 1.1.6rc3)

1.1.6rc2:
    Multisite:
    * Fix bug in Master control: other sites vanished after klicking buttons.
      This was due to connection error detection in livestatus.py (Bug found
      by Benjamin Odenthal)
    * Add theme and baseurl to links to PNP (using features of new PNP4Nagios
      0.6.4)

    Core, Setup, etc.:
    * snmp: hopefully fix HEX/string detection now

    Checks & Agents:
    * md: fix inventory bug on resync=PENDING (Thanks to Darin Perusich)

1.1.6rc1:
    Multisite:
    * Repair Perf-O-Meters on webkit based browsers (e.g. Chrome, Safari)
    * Repair layout on IE7/IE8. Even on IE6 something is working (definitely
      not transparent PNGs though). Thanks to Lars.
    * Display host state correct if host is pending (painter "host with state")
    * Logfile: new filter for plugin output
    * Improve dialog flow when cloning views (button [EDIT] in views snapin)
    * Quicksearch: do not open search list if text did not change (e.g. Shift up),
      close at click into field or snapin.

    Core, Setup, etc.:
    * Included three patched from Jeff Dairiki dealing with compile flags
      and .gitignore removed from tarballs
    * Fix problem with clustered_services_of[]: services of one cluster
      appeared also on others
    * Packager: handle broken files in package dir
    * snmp handling: better error handling in cases where multiple tables
      are merged (e.g. fc_brocade_port_detailed)
    * snmp: new handling of unprintable strings: hex dumps are converted
      into binary strings now. That way all strings can be displayed and
      no information is lost - nevertheless.

    Checks & Agents:
    * Solaris agent: fixed rare df problems on Solaris 10, fix problem with test -f
      (thanks to Ulf Hoffmann)
    * Converted all PNP templates to format of 0.6.X. Dropped compatibility
      with 0.4.X.
    * Do not use ipmi-sensors if /dev/ipmi0 is missing. ipmi-sensors tries
      to fiddle around with /dev/mem in that case and miserably fails
      in some cases (infinite loop)
    * fjdary60_run: use new binary encoding of hex strings
    * if64: better error handling for cases where clients do not send all information
    * apc_symmetra: handle status 'smart boost' as OK, not CRITICAL

    Livestatus:
    * Delay starting of threads (and handling of socket) until Nagios has
      started its event loop. This prevents showing services as PENDING
      a short time during program start.

1.1.6b3:
    Multisite:
    * Quicksearch: hide complete host list if field is emptied via Backspace or Del.
      Also allow handle case where substring match is unique.

1.1.6b2:
    Core, Setup, etc.:
    * Packager: fix unpackaged files (sounds, etc)

    Multisite:
    * Complete new design (by Tobias Roeckl, Kopf & Herz)
    * New filters for last service check and last service state change
    * New views "Recently changed services" and "Unchecked services"
    * New page for adding sidebar snapins
    * Drag & Drop for sidebar snapins (thanks to Lars)
    * Grab & Move for sidebar scrolling (thanks to Lars)
    * Filter out summary hosts in most views.
    * Set browser refresh to 30 secs for most views
    * View host status: added a lot of missing information
    * View service status: also added information here
    * Make sure, enough columns can be selected in view editor
    * Allow user to change num columns and refresh directly in view
    * Get back to where you came after editing views
    * New sidebar snapin "Host Matrix"
    * New feature "status_host" for remote sites: Determine connection
      state to remote side by considering a certain host state. This
      avoids livestatus time outs to dead sites.
    * Sidebar snapin site status: fix reload problem
    * New Perf-O-Meters displaying service performance data
    * New snapin "Custom Links" where you easily configure your own
      links via multisite.mk (see example in new default config file)
    * Fixed problem when using only one site and that is not local

    Livestatus:
    * new statistics columns: log_messages and log_messages_rate
    * make statistics average algorithm more sluggish

1.1.5i3:
     Core, Setup, etc.:
     * New Check_MK packager (check_mk -P)

1.1.5i2:
     Core, Setup, etc.:
     * install_nagios.sh: add missing package php5-iconv for SLES11

     Checks & Agents:
     * if64: new SNMP check for network interfaces. Like if, but uses 64 bit
       counters of modern switches. You might need to configure bulkwalk_hosts.
     * Linux agent: option -d enabled debug output
     * Linux agent: fix ipmi-sensors cache corruption detection
     * New check for temperature on Cisco devices (cisco_3640_temp)
     * recompiled waitmax with dietlibc (fixed incompatibility issues
       on older systems)

     Multisite:
     * Filters for groups are negateable.

1.1.5i1:
     Checks & Agents:
     * uptime: new check for system uptime (Linux)
     * if: new SNMP check for network interfaces with very detailed traffic,
       packet and error statistics - PNP graphs included

     Multisite:
     * direct integration of PNP graphs into Multisite views
     * Host state filter: renamed HTML variables (collision with service state). You
       might need to update custom views using a filter on host states.
     * Tactical overview: exclude services of down hosts from problems, also exclude
       summary hosts
     * View host problems/service problems: exclude summary hosts, exclude services
       of down hosts
     * Simplified implementation of sidebar: sidebar is not any longer embeddeable.
     * Sidebar search: Added host site to be able to see the context links on
       the result page
     * Sidebar search: Hitting enter now closes the hint dropdown in all cases

1.1.5i0:
      Core, Setup, etc.:
      * Ship check-specific rra.cfg's for PNP4Nagios (save much IO and disk space)
      * Allow sections in agent output to apear multiple times
      * cleanup_autochecks.py: new option -f for directly activating new config
      * setup.sh: better detection for PNP4Nagios 0.6
      * snmpwalk: use option -Oa, inhibit strings to be output as hex if an umlaut
        is contained.

      Checks & Agents:
      * local: allow more than once performance value, separated by pipe (|)
      * ps.perf: also send memory and CPU usage (currently on Linux and Solaris)
      * Linux: new check for filesystems mount options
      * Linux: new very detailed check for NTP synchronization
      * ifoperstatus: inventory honors device type, per default only Ethernet ports
        will be monitored now
      * kernel: now inventory is supported and finds pgmajfault, processes (per/s)
        and context switches
      * ipmi_sensors: Suppress performance data for fans (save much IO/space)
      * dual_lan_check: fix problem which using MRPE
      * apc_symmetra: PNP template now uses MIN for capacity (instead of AVERAGE)
      * fc_brocade_port_detailed: PNP template now uses MAX instead of AVERAGE
      * kernel: fix text in PNP template
      * ipmi_sensors: fix timeout in agent (lead to missing items)
      * multipath: allow alias as item instead of uuid
      * caching agent: use /var/cache/check_mk as cache directory (instead of /etc/check_mk)
      * ifoperstatus: is now independent of MIB

      Multisite:
      * New column host painter with link to old Nagios services
      * Multisite: new configuration parameter default_user_role

      Livestatus:
      * Add missing LDFLAGS for compiling (useful for -g)

1.1.4:
      Summary:
      * A plentitude of problem fixes (including MRPE exit code bug)
      * Many improvements in new Multisite GUI
      * Stability and performance improvements in Livestatus

      Core, Setup, etc.:
      * Check_MK is looking for main.mk not longer in the current and home
        directory
      * install_nagios.sh: fix link to Check_MK in sidebar
      * install_nagios.sh: switch PNP to version 0.6.3
      * install_nagios.sh: better Apache-Config for Multisite setup
      * do not search main.mk in ~ and . anymore (brought only trouble)
      * clusters: new variable 'clustered_services_of', allowing for overlapping
         clusters (as proposed by Jörg Linge)
      * install_nagios.sh: install snmp package (needed for snmp based checks)
      * Fix ower/group of tarballs: set them to root/root
      * Remove dependency from debian agent package
      * Fixed problem with inventory when using clustered_services
      * tcp_connect_timeout: Applies now only for connect(), not for
        time of data transmission once a connection is established
      * setup.sh now also works for Icinga
      * New config parameter debug_log: set this to a filename in main.mk and you
        will get a debug log in case if 'invalid output from plugin...'
      * ping-only-hosts: When ping only hosts are summarized, remove Check_MK and
        add single PING to summary host.
      * Service aggregation: fix state relationship: CRIT now worse than UNKNOWN
      * Make extra_service_conf work also for autogenerated PING on ping-only-hosts
        (groups, contactgroups still missing)

      Checks & Agents:
      * mrpe in Linux agent: Fix bug introduced in 1.1.3: Exit status of plugins was
        not honored anymore (due to newline handling)
      * mrpe: allow for sending check_command to PNP4Nagios (see MRPE docu)
      * Logwatch GUI: fix problem on Python 2.4 (thanks to Lars)
      * multipath: Check is now less restrictive when parsing header lines with
        the following format: "<alias> (<id>)"
      * fsc_ipmi_mem_status: New check for monitoring memory status (e.g. ECC)
         on FSC TX-120 (and maybe other) systems.
      * ipmi_sensors in Linux agent: Fixed compatibility problem with new ipmi
        output. Using "--legacy-output" parameter with newer freeipmi versions now.
      * mrpe: fix output in Solaris agent (did never work)
      * IBM blade center: new checks for chassis blowers, mediatray and overall health
      * New caching agent (wrapper) for linux, supporting efficient fully redundant
        monitoring (please read notes in agents/check_mk_caching_agent)
      * Added new smbios_sel check for monitoring the System Event Log of SMBIOS.
      * fjdarye60_rluns: added missing case for OK state
      * Linux agent: The xinetd does not log each request anymore. Only
        failures are logged by xinetd now. This can be changed in the xinetd
	configuration files.
      * Check df: handle mountpoints containing spaces correctly
        (need new inventorization if you have mountpoints with spaces)
      * Check md on Linux: handle spare disks correctly
      * Check md on Linux: fix case where (auto-read-only) separated by space
      * Check md on Linux: exclude RAID 0 devices from inventory (were reported as critical)
      * Check ipmi: new config variable ipmi_ignore_nr
      * Linux agent: df now also excludes NFSv4
      * Wrote man-page for ipmi check
      * Check mrpe: correctly display multiline output in Nagios GUI
      * New check rsa_health for monitoring IBM Remote Supervisor Adapter (RSA)
      * snmp scan: suppress error messages of snmpget
      * New check: cpsecure_sessions for number of sessions on Content Security Gateway
      * Logwatch GUI: move acknowledge button to top, use Multisite layout,
         fix several layout problem, remove list of hosts
      * Check logwatch: limit maximum size of stored log messages (configurable
        be logwatch_max_filesize)
      * AIX agent: fix output of MRPE (state and description was swapped)
      * Linux agent: fixed computation of number of processors on S390
      * check netctr: add missing perfdata (was only sent on OK case)
      * Check sylo: New check for monitoring the sylo state

      Livestatus:
      * Table hosts: New column 'services' listing all services of that host
      * Column servicegroups:members: 'AuthUser' is now honored
      * New columns: hosts:services_with_state and servicegroups:members_with_state
      * New column: hostgroup:members_with_state
      * Columns hostgroup:members and hostgroup:members_with_state honor AuthUser
      * New rudimentary API for C++
      * Updates API for Python
      * Make stack size of threads configurable
      * Set stack size of threads per default o 64 KB instead of 8 MB
      * New header Localtime: for compensating time offsets of remote sites
      * New performance counter for fork rate
      * New columns for hosts: last_time_{up,down,unreachable}
      * New columns for services: last_time_{ok,warning,critical,unknown}
      * Columns with counts honor now AuthUser
      * New columns for hosts/services: modified_attributes{,_list}
      * new columns comments_with_info and downtimes_with_info
      * Table log: switch output to reverse chronological order!
      * Fix segfault on filter on comments:host_services
      * Fix missing -lsocket on Solaris
      * Add missing SUN_LEN (fixed compile problem on Solaris)
      * Separators: remote sanitiy check allowing separators to be equal
      * New output format "python": declares strings as UTF-8 correctly
      * Fix segault if module loaded without arguments

      Multisite:
      * Improved many builtin views
      * new builtin views for host- and service groups
      * Number of columns now configurable for each layout (1..50)
      * New layout "tiled"
      * New painters for lists of hosts and services in one column
      * Automatically compensate timezone offsets of remote sites
      * New datasources for downtimes and comments
      * New experimental datasource for log
      * Introduce limitation, this safes you from too large output
      * reimplement host- and service icons more intelligent
      * Output error messages from dead site in Multisite mode
      * Increase wait time for master control buttons from 4s to 10s
      * Views get (per-view) configurable browser automatic reload interval
      * Playing of alarm sounds (configurable per view)
      * Sidebar: fix bookmark deletion problem in bookmark snapin
      * Fixed problem with sticky debug
      * Improve pending services view
      * New column with icon with link to Nagios GUI
      * New icon showing items out of their notification period.
      * Multisite: fix bug in removing all downtimes
      * View "Hostgroups": fix color and table heading
      * New sidebar snapin "Problem hosts"
      * Tactical overview: honor downtimes
      * Removed filter 'limit'. Not longer needed and made problems
        with new auto-limitation.
      * Display umlauts from Nagios comments correctly (assuming Latin-1),
         inhibit entering of umlauts in new comments (fixes exception)
      * Switched sidebar from synchronous to asynchronous requests
      * Reduced complete reloads of the sidebar caused by user actions
      * Fix reload problem in frameset: Browser reload now only reloads
        content frames, not frameset.


1.1.3:

      Core, Setup, etc.:
      * Makefile: make sure all files are world readable
      * Clusters: make real host checks for clusters (using check_icmp with multiple IP addresses)
      * check_mk_templates: remove action_url from cluster and summary hosts (they have no performance data)
      * check_mk_template.cfg: fix typo in notes_url
      * Negation in binary conf lists via NEGATE (clustered_services, ingored_services,
	bulkwalk_hosts, etc).
      * Better handling of wrapping performance counters
      * datasource_programs: allow <HOST> (formerly only <IP>)
      * new config variable: extra_nagios_conf: string simply added to Nagios
        object configuration (for example for define command, etc.)
      * New option --flush: delete runtime data of some or all hosts
      * Abort installation if livestatus does not compile.
      * PNP4Nagios Templates: Fixed bug in template file detection for local checks
      * nagios_install.sh: Added support for Ubuntu 9.10
      * SNMP: handle multiline output of snmpwalk (e.g. Hexdumps)
      * SNMP: handle ugly error output of snmpwalk
      * SNMP: allow snmp_info to fetch multiple tables
      * check_mk -D: sort hostlist before output
      * check_mk -D: fix output: don't show aggregated services for non-aggregated hosts
      * check_mk_templates.cfg: fix syntax error, set notification_options to n

      Checks & Agents:
      * logwatch: fix authorization problem on web pages when acknowledging
      * multipath: Added unhandled multipath output format (UUID with 49 signs)
      * check_mk-df.php: Fix locale setting (error of locale DE on PNP 0.6.2)
      * Make check_mk_agent.linux executable
      * MRPE: Fix problems with quotes in commands
      * multipath: Fixed bug in output parser
      * cpu: fixed bug: apply level on 15min, not on 1min avg
      * New check fc_brocade_port_detailed
      * netctrl: improved handling of wrapped counters
      * winperf: Better handling of wrapping counters
      * aironet_client: New check for number of clients and signal
        quality of CISCO Aironet access points
      * aironet_errors: New check for monitoring CRC errors on
        CISCO Aironet access points
      * logwatch: When Agent does not send a log anymore and no local logwatch
                  file present the state will be UNKNOWN now (Was OK before).
      * fjdarye60_sum: New check for summary status of Fidary-E60 devices
      * fjdarye60_disks: New check for status of physical disks
      * fjdarye60_devencs: New check for status of device enclosures
      * fjdarye60_cadaps: New check for status of channel adapters
      * fjdarye60_cmods: New check for status of channel modules
      * fjdarye60_cmods_flash: New check for status of channel modules flash
      * fjdarye60_cmods_mem: New check for status of channel modules memory
      * fjdarye60_conencs: New check for status of controller enclosures
      * fjdarye60_expanders: New check for status of expanders
      * fjdarye60_inletthmls: New check for status of inlet thermal sensors
      * fjdarye60_thmls: New check for status of thermal sensors
      * fjdarye60_psus: New check for status of PSUs
      * fjdarye60_syscaps: New check for status of System Capacitor Units
      * fjdarye60_rluns: New check for RLUNs
      * lparstat_aix: New check by Joerg Linge
      * mrpe: Handles multiline output correctly (only works on Linux,
	      Agents for AIX, Solaris still need fix).
      * df: limit warning and critical levels to 50/60% when using a magic number
      * fc_brocade_port_detailed: allow setting levels on in/out traffic, detect
         baudrate of inter switch links (ISL). Display warn/crit/baudrate in
	 PNP-template

      MK Livestatus:
      * fix operators !~ and !~~, they didn't work (ever)
      * New headers for waiting (please refer to online documentation)
      * Abort on errors even if header is not fixed16
      * Changed response codes to better match HTTP
      * json output: handle tab and other control characters correctly
      * Fix columns host:worst_service_state and host:worst_service_hard_state
      * New tables servicesbygroup, servicesbyhostgroup and hostsbygroup
      * Allow to select columns with table prefix, e.g. host_name instead of name
        in table hosts. This does not affect the columns headers output by
	ColumnHeaders, though.
      * Fix invalid json output of group list column in tables hosts and services
      * Fix minor compile problem.
      * Fix hangup on AuthUser: at certain columns
      * Fix some compile problems on Solaris

      Multisite:
      * Replaced Multiadmin with Multisite.


1.1.2:
      Summary:
      * Lots of new checks
      * MK Livestatus gives transparent access to log files (nagios.log, archive/*.log)
      * Many bug fixes

      MK Livestatus:
      * Added new table "log", which gives you transparent access to the Nagios log files!
      * Added some new columns about Nagios status data to stable 'status'
      * Added new table "comments"
      * Added logic for count of pending service and hosts
      * Added several new columns in table 'status'
      * Added new columns flap_detection and obsess_over_services in table services
      * Fixed bug for double columns: filter truncated double to int
      * Added new column status:program_version, showing the Nagios version
      * Added new column num_services_pending in table hosts
      * Fixed several compile problems on AIX
      * Fixed bug: queries could be garbled after interrupted connection
      * Fixed segfault on downtimes:contacts
      * New feature: sum, min, max, avg and std of columns in new syntax of Stats:

      Checks & Agents:
      * Check ps: this check now supports inventory in a very flexible way. This simplifies monitoring a great number of slightly different processes such as with ORACLE or SAP.
      * Check 'md': Consider status active(auto-read-only) as OK
      * Linux Agent: fix bug in vmware_state
      * New Checks for APC Symmetra USV
      * Linux Agent: made <<<meminfo>>> work on RedHat 3.
      * New check ps.perf: Does the same as ps, but without inventory, but with performance data
      * Check kernel: fixed missing performance data
      * Check kernel: make CPU utilization work on Linux 2.4
      * Solaris agent: don't use egrep, removed some bashisms, output filesystem type zfs or ufs
      * Linux agent: fixed problem with nfsmount on SuSE 9.3/10.0
      * Check 'ps': fix incompability with old agent if process is in brackets
      * Linux agent: 'ps' now no longer supresses kernel processes
      * Linux agent: make CPU count work correctly on PPC-Linux
      * Five new checks for monitoring DECRU SANs
      * Some new PNP templates for existing checks that still used the default templates
      * AIX Agent: fix filesystem output
      * Check logwatch: Fix problem occuring at empty log lines
      * New script install_nagios.sh that does the same as install_nagios_on_lenny.sh, but also works on RedHat/CentOS 5.3.
      * New check using the output of ipmi-sensors from freeipmi (Linux)
      * New check for LSI MegaRAID disks and arrays using MegaCli (based on the driver megaraid_sas) (Linux)
      * Added section <<<cpu>>> to AIX and Solaris agents
      * New Check for W&T web thermograph (webthermometer)
      * New Check for output power of APC Symmetra USP
      * New Check for temperature sensors of APC Symmetra WEB/SNMP Management Card.
      * apc_symmetra: add remaining runtime to output
      * New check for UPS'es using the generic UPS-MIB (such as GE SitePro USP)
      * Fix bug in PNP-template for Linux NICs (bytes and megabytes had been mixed up).
      * Windows agent: fix bug in output of performance counters (where sometimes with , instead of .)
      * Windows agent: outputs version if called with 'version'

      Core, Setup, etc.:
      * New SNMP scan feature: -I snmp scans all SNMP checks (currently only very few checks support this, though)
      * make non-bulkwalk a default. Please edit bulkwalk_hosts or non_bulkwalk_hosts to change that
      * Improve setup autodetection on RedHat/CentOS.  Also fix problem with Apache config for Mutliadmin: On RedHat Check_MK's Apache conf file must be loaded after mod_python and was thus renamed to zzz_check_mk.conf.
      * Fix problem in Agent-RPM: mark xinetd-configfile with %config -> avoid data loss on update
      * Support PNP4Nagios 0.6.2
      * New setup script "install_nagios.sh" for installing Nagios and everything else on SLES11
      * New option define_contactgroups: will automatically create contactgroup definitions for Nagios

1.1.0:
      * Fixed problems in Windows agent (could lead
        to crash of agent in case of unusal Eventlog
	messages)
      * Fixed problem sind 1.0.39: recompile waitmax for
        32 Bit (also running on 64)
      * Fixed bug in cluster checks: No cache files
        had been used. This can lead to missing logfile
	messages.
      * Check kernel: allow to set levels (e.g. on
	pgmajfaults)
      * Check ps now allows to check for processes owned
        by a specific user (need update of Linux agent)
      * New configuration option aggregate_check_mk: If
        set to True, the summary hosts will show the
	status auf check_mk (default: False)
      * Check winperf.cpuusage now supports levels
        for warning and critical. Default levels are
	at 101 / 101
      * New check df_netapp32 which must be used
        for Netapps that do not support 64 bit
	counters. Does the same as df_netapp
      * Symlink PNP templates: df_netapp32 and
        df_netapp use same template as df
      * Fix bug: ifoperstatus does not produce performance
        data but said so.
      * Fix bug in Multiadmin: Sorting according to
        service states did not work
      * Fix two bugs in df_netapp: use 64 bit counters
        (32 counter wrap at 2TB filesystems) and exclude
       	snapshot filesystems with size 0 from inventory.
      * Rudimentary support for monitoring ESX: monitor
        virtual filesystems with 'vdf' (using normal df
	check of check_mk) and monitor state of machines
	with vcbVmName -s any (new check vmware_state).
      * Fixed bug in MRPE: check failed on empty performance
        data (e.g. from check_snmp: there is emptyness
        after the pipe symbol sometimes)
      * MK Livestatus is now multithreaded an can
        handle up to 10 parallel connections (might
        be configurable in a future version).
      * mk_logwatch -d now processes the complete logfile
        if logwatch.state is missing or not including the
	file (this is easier for testing)
      * Added missing float columns to Livestatus.
      * Livestatus: new header StatsGroupBy:
      * First version with "Check_MK Livestatus Module"!
        setup.sh will compile, install and activate
	Livestatus per default now. If you do not want
	this, please disable it by entering <tt>no</tt>,
	when asked by setup.
      * New Option --paths shows all installation, config
        and data paths of Check_mk and Nagios
      * New configuration variable define_hostgroups and
        define service_groups allow you to automatically
        create host- and service groups - even with aliases.
      * Multiadmin has new filter for 'active checks enabled'.
      * Multiadmin filter for check_command is now a drop down list.
      * Dummy commands output error message when passive services
        are actively checked (by accident)
      * New configuration option service_descriptions allows to
        define customized service descriptions for each check type
      * New configuration options extra_host_conf, extra_summary_host_conf
        and extra_service_conf allow to define arbitrary Nagios options
	in host and service defitions (notes, icon_image, custom variables,
        etc)
      * Fix bug: honor only_hosts also at option -C


1.0.39:
      * New configuration variable only_hosts allows
	you to limit check_mk to a subset of your
	hosts (for testing)
      * New configuration parameter mem_extended_perfdata
	sends more performance data on Linux (see
	check manual for details)
      * many improvements of Multiadmin web pages: optionally
	filter out services which are (not) currently in downtime
	(host or service itself), optionally (not) filter out summary
	hosts, show host status (down hosts), new action
	for removing all scheduled downtimes of a service.
	Search results will be refreshed every 90 seconds.
	Choose between two different sorting orders.
	Multadmin now also supports user authentication
      * New configuration option define_timeperiods, which
	allows to create Nagios timeperiod definitions.
	This also enables the Multiadmin tools to filter
	out services which are currently not in their
	notification interval.
      * NIC check for Linux (netctr.combined) now supports
	checking of error rates
      * fc_brocade_port: New possibility of monitoring
	CRC errors and C3 discards
      * Fixed bug: snmp_info_single was missing
        in precompiled host checks

1.0.38:
      * New: check_mk's multiadmin tool (Python based
	web page). It allows mass administration of
	services (enable/disable checks/notifications,
	acknowledgements, downtimes). It does not need
	Nagios service- or host groups but works with
	a freeform search.
      * Remove duplicate <?php from the four new
	PNP templates of 1.0.37.
      * Linux Agent: Kill hanging NFS with signal 9
	(signal 15 does not always help)
      * Some improvements in autodetection. Also make
	debug mode: ./autodetect.py: This helps to
	find problems in autodetection.
      * New configuration variables generate_hostconf and
	generate_dummy_commands, which allows to suppress
	generation of host definitions for Nagios, or
	dummy commands, resp.
      * Now also SNMP based checks use cache files.
      * New major options --backup and --restore for
	intelligent backup and restore of configuration
	and runtime data
      * New variable simulation_mode allows you to dry
	run your Nagios with data from another installation.
      * Fixed inventory of Linux cpu.loads and cpu.threads
      * Fixed several examples in checks manpages
      * Fixed problems in install_nagios_on_lenny.sh
      * ./setup.sh now understands option --yes: This
        will not output anything except error messages
	and assumes 'yes' to all questions
      * Fix missing 'default.php' in templates for
	local

1.0.37:
      * IMPORTANT: Semantics of check "cpu.loads" has changed.
	Levels are now regarded as *per CPU*. That means, that
	if your warning level is at 4.0 on a 2 CPU machine, then
	a level of 8.0 is applied.
      * On check_mk -v now also ouputs version of check_mk
      * logfile_patterns can now contain host specific entries.
	Please refer to updated online documentation for details.
      * Handling wrapping of performance counters. 32 and 64 bit
	counters should be autodetected and handled correctly.
	Counters wrapping over twice within one check cycle
	cannot be handled, though.
      * Fixed bug in diskstat: Throughput was computed twice
	too high, since /proc/diskstats counts in sectors (512 Bytes)
	not in KB
      * The new configuration variables bulkwalk_hosts and
	non_bulkwalk_hosts, that allow 	to specify, which hosts
	support snmpbulkwalk (which is
	faster than snmpwalk) and which not. In previos versions,
	always bulk walk was used, but some devices do not support
	that.
      * New configuration variable non_aggregated_hosts allows
	to exclude hosts generally from service aggregation.
      * New SNMP based check for Rittal CMC TC
	(ComputerMultiControl-TopConcept) Temperature sensors
      * Fixed several problems in autodetection of setup
      * Fixed inventory check: exit code was always 0
	for newer Python versions.
      * Fixed optical problem in check manual pages with
	newer version of less.
      * New template check_mk-local.php that tries to
	find and include service name specific templates.
	If none is found, default.php will be used.
      * New PNP templates check_mk-kernel.php for major page
	faults, context switches and process creation
      * New PNP template for cpu.threads (Number of threads)
      * Check nfsmounts now detects stale NFS handles and
	triggers a warning state in that case

1.0.36:
      * New feature of Linux/UNIX Agent: "MRPE" allows
	you to call Nagios plugins by the agent. Please
	refer to online documentation for details.
      * Fix bug in logwatch.php: Logfiles names containing spaces
	now work.
      * Setup.sh now automatically creates cfg_dir if
	none found in nagios.cfg (which is the case for the
	default configuration of a self compiled Nagios)
      * Fix computation of CPU usage for VMS.
      * snmp_hosts now allows config-list syntax. If you do
	not define snmp_hosts at all, all hosts with tag
	'snmp' are considered to be SNMP hosts. That is
	the new preferred way to do it. Please refer
	to the new online documentation.
      * snmp_communities now also allows config-list syntax
	and is compatible to datasource_programs. This allows
	to define different SNMP communities by making use
	of host tags.
      * Check ifoperstatus: Monitoring of unused ports is
	now controlled via ifoperstatus_monitor_unused.
      * Fix problem in Windows-Agent with cluster filesystems:
	temporarily non-present cluster-filesystems are ignored by
	the agent now.
      * Linux agent now supports /dev/cciss/d0d0... in section
	<<<diskstat>>>
      * host configuration for Nagios creates now a variable
	'name host_$HOSTNAME' for each host. This allows
	you to add custom Nagios settings to specific hosts
	in a quite general way.
      * hosts' parents can now be specified with the
	variable 'parents'. Please look at online documentation
	for details.
      * Summary hosts now automatically get their real host as a
	parent. This also holds for summary cluster hosts.
      * New option -X, --config-check that checks your configuration
	for invalid variables. You still can use your own temporary
	variables if you prefix them with an underscore.
	IMPORTANT: Please check your configuration files with
	this option. The check may become an implicit standard in
	future versions.
      * Fixed problem with inventory check on older Python
	versions.
      * Updated install_nagios_on_lenny.sh to Nagios version
	3.2.0 and fixed several bugs.

1.0.35:
      * New option -R/--restart that does -S, -H and -C and
	also restarts Nagios, but before that does a Nagios
	config check. If that fails, everything is rolled
	back and Nagios keeps running with the old configuration.
      * PNP template for PING which combines RTA and LOSS into
	one graph.
      * Host check interval set to 1 in default templates.
      * New check for hanging NFS mounts (currently only
	on Linux)
      * Changed check_mk_templates.cfg for PING-only hosts:
	No performance data is processed for the PING-Check
	since the PING data is already processed via the
	host check (avoid duplicate RRDs)
      * Fix broken notes_url for logwatch: Value from setup.sh
	was ignored and always default value taken.
      * Renamed config variable mknagios_port to agent_port
	(please updated main.mk if you use that variable)
      * Renamed config variable mknagios_min_version to
	agent_min_version (update main.mk if used)
      * Renamed config variable mknagios_autochecksdir to
	autochecksdir (update main.mk if used)
      * configuration directory for Linux/UNIX agents is
	now configurable (default is /etc/check_mk)
      * Add missing configuration variable to precompiled
	checks (fix problem when using clusters)
      * Improved multipath-check: Inventory now determines
	current number of paths. And check output is more
	verbose.
      * Mark config files as config files in RPM. RPM used
	to overwrite main.mk on update!

1.0.34:
      * Ship agents for AIX and SunOS/Solaris (beta versions).
      * setup script now autodetects paths and settings of your
	running Nagios
      * Debian package of check_mk itself is now natively build
	with paths matching the prepackaged Nagios on Debian 5.0
      * checks/df: Fix output of check: percentage shown in output
	did include reserved space for root where check logic did
	not. Also fix logic: account reserved space as used - not
	as avail.
      * checks/df: Exclude filesystems with size 0 from inventory.
      * Fix bug with host tags in clusters -> precompile did not
	work.
      * New feature "Inventory Check": Check for new services. Setting
	inventory_check_interval=120 in main.mk will check for new services
	every 2 hours on each host. Refer to online documentation
	for more details.
      * Fixed bug: When agent sends invalid information or check
	has bug, check_mk now handles this gracefully
      * Fixed bug in checks/diskstat and in Linux agent. Also
	IDE disks are found. The inventory does now work correctly
	if now disks are found.
      * Determine common group of Apache and Nagios at setup.
	Auto set new variable www_group which replaces logwatch_groupid.
	Fix bug: logwatch directories are now created with correct
	ownership when check_mk is called manually as root.
      * Default templates: notifications options for hosts and
	services now include also recovery, flapping and warning
	events.
      * Windows agent: changed computation of RAM and SWAP usage
	(now we assume that "totalPageFile" includes RAM *and*
	SWAP).
      * Fix problem with Nagios configuration files: remove
	characters Nagios considers as illegal from service
	descriptions.
      * Processing of performance data (check_icmp) for host
        checks and PING-only-services now set to 1 in default
	templates check_mk_templates.cfg.
      * New SNMP checks for querying FSC ServerView Agent: fsc_fans,
	fsc_temp and fsc_subsystems. Successfully tested with agents
	running	on Windows and Linux.
      * RPM packaged agent tested to be working on VMWare ESX 4.0
	(simply install RPM package with rpm -i ... and open port
	in firewall with "esxcfg-firewall -o 6556,tcp,in,check_mk")
      * Improve handling of cache files: inventory now uses cache
	files only if they are current and if the hosts are not
	explicitely specified.

1.0.33:
      * Made check_mk run on Python 2.3.4 (as used in CentOS 4.7
	und RedHat 4.7).
      * New option -M that prints out manual pages of checks.
	Only a few check types are documented yet, but more will
	be following.
      * Package the empty directory /usr/lib/check_mk_agent/plugins
	and ../local into the RPM and DEB package of the agent
      * New feature: service_dependencies. check_mk lets you comfortably
	create Nagios servicedependency definitions for you and also
	supports them by executing the checks in an optimal order.
      * logwatch.php: New button for hiding the context messages.
	This is a global setting for all logfiles and its state is
	stored in a cookie.

1.0.32:
      * IMPORTANT: Configuration variable datasource_programs is now
        analogous to that of host_groups. That means: the order of
        program and hostlist must be swapped!
      * New option --fake-dns, useful for tests with non-existing
	hosts.
      * Massive speed improvement for -S, -H and -C
      * Fixed bug in inventory of clusters: Clustered services where
	silently dropped (since introduction of host tags). Fixed now.
      * Fixed minor bug in inventory: Suppress DNS lookup when using
	--no-tcp
      * Fixed bug in cluster handling: Missing function strip_tags()
	in check_mk_base.py was eliminated.
      * Changed semantics of host_groups, summary_host_groups,
	host_contactgroups, and summary_host_groups for clusters.
	Now the cluster names will be relevant, not
	the names of the nodes. This allows the cluster hosts to
	have different host/contactgroups than the nodes. And it is more
	consistent with other parts of the configuration.
      * Fixed bug: datasource_programs on cluster nodes did not work
	when precompiling

1.0.31:
      * New option -D, --dump that dumps all configuration information
	about one, several or all hosts
	New config variables 'ignored_checktypes' and 'ignored_services',
        which allow to include certain checktypes in general or
        some services from some hosts from inventory
      * Config variable 'clustered_services' now has the same semantics
	as ignored_checktypes and allows to make it host dependent.
      * Allow magic tags PHYSICAL_HOSTS, CLUSTER_HOSTS and ALL_HOSTS at
	all places, where lists of hosts are expected (except checks).
	This fixes various problems that arise when using all_hosts at
	those places:
	  * all_hosts might by changed by another file in conf.d
	  * all_hosts does not contain the cluster hosts
      * Config file 'final.mk' is read after all other config files -
	if it exists. You can put debug code there that prints the
	contents of your variables.
      * Use colored output only, if stdout is a tty. If you have
	problems with colors, then you can pipe the output
	through cat or less
      * Fixed bug with host tags: didn't strip off tags when
	processing configuration lists (occurs when using
	custom host lists)
      * mk_logwatch is now aware of inodes of logfiles. This
	is important for fast rotating files: If the inode
	of a logfile changes between two checks mk_logwatch
	assumes that the complete content is new, even if
	the new file is longer than the old one.
      * check_mk makes sure that you do not have duplicate
	hosts in all_hosts or clusters.

1.0.30:
      * Windows agent now automatically monitors all existing
	event logs, not only "System" and "Application".

1.0.29:
      * Improved default Nagios configuration file:
	added some missing templates, enter correct URLs
	asked at setup time.
      * IMPORANT: If you do not use the new default
	Nagios configuration file you need to rename
	the template for aggregated services (summary
	services) to check_mk_summarizes (old name
	was 'check_mk_passive-summary'). Aggregated
	services are *always* passive and do *never*
	have performance data.
      * Hopefully fixed CPU usage output on multi-CPU
	machines
      * Fixed Problem in Windows Agent: Eventlog monitoring
	does now also work, if first record has not number 1
	(relevant for larger/older eventlogs)
      * Fixed bug in administration.html: Filename for Nagios
	must be named check_mk.cfg and *not* main.mk. Nagios
	does not read files without the suffix .cfg.
      * magic factor for df, that allows to automatgically
        adapt levels for very big or very small filesystems.
      * new concept of host tags simplyfies configuration.
      * IMPORTANT: at all places in the configuration where
	lists of hosts are used those are not any longer
	interpreted as regular expressions. Hostnames
	must match exactly. Therefore the list [ "" ] does
	not any longer represent the list of all hosts.
	It is a bug now. Please write all_hosts instead
	of [ "" ]. The semantics for service expressions
	has not changed.
      * Fixed problem with logwatch.php: Begin with
	<?php, not with <?. This makes some older webservers
	happy.
      * Fixed problem in check ipmi: Handle corrupt output
	from agent
      * Cleaned up code, improved inline documentation
      * Fixed problem with vms_df: default_filesystem_levels,
	filesystem_levels and df magic number now are used
	for df, vms_df and df_netapp together. Works now also
	when precompiled.

1.0.28:
      * IMPORTANT: the config file has been renamed from
	check_mk.cfg to main.mk. This has been suggested
	by several of my customers in order to avoid
	confusion with Nagios configuration files. In addition,
	all check_mk's configuration file have to end in
	'.mk'. This also holds for the autochecks. The
	setup.sh script will automatically rename all relevant
	files. Users of RPM or DEB installations have to remove
	the files themselves - sorry.
      * Windows agent supports eventlogs. Current all Warning
        and Error messages from 'System' and 'Application' are
        being sent to check_mk. Events can be filtered on the
	Nagios host.
      * Fixed bug: direct RRD update didn't work. Should now.
      * Fixed permission problems when run as root.
      * Agent is expected to send its version in <<<check_mk>>>
	now (not any longer in <<<mknagios>>>
      * Fixed bug in Windows agent. Performance counters now output
	correct values
      * Change checks/winperf: Changed 'ops/sec' into MB/s.
	That measures read and write disk throughput
	(now warn/crit levels possible yet)
      * new SNMP check 'ifoperstatus' for checking link
        of network interfaces via SNMP standard MIB
      * translated setup script into english
      * fixed bug with missing directories in setup script
      * made setup script's output nicer, show version information
      * NEW: mk_logwatch - a new plugin for the linux/UNIX agent
	for watching logfiles
      * Better error handling with Nagios pipe
      * Better handling of global error: make check_mk return
	CRIT, when no data can retrieved at all.
      * Added missing template 'check_mk_pingonly' in sample
	Nagios config file (is needed for hosts without checks)

1.0.27:
      * Ship source code of windows agent
      * fix several typos
      * fix bug: option --list-hosts did not work
      * fix bug: precompile "-C" did not work because
	of missing extension .py
      * new option -U,--update: It combines -S, -H and
	-U and writes the Nagios configuration into a
	file (not to stdout).
      * ship templates for PNP4Nagios matching most check_mk-checks.
	Standard installation path is /usr/share/check_mk/pnp-templates

1.0.26:
      -	Changed License to GNU GPL Version 2
      * modules check_mk_admin and check_mk_base are both shipped
	uncompiled.
      * source code of windows agent togehter with Makefile shipped
	with normal distribution
      * checks/md now handles rare case where output of /proc/mdstat
	shows three lines per array

1.0.25:
      * setup skript remembers paths

1.0.24:
      * fixed bug with precompile: Version of Agent was always 0

1.0.23:
      * fixed bug: check_config_variables was missing in precompiled
	files
      * new logwatch agent in Python plus new logwatch-check that
	handles both the output from the old and the new agent

1.0.22:
      * Default timeout for TCP transfer increased from 3.0 to 60.0
      * Windows agent supports '<<<mem>>>' that is compatible with Linux
      * Windows agents performance counters output fixed
      * Windows agent can now be cross-compiled with mingw on Linux
      * New checktype winperf.cpuusage that retrieves the percentage
	of CPU usage from windows (still has to be tested on Multi-CPU
	machine)
      * Fixed bug: logwatch_dir and logwatch_groupid got lost when
	precompiling.
      * arithmetic for CPU usage on VMS multi-CPU machines changed

1.0.21:
      * fixed bug in checks/df: filesystem levels did not work
	with precompiled checks

1.0.20:
      * new administration guide in doc/
      * fixed bug: option -v now works independent of order
      * fixed bug: in statgrab_net: variable was missing (affected -C)
      * fixed bug: added missing variables, imported re (affected -C)
      * check ipmi: new option ipmi_summarize: create only one check for all sensors
      * new pnp-template for ipmi summarized ambient temperature

1.0.19:
      * Monitoring of Windows Services
      * Fixed bug with check-specific default parameters
      * Monitoring of VMS (agent not included yet)
      * Retrieving of data via an external programm (e.g. SSH/RSH)
      * setup.sh does not overwrite check_mk.cfg but installs
	the new default file as check_mk.cfg-1.0.19
      * Put hosts into default hostgroup if none is configured<|MERGE_RESOLUTION|>--- conflicted
+++ resolved
@@ -39,11 +39,8 @@
     * 2379 FIX: Plugin-Output: Fixed handling of URLs within output of check_http...
     * 2380 FIX: Custom Host Notes painter was showing service notes when used in service based views
     * 2393 FIX: Fixed exception "user_confdir" not set in case of exceptions during login
-<<<<<<< HEAD
+    * 1263 FIX: Fixed handling of urls in views...
     * 2396 FIX: LDAP: Fixed handling of LDAP trees having special chars in the path (e.g. in OU names)...
-=======
-    * 1263 FIX: Fixed handling of urls in views...
->>>>>>> 79d60fdb
 
     WATO:
     * 2365 Removed old deprecated notification global options for plain emails...
