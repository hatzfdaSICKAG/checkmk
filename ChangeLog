1.2.2b2:
    BI:
    * FIX: fix exception in BI-Boxes views of host groups

    Event Console:
<<<<<<< HEAD
    * FIX: support non-Ascii characters in matching expressions. Note:
           you need to edit and save each affected rule once in order
           to make the fix work.
=======
    * FIX: Fixed exception when logging actions exectuted by mkeventd

    Multisite:
    * FIX: Fixed several minor IE7 related layout bugs
>>>>>>> 4ae395fe

1.2.2b1:
    Core:
    * cmk --notify: added notification script to generate HTML mails including
      the performance graphs of hosts and services
    * cmk --notify: added the macros NOTIFY_LASTHOSTSTATECHANGE, NOTIFY_HOSTSTATEID,
      NOTIFY_LASTSERVICESTATECHANGE, NOTIFY_SERVICESTATEID, NOTIFY_NOTIFICATIONCOMMENT,
      NOTIFY_NOTIFICATIONAUTHOR, NOTIFY_NOTIFICATIONAUTHORNAME, NOTIFY_NOTIFICATIONAUTHORALIAS
    * FIX: more robust deletion of precompiled files to ensure the correct 
      creation of the files (Thanks to Guido Günther)
    * FIX: Inventory for cluster nodes who are part of multiple clusters 
    * cmk --notify: added plugin for sms notification
    * FIX: precompiled checks: correct handling of sys.exit() call when using python2.4 
    * cmk --notify: improved logging on wrong notification type
    * RPM: Added check_mk-agent-scriptless package (Same as normal agent rpm,
      but without RPM post scripts)

    Checks & Agents:
    * winperf_processor now outputs float usage instead of integer
    * FIX: mssql_counters.file_sizes - Fixed wrong value for "Log Files" in output
    * FIX: drbd: Parameters for expected roles and disk states can now be set to 
           None to disable alerting on changed values
    * printer_supply_ricoh: New check for Ricoh printer supply levels
    * jolokia_metrics.mem: now supports warn/crit levels for heap, nonheap, totalheap
    * jolokia_metrics.mem: add dedicated PNP graph
    * FIX: logwatch.ec: use UNIX socket instead of Pipe for forwarding into EC 
    * FIX: logwatch.ec: fixed exception when forwarding "OK" lines
    * FIX: logwatch.ec: fixed forwarding of single log lines to event console
    * Improved performance of logwatch.ec check in case of many messages
    * livestatus_status: new check for monitoring performance of monitoring
    * FIX: diskstat.include: fix computation of queue length on windows
      (thanks to K.H. Fiebig)
    * lnx_bonding: new check for bonding interfaces on Linux
    * ovs_bonding: new check for bonding interfaces on Linux / Open vSwitch
    * if: Inventory settings can now be set host based
    * FIX: lnx_bonding/ovs_bonding: correct definition of bonding.include
    * Add: if check now able to handle interface groups  (if_groups)
    * Add: New check for DB2 instance memory levels
    * Add: winperf_phydisk can now output IOPS
    * Add: oracle_tablespace now with flexible warn/crit levels(magic number)
    
    Livestatus:
    * Add: new column in hosts/services table: comments_with_extra_info
    Adds the entry type and entry time

    Multisite:
    * Added comment painter to notification related views
    * Added compatibility code to use hashlib.md5() instead of md5.md5(), which
      is deprecated in python > 2.5 to prevent warning messages in apache error log
    * Added host filter for "last host state change" and "last host check"
    * FIX: Preventing autocomplete in password fields of "edit profile" dialog
    * The ldap member attribute of groups is now configruable via WATO
    * Added option to enforce lower User-IDs during LDAP sync
    * Improved debug logging of ldap syncs (Now writing duration of queries to log)
    * Displaying date/time of comments in comment icon hover menu (Please
      note: You need to update your livestatus to current version to make this work)
    * FIX: Making "action" context link unclickable during handling actions / confirms

    BI:
    * Use Ajax to delay rendering of invisible parts of the tree (this
      saves lots of HTML code)

    WATO:
    * Added hr_mem check to the memory checkgroup to make it configurable in WATO
    * Make page_header configurable in global settings
    * FIX: Fixed some typos in ldap error messages
    * FIX: Fixed problem on user profile page when no alias set for a user
    * FIX: list valuespecs could not be extended after once saving
    * FIX: fix title of foldable areas contained in list valuespecs
    * FIX: Fixed bug where pending log was not removed in multisite setup
    * FIX: Fixed generation of auth.php (Needed for NagVis Multisite Authorisation)
    * FIX: Fixed missing general.* permissions in auth.php on slave sites in 
      case of distributed WATO setups
    * Added oracle_tablespaces configuration to the application checkgroup
    * FIX: Fixed synchronisation of mkeventd configs in distributed WATO setups
    * FIX: "Sync & Restart" did not perform restart in distributed WATO setups
    * FIX: Fixed exception in editing code of ldap group to rule plugin
    * FIX: Don't execute ldap sync while performing actions on users page

    Event Console:
    * Added UNIX socket for sending events to the EC
    * Speed up rule matches in some special cases by factor of 100 and more
    * Init-Script: Improved handling of stale pidfiles
    * Init-Script: Detecting and reporting already running processes
    * WATO: Added hook to make the mkeventd reload in distributed WATO setups
      during "activate changes" process
    * Added hook mkeventd-activate-changes to add custom actions to the mkeventd
      "activate changes" GUI function
    * FIX: When a single rule matching raises an exception, the line is now
      matched agains the following rules instead of being skipped. The
      exception is logged to mkeventd.log

1.2.1i5:
    Core:
    * Improved handling of CTRL+C (SIGINT) to terminate long runnining tasks 
      (e.g.  inventory of SNMP hosts)
    * FIX: PING services on clusters are treated like the host check of clusters
    * cmk --notify: new environment variable NOTIFY_WHAT which has HOST or SERVICE as value
    * cmk --notify: removing service related envvars in case of host notifications
    * cmk --notify: added test code to help developing nitofication plugins.
      Can be called with "cmk --notify fake-service debug" for example

    Checks & Agents:
    * Linux Agent, diskstat: Now supporting /dev/emcpower* devices (Thanks to Claas Rockmann-Buchterkirche)
    * FIX: winperf_processor: Showing 0% on "cmk -nv" now instead of 100%
    * FIX: win_dhcp_pools: removed faulty output on non-german windows 2003 servers 
           with no dhcp server installed (Thanks to Mathias Decker)
    * Add: fileinfo is now supported by the solaris agent. Thanks to Daniel Roettgermann
    * Logwatch: unknown eventlog level ('u') from windows agent treated as warning
    * FIX: logwatch_ec: Added state undefined as priority
    * Add: New Check for Raritan EMX Devices
    * Add: mailman_lists - New check to gather statistics of mailman mailinglists
    * FIX: megaraid_bbu - Handle missing charge information (ignoring them)
    * FIX: myssql_tablespaces - fix PNP graph (thanks to Christian Zock)
    * kernel.util: add "Average" information to PNP graph
    * Windows Agent: Fix startup crash on adding a logfiles pattern, but no logfile specified
    * Windows Agent: check_mk.example.ini: commented logfiles section

    Multisite:
    * FIX: Fixed rendering of dashboard globes in opera
    * When having row selections enabled and no selected and performing
      actions an error message is displayed instead of performing the action on
      all rows
    * Storing row selections in user files, cleaned up row selection 
      handling to single files. Cleaned up GET/POST mixups in confirm dialogs
    * Add: New user_options to limit seen nagios objects even the role is set to see all
    * Fix: On site configaration changes, only relevant sites are marked as dirty
    * Fix: Distributed setup: Correct cleanup of pending changes logfile after "Activate changes"
    * FIX: LDAP: Fixed problem with special chars in LDAP queries when having
    contactgroup sync plugin enabled
    * FIX: LDAP: OpenLDAP - Changed default filter for users
    * FIX: LDAP: OpenLDAP - Using uniqueMember instead of member when searching for groups of a user
    * FIX: LDAP: Fixed encoding problem of ldap retrieved usernames
    * LDAP: Role sync plugin validates the given group DNs with the group base dn now
    * LDAP: Using roles defined in default user profile in role sync plugin processing
    * LDAP: Improved error handling in case of misconfigurations
    * LDAP: Reduced number of ldap querys during a single page request / sync process
    * LDAP: Implemnted some kind of debug logging for LDAP communication
    * FIX: Re-added an empty file as auth.py (wato plugin) to prevent problems during update 

    WATO:
    * CPU load ruleset does now accept float values
    * Added valuespec for cisco_mem check to configure thresholds via WATO
    * FIX: Fixed displaying of tag selections when creating a rule in the ruleeditor
    * FIX: Rulesets are always cloned in the same folder
    * Flexibile notifications: removed "debug notification" script from GUI (you can make it
      executable to be choosable again)
    * Flexibile notifications: added plain mail notification which uses the
      mail templates from global settings dialog

    BI:
    * Added FOREACH_SERVICE capability to leaf nodes
    * Add: Bi views now support debug of livestatus queries

1.2.1i4:
    Core:
    * Better exception handling when executing "Check_MK"-Check. Printing python
      exception to status output and traceback to long output now.
    * Added HOSTTAGS to notification macros which contains all Check_MK-Tags
      separated by spaces
    * Output better error message in case of old inventory function
    * Do object cache precompile for monitoring core on cmk -R/-O
    * Avoid duplicate verification of monitoring config on cmk -R/-O
    * FIX: Parameter --cleanup-autochecks (long for -u) works now like suggested in help
    * FIX: Added error handling when trying to --restore with a non existant file

    Notifications:
    * Fix flexible notifications on non-OMD systems
    
    Checks & Agents:
    * Linux Agent, mk_postgres: Supporting pgsql and postgres as user
    * Linux Agent, mk_postgres: Fixed database stats query to be compatible
      with more versions of postgres
    * apache_status: Modified to be usable on python < 2.6 (eg RHEL 5.x)
    * apache_status: Fixed handling of PIDs with more than 4 numbers
    * Add: New Check for Rittal CMC PSM-M devices
    * Smart plugin: Only use relevant numbers of serial
    * Add: ibm_xraid_pdisks - new check for agentless monitoring of disks on IBM SystemX servers.
    * Add: hp_proliant_da_cntlr check for disk controllers in HP Proliant servers
    * Add: Check to monitor Storage System Drive Box Groups attached to HP servers
    * Add: check to monitor the summary status of HP EML tape libraries
    * Add: apc_rackpdu_status - monitor the power consumption on APC rack PDUs
    * Add: sym_brightmail_queues - monitor the queue levels on Symantec Brightmail mail scanners.
    * Add: plesk_domains - List domains configured in plesk installations
    * Add: plesk_backups - Monitor backup spaces configured for domains in plesk
    * Add: mysql_connections - Monitor number of parallel connections to mysql daemon
    * Add: flexible notifcations: filter by hostname
    * New script multisite_to_mrpe for exporting services from a remote system
    * FIX: postgres_sessions: handle case of no active/no idle sessions
    * FIX: correct backslash representation of windows logwatch files
    * FIX: postgres_sessions: handle case of no active/no idle sessions
    * FIX: zfsget: fix exception on snapshot volumes (where available is '-')
    * FIX: zfsget: handle passed-through filesystems (need agent update)
    * FIX: loading notification scripts in local directory for real
    * FIX: oracle_version: return valid check result in case of missing agent info
    * FIX: apache_status: fixed bug with missing 'url', wrote man page
    * FIX: fixed missing localisation in check_parameteres.py 
    * FIX: userdb/ldap.py: fixed invalid call site.getsitepackages() for python 2.6
    * FIX: zpool_status: fixed crash when spare devices were available
    * FIX: hr_fs: handle negative values in order to larger disks (thanks to Christof Musik)
    * FIX: mssql_backup: Fixed wrong calculation of backup age in seconds


    Multisite:
    * Implemented LDAP integration of Multisite. You can now authenticate your
      users using the form based authentication with LDAP. It is also possible
      to synchronize some attributes like mail addresses, names and roles from
      LDAP into multisite.
    * Restructured cookie auth cookies (all auth cookies will be invalid
      after update -> all users have to login again)
    * Modularized login and cookie validation
    * Logwatch: Added buttons to acknowledge all logs of all hosts or really
      all logs which currently have a problem
    * Check reschedule icon now works on services containing an \
    * Now showing correct representation of SI unit kilo ( k )
    * if perfometer now differs between byte and bit output
    * Use pprint when writing global settings (makes files more readable)
    * New script for settings/removing downtimes: doc/treasures/downtime
    * New option when setting host downtimes for also including child hosts
    * Option dials (refresh, number of columns) now turnable by mouse wheel
    * Views: Commands/Checkboxes buttons are now activated dynamically (depending on data displayed)
    * FIX: warn / crit levels in if-check when using "bit" as unit
    * FIX: Fixed changing own password when notifications are disabled
    * FIX: On page reload, now updating the row field in the headline
    * FIX: ListOfStrings Fields now correctly autoappend on focus
    * FIX: Reloading of sidebar after activate changes
    * FIX: Main Frame without sidebar: reload after activate changes
    * FIX: output_format json: handle newlines correctly
    * FIX: handle ldap logins with ',' in distinguished name
    * FIX: quote HTML variable names, fixes potential JS injection
    * FIX: Sidebar not raising exceptions on configured but not available snapins
    * FIX: Quicksearch: Fixed Up/Down arrow handling in chrome
    * FIX: Speedometer: Terminating data updates when snapin is removed from sidebar
    * FIX: Views: toggling forms does not disable the checkbox button anymore
    * FIX: Dashboard: Fixed wrong display options in links after data reloads
    * FIX: Fixed "remove all downtimes" button in views when no downtimes to be deleted 
    * FIX: Services in hosttables now use the service name as header (if no custom title set)
    * New filter for host_contact and service_contact
    
    WATO:
    * Add: Creating a new rule immediately opens its edit formular
    * The rules formular now uses POST as transaction method
    * Modularized the authentication and user management code
    * Default config: add contact group 'all' and put all hosts into it
    * Reverse order of Condition, Value and General options in rule editor
    * Allowing "%" and "+" in mail prefixes of contacts now
    * FIX: Fixed generated manual check definitions for checks without items
      like ntp_time and tcp_conn_stats
    * FIX: Persisting changing of folder titles when only the title has changed
    * FIX: Fixed rendering bug after folder editing

    Event Console:
    * Replication slave can now copy rules from master into local configuration
      via a new button in WATO.
    * Speedup access to event history by earlier filtering and prefiltering with grep
    * New builtin syslog server! Please refer to online docu for details.
    * Icon to events of host links to view that has context button to host
    * FIX: remove event pipe on program shutdown, prevents syslog freeze
    * FIX: hostnames in livestatus query now being utf8 encoded
    * FIX: fixed a nastiness when reading from local pipe
    * FIX: fix exception in rules that use facility local7
    * FIX: fix event icon in case of using TCP access to EC
    * FIX: Allowing ":" in application field (e.g. needed for windows logfiles)
    * FIX: fix bug in Filter "Hostname/IP-Address of original event"

    Livestatus:
    * FIX: Changed logging output "Time to process request" to be debug output

1.2.1i3:
    Core:
    * added HOST/SERVICEPROBLEMID to notification macros
    * New configuration check_periods for limiting execution of
      Check_MK checks to a certain time period.

    Checks & Agents:
    * Windows agent: persist offsets for logfile monitoring

    Notifications:
    * fix two errors in code that broke some service notifications

    Event Console:
    * New performance counter for client request processing time
    * FIX: fixed bug in rule optimizer with ranges of syslog priorities

    WATO:
    * Cloning of contact/host/service groups (without members)

    Checks & Agents:
    * logwatch: Fixed confusion with ignore/ok states of log messages
    * AIX Agent: now possible to specify -d flag. Please test :)

1.2.1i2:
    Core:
    * Improved validation of inventory data reported by checks
    * Added -d option to precompiled checks to enable debug mode
    * doc/treasures: added script for printing RRD statistics

    Notifications:
    * New system of custom notification, with WATO support

    Event Console:
    * Moved source of Event Console into Check_MK project 
    * New button for resetting all rule hits counters
    * When saving a rule then its hits counter is always reset
    * New feature of hiding certain actions from the commands in the status GUI
    * FIX: rule simulator ("Try out") now handles cancelling rules correctly
    * New global option for enabling log entries for rule hits (debugging)
    * New icon linking to event views for the event services
    * check_mkevents outputs last worst line in service output
    * Max. number of queued connections on status sockets is configurable now
    * check_mkevents: new option -a for ignoring acknowledged events
    * New sub-permissions for changing comment and contact while updating an event
    * New button for generating test events directly via WATO
    * Allow Event Console to replicate from another (master) console for
      fast failover.
    * Allow event expiration also on acknowledged events (configurable)

    Multisite:
    * Enable automation login with _username= and _secret=, while
      _secret is the content of var/check_mk/web/$USER/automation.secret
    * FIX: Fixed releasing of locks and livestatus connections when logging out
    * FIX: Fixed login/login confusions with index page caching
    * FIX: Speed-o-meter: Fixed calculation of Check_MK passive check invervals
    * Removed focus of "Full name" attribute on editing a contact
    * Quicksearch: Convert search text to regex when accessing livestatus
    * FIX: WATO Folder filter not available when WATO disabled
    * WATO Folder Filter no longer available in single host views
    * Added new painters "Service check command expanded" and
      "Host check command expanded"
    * FIX: Corrected garbled description for sorter "Service Performance data" 
    * Dashboard globes can now be filtered by host_contact_group/service_contact_group
    * Dashboard "iframe" attribute can now be rendered dynamically using the
      "iframefunc" attribute in the dashlet declaration
    * Dashboard header can now be hidden by setting "title" to None
    * Better error handling in PNP-Graph hover menus in case of invalid responses

    Livestatus:
    * Added new table statehist, used for SLA queries
    * Added new column check_command_expanded in table hosts
    * Added new column check_command_expanded in table services
    * New columns livestatus_threads, livestatus_{active,queued}_connections

    BI:
    * Added missing localizations
    * Added option bi_precompile_on_demand to split compilations of
      the aggregations in several fragments. If possible only the needed
      aggregations are compiled to reduce the time a user has to wait for
      BI based view. This optimizes BI related views which display
      information for a specific list of hosts or aggregation groups.
    * Added new config option bi_compile_log to collect statistics about
      aggregation compilations
    * Aggregations can now be part of more than one aggregation group
      (just configure a list of group names instead of a group name string)
    * Correct representation of (!), (!!) and (?) markers in check output
    * Corrected representation of assumed state in box layout
    * Feature: Using parameters for hosttags

    WATO:
    * Added progress indicator in single site WATO "Activate Changes"
    * Users & Contacts: Case-insensitive sorting of 'Full name' column
    * ntp/ntp.time parameters are now configurable via WATO
    * FIX: Implemented basic non HTTP 200 status code response handling in interactive
           progress dialogs (e.g. bulk inventory mode)
    * FIX: Fixed editing of icon_image rules
    * Added support of locked hosts and folders ( created by CMDB )
    * Logwatch: logwatch agents/plugins now with ok pattern support 
    * Valuespec: Alternative Value Spec now shows helptext of its elements
    * Valuespec: DropdownChoice, fixed exception on validate_datatype

    Checks & Agents:
    * New check mssql_counters.locks: Monitors locking related information of
      MSSQL tablespaces
    * Check_MK service is now able to output additional performance data
      user_time, system_time, children_user_time, children_system time
    * windows_updates agent plugin: Fetching data in background mode, caching
      update information for 30 minutes
    * Windows agent: output ullTotalVirtual and ullAvailVirtual (not yet
      being used by check)
    * Solaris agent: add <<<uptime>>> section (thanks to Daniel Roettgermann)
    * Added new WATO configurable option inventory_services_rules for the
      windows services inventory check
    * Added new WATO configurable option inventory_processes_rules for the
      ps and ps.perf inventory
    * FIX: mssql_counters checks now really only inventorize percentage based
      counters if a base value is set
    * win_dhcp_pools: do not inventorize empty pools any more. You can switch
      back to old behaviour with win_dhcp_pools_inventorize_empty = True
    * Added new Check for Eaton UPS Devices
    * zfsget: new check for monitoring ZFS disk usage for Linux, Solaris, FreeBSD
      (you need to update your agent as well)
    * Added new Checks for Gude PDU Units
    * logwatch: Working around confusion with OK/Ignore handling in logwatch_rules
    * logwatch_ec: Added new subcheck to forward all incoming logwatch messages
      to the event console. With this check you can use the Event Console 
      mechanisms and GUIs instead of the classic logwatch GUI. It can be 
      enabled on "Global Settings" page in WATO for your whole installation.
      After enabling it you need to reinventorize your hosts.
    * Windows Update Check: Now with caching, Thanks to Phil Randal and Patrick Schlüter
    * Windows Check_MK Agent: Now able to parse textfiles for logwatch output
    * Added new Checks sni_octopuse_cpu, sni_octopuse_status, sni_octopuse_trunks: These
      allow monitoring Siemens HiPath 3000/5000 series PBX.
    * if-checks now support "bit" as measurement unit
    * winperf_phydisk: monitor average queue length for read/write

1.2.0p4:
    WATO:
    * FIX: fixed detection of existing groups when creating new groups
    * FIX: allow email addresses like test@test.test-test.com
    * FIX: Fixed Password saving problem in user settings

    Checks & Agents:
    * FIX: postgres_sessions: handle case of no active/no idle sessions
    * FIX: winperf_processor: handle parameters "None" (as WATO creates)
    * FIX: mssql_counters: remove debug output, fix bytes output
    * FIX: mssql_tablespaces: gracefully handle garbled agent output

    Multisite:
    * FIX: performeter_temparature now returns unicode string, because of °C
    * FIX: output_format json in webservices now using " as quotes

    Livestatus:
    * FIX: fix two problems when reloading module in Icinga (thanks to Ronny Biering)

1.2.0p3:
    Mulitisite
    * Added "view" parameter to dashlet_pnpgraph webservice
    * FIX: BI: Assuming "OK" for hosts is now possible
    * FIX: Fixed error in makeuri() calls when no parameters in URL
    * FIX: Try out mode in view editor does not show context buttons anymore
    * FIX: WATO Folder filter not available when WATO disabled
    * FIX: WATO Folder Filter no longer available in single host views
    * FIX: Quicksearch converts search text to regex when accessing livestatus
    * FIX: Fixed "access denied" problem with multisite authorization in PNP/NagVis
           in new OMD sites which use the multisite authorization
    * FIX: Localize option for not OMD Environments

    WATO:
    * FIX: Users & Contacts uses case-insensitive sorting of 'Full name' column  
    * FIX: Removed focus of "Full name" attribute on editing a contact
    * FIX: fix layout bug in ValueSpec ListOfStrings (e.g. used in
           list of explicit host/services in rules)
    * FIX: fix inheritation of contactgroups from folder to hosts
    * FIX: fix sorting of users, fix lost user alias in some situations
    * FIX: Sites not using distritubed WATO now being skipped when determining
           the prefered peer
    * FIX: Updating internal variables after moving hosts correctly
      (fixes problems with hosts tree processed in hooks)

    BI:
    * FIX: Correct representation of (!), (!!) and (?) markers in check output

    Livestatus:
    * FIX: check_icmp: fixed calculation of remaining length of output buffer
    * FIX: check_icmp: removed possible buffer overflow on do_output_char()
    
    Livecheck:
    * FIX: fixed problem with long plugin output
    * FIX: added /0 termination to strings
    * FIX: changed check_type to be always active (0)
    * FIX: fix bug in assignment of livecheck helpers 
    * FIX: close inherited unused filedescriptors after fork()
    * FIX: kill process group of called plugin if timeout is reached
           -> preventing possible freeze of livecheck
    * FIX: correct escaping of character / in nagios checkresult file
    * FIX: fixed SIGSEGV on hosts without defined check_command
    * FIX: now providing correct output buffer size when calling check_icmp 

    Checks & Agents:
    * FIX: Linux mk_logwatch: iregex Parameter was never used
    * FIX: Windows agent: quote '%' in plugin output correctly
    * FIX: multipath check now handles '-' in "user friendly names"
    * New check mssql_counters.locks: Monitors locking related information of
      MSSQL tablespaces
    * FIX: mssql_counters checks now really only inventorize percentage based
      counters if a base value is set
    * windows_updates agent plugin: Fetching data in background mode, caching
      update information for 30 minutes
    * FIX: netapp_vfiler: fix inventory function (thanks to Falk Krentzlin)
    * FIX: netapp_cluster: fix inventory function
    * FIX: ps: avoid exception, when CPU% is missing (Zombies on Solaris)
    * FIX: win_dhcp_pools: fixed calculation of perc_free
    * FIX: mssql_counters: fixed wrong log size output

1.2.0p3:
    Multisite:
    * Added "view" parameter to dashlet_pnpgraph webservice

    WATO:
    * FIX: It is now possible to create clusters in empty folders
    * FIX: Fixed problem with complaining empty ListOf() valuespecs

    Livestatus:
    * FIX: comments_with_info in service table was always empty

1.2.1i1:
    Core:
    * Allow to add options to rules. Currently the options "disabled" and
      "comment" are allowed. Options are kept in an optional dict at the
      end of each rule.
    * parent scan: skip gateways that are reachable via PING
    * Allow subcheck to be in a separate file (e.g. foo.bar)
    * Contacts can now define *_notification_commands attributes which can now
      override the default notification command check-mk-notify
    * SNMP scan: fixed case where = was contained in SNMP info
    * check_imap_folder: new active check for searching for certain subjects
      in an IMAP folder
    * cmk -D shows multiple agent types e.g. when using SNMP and TCP on one host

    Checks & Agents:
    * New Checks for Siemens Blades (BX600)
    * New Checks for Fortigate Firewalls
    * Netapp Checks for CPU Util an FC Port throughput
    * FIX: megaraid_pdisks: handle case where no enclosure device exists
    * FIX: megaraid_bbu: handle the controller's learn cycle. No errors in that period.
    * mysql_capacity: cleaned up check, levels are in MB now
    * jolokia_info, jolokia_metrics: new rewritten checks for jolokia (formerly
      jmx4perl). You need the new plugin mk_jokokia for using them
    * added preliminary agent for OpenVMS (refer to agents/README.OpenVMS) 
    * vms_diskstat.df: new check file usage of OpenVMS disks
    * vms_users: new check for number of interactive sessions on OpenVMS
    * vms_cpu: new check for CPU utilization on OpenVMS
    * vms_if: new check for network interfaces on OpenVMS
    * vms_system.ios: new check for total direct/buffered IOs on OpenVMS
    * vms_system.procs: new check for number of processes on OpenVMS
    * vms_queuejobs: new check for monitoring current VMS queue jobs
    * FIX: mssql_backup: Fixed problems with datetime/timezone calculations
    * FIX: mssql agent: Added compatibility code for MSSQL 9
    * FIX: mssql agent: Fixed connection to default instances ("MSSQLSERVER")
    * FIX: mssql agent: Fixed check of databases with names starting with numbers
    * FIX: mssql agent: Fixed handling of databases with spaces in names
    * f5_bigip_temp: add performance data
    * added perf-o-meters for a lot of temperature checks
    * cmctc_lcp.*: added new checks for Rittal CMC-TC LCP
    * FIX: diskstat (linux): Don't inventorize check when data empty
    * Cisco: Added Check for mem an cpu util
    * New check for f5 bigip network interfaces
    * cmctc.temp: added parameters for warn/crit, use now WATO rule
      "Room temperature (external thermal sensors)"
    * cisco_asa_failover: New Check for clustered Cisco ASA Firewalls 
    * cbl_airlaser.status: New Check for CBL Airlaser IP1000 laser bridge.
    * cbl_airlaser.hardware: New Check for CBL Airlaser IP1000 laser bridge.
      Check monitors the status info and allows alerting based on temperature.
    * df, hr_fs, etc.: Filesystem checks now support grouping (pools)
      Please refer to the check manpage of df for details
    * FIX: windows agent: try to fix crash in event log handling
    * FreeBSD Agent: Added swapinfo call to mem section to make mem check work again
    * windows_multipath: Added the missing check for multipath.vbs (Please test)
    * carel_uniflair_cooling: new check for monitoring datacenter air conditioning by "CAREL"
    * Added Agent for OpenBSD
    * Added Checks for UPS devices
    * cisco_hsrp: New Check for monitoring HSRP groups on Cisco Routers. (SMIv2 version)
    * zypper: new check and plugin mk_zypper for checking zypper updates.
    * aironet_clients: Added support for further Cisco WLAN APs (Thanks to Stefan Eriksson for OIDs)
    * aironet_errors: Added support for further Cisco WLAN APs
    * apache_status: New check to monitor apache servers which have the status-module enabled.
      This check needs the linux agent plugin "apache_status" installed on the target host.

    WATO:
    * Added permission to control the "clone host" feature in WATO
    * Added new role/permission matrix page in WATO to compare
      permissions of roles
    * FIX: remove line about number of rules in rule set overview
      (that garbled the logical layout)
    * Rules now have an optional comment and an URL for linking to 
      documntation
    * Rule now can be disabled without deleting them.
    * Added new hook "sites-saved"
    * Allow @ in user names (needed for some Kerberos setups)
    * Implemented new option in WATO attributes: editable
      When set to False the attribute can only be changed during creation
      of a new object. When editing an object this attribute is only displayed.
    * new: search for rules in "Host & Service Configuration"
    * parent scan: new option "ping probes", that allows skipping 
      unreachable gateways.
    * User managament: Added fields for editing host/service notification commands
    * Added new active check configuration for check_smtp
    * Improved visualization of ruleset lists/dictionaries
    * Encoding special chars in RegExp valuespec (e.g. logwatch patterns)
    * Added check_interval and retry_interval rules for host checks
    * Removed wmic_process rule from "inventory services" as the check does not support inventory
    * Made more rulegroup titles localizable
    * FIX: Fixed localization of default permissions
    * FIX: Removed double collect_hosts() call in activate changes hook
    * FIX: Fixed double hook execution when using localized multisite
    * FIX: User list shows names of contactgroups when no alias given
    * FIX: Reflecting alternative mode of check_http (check ssl certificate
    age) in WATO rule editor
    * FIX: Fixed monitoring of slave hosts in master site in case of special
      distributed wato configurations
    * FIX: Remove also user settings and event console rule on factory reset
    * FIX: complex list widgets (ListOf) failed back to old value when
           complaining
    * FIX: complex list widgets (ListOf) lost remaining entries after deleting one
    * FIX: Fixed error in printer_supply valuespec which lead to an exception
           when defining host/service specific rules
    * FIX: Fixed button url icon in docu-url link

    BI:
    * Great speed up of rule compilation in large environments

    Multisite:
    * Added css class="dashboard_<name>" to the dashboard div for easier
    customization of the dashboard style of a special dashboard
    * Dashboard: Param wato_folder="" means WATO root folder, use it and also
      display the title of this folder
    * Sidebar: Sorting aggregation groups in BI snapin now
    * Sidebar: Sorting sites in master control snapin case insensitive
    * Added some missing localizations (error messages, view editor)
    * Introducted multisite config option hide_languages to remove available
      languages from the multisite selection dialogs. To hide the builtin
      english language simply add None to the list of hidden languages.
    * FIX: fixed localization of general permissions
    * FIX: show multisite warning messages even after page reload
    * FIX: fix bug in Age ValueSpec: days had been ignored
    * FIX: fixed bug showing only sidebar after re-login in multisite
    * FIX: fixed logwatch loosing the master_url parameter in distributed setups
    * FIX: Fixed doubled var "site" in view editor (site and siteopt filter)
    * FIX: Don't crash on requests without User-Agent HTTP header
    * Downtimes: new conveniance function for downtime from now for ___ minutes.
      This is especially conveniant for scripting.
    * FIX: fixed layout of login dialog when showing up error messages
    * FIX: Fixed styling of wato quickaccess snapin preview
    * FIX: Made printer_supply perfometer a bit more robust against bad perfdata
    * FIX: Removed duplicate url parameters e.g. in dashboard (display_options)
    * FIX: Dashboard: If original request showed no "max rows"-message, the
           page rendered during reload does not show the message anymore
    * FIX: Fixed bug in alert statistics view (only last 1000 lines were
           processed for calculating the statistics)
    * FIX: Added missing downtime icon for comment view
    * FIX: Fixed handling of filter configuration in view editor where filters
           are using same variable names. Overlaping filters are now disabled
	   in the editor.
    * FIX: Totally hiding hidden filters from view editor now

    Livecheck:
    * FIX: Compile livecheck also if diet libc is missing

1.2.0p2:
    Core:
    * simulation_mode: legacy_checks, custom_checks and active_checks
      are replaced with dummy checks always being OK
    * FIX: Precisely define order of reading of configuration files. This
      fixes a WATO rule precedence problem

    Checks & Agents:
    * FIX: Fixed syntax errors in a bunch of man pages
    * if_lancom: silently ignore Point-To-Point interfaces
    * if_lancom: add SSID to logical WLAN interface names
    * Added a collection of MSSQL checks for monitoring MSSQL servers
      (backups, tablespaces, counters)
    * New check wut_webio_io: Monitor the IO input channels on W&T Web-IO 
      devices
    * nfsmounts: reclassify "Stale NFS handle" from WARN to CRIT
    * ORACLE agent/checks: better error handling. Let SQL errors get
      through into check output, output sections even if no database
      is running.
    * oracle_version: new check outputting the version of an ORACLE
      database - and using uncached direct SQL output.
    * ORACLE agent: fix handling of EXCLUDE, new variable ONLY_SIDS
      for explicitely listing SIDs to monitor
    * mk_logwatch on Linux: new options regex and iregex for file selection
    * remove obsolete ORACLE checks where no agent plugins where available
    * FIX: printer_supply: Fix problem on DELL printers with "S/N" in output
      (thanks to Sebastian Talmon)
    * FIX: winperf_phydisk: Fix typo (lead to WATO rule not being applied)
    * Windows agent: new [global] option crash_debug (see online docu)
    * AIX agent: new check for LVM volume status in rootvg.
    * PostgreSQL plugin: agent is now modified to work with PostgreSQL 
      versions newer than 8.1. (multiple reports, thanks!)

    Multisite:
    * Show number of rows and number of selected rows in header line
      (also for WATO hosts table)
    * FIX: fix problem in showing exceptions (due to help function)
    * FIX: fixed several localization problems in view/command processing
    * FIX: fixed duplicated settings in WATO when using localisation
    * FIX: fixed exception when refering to a language which does not exist
    * FIX: Removing all downtimes of a host/service is now possible again
    * FIX: The refresh time in footer is updated now when changing the value
    * FIX: view editor shows "(Mobile)" hint in view titles when linking to views

    WATO: 
    * Main menu of ruleeditor (Host & Service Parameters) now has
      a topic for "Used rules" - a short overview of all non-empty
      rulesets.
    * FIX: add missing context help to host details dialog
    * FIX: set new site dirty is host move due to change of
      folder attributes
    * FIX: fix exception on unknown value in DropdownChoice
    * FIX: add service specification to ruleset Delay service notifications
    * FIX: fixed problem with disabled sites in WATO
    * FIX: massive speedup when changing roles/users and activing changes
      (especially when you have a larger number of users and folders)
    * Add variable CONTACTPAGER to allowed macros in notifications
    * FIX: fixed default setting if "Hide names of configuration variables"
      in WATO
    * FIX: ListOfString Textboxes (e.g. parents of folders) do now extend in IE
    * FIX: fixed duplicated sections of permissions in rule editor

    BI:
    * New iterators FOREACH_CHILD and FOREACH_PARENT
    * FIX: fix handling of FOREACH_ in leaf nodes (remove hard coded
      $HOST$, replace with $1$, $2$, ..., apply argument substitution)
    * New logical datatable for aggregations that have the same name
      as a host. Converted view "BI Boxes" to this new table. This allows
      for Host-Aggregations containing data of other hosts as well.
    * count_ok: allow percentages, e.g. "count_ok!70%!50%"

1.2.0p1:
    Core:
    * Added macros $DATE$, $SHORTDATETIME$ and $LONGDATETIME$' to
      notification macros

    Checks & Agents:
    * FIX: diskstat: handle output 'No Devices Found' - avoiding exception
    * 3ware_units: Following states now lead to WARNING state instead of
      CRITICAL: "VERIFY-PAUSED", "VERIFYING", "REBUILDING"
    * New checks tsm_stagingpools, tsm_drive and tsm_storagepools
      Linux/UNIX
    * hpux_fchba: new check for monitoring FibreChannel HBAs und HP-UX

    Multisite:
    * FIX: fix severe exception in all views on older Python versions
      (like RedHat 5.5).

    WATO:
    * FIX: fix order of rule execution: subfolders now take precedence
      as they should.

1.2.0:
    Setup:
    * FIX: fix building of RPM packages (due to mk_mysql, mk_postgres)

    Core:
    * FIX: fix error message in case of duplicate custom check

    WATO:
    * FIX: add missing icon on cluster hosts to WATO in Multisite views
    * FIX: fix search field in host table if more than 10 hosts are shown
    * FIX: fix bulk edit and form properties (visibility of attributes was broken)
    * FIX: fix negating hosts in rule editor

    Checks & Agents: 
    * fileinfo: added this check to Linux agent. Simply put your
      file patterns into /etc/check_mk/fileinfo.cfg for configuration.
    * mysql.sessions: New check for MySQL sessions (need new plugin mk_mysql)
    * mysql.innodb_io: New check for Disk-IO of InnoDB
    * mysql_capacity: New check for used/free capacity of MySQL databases
    * postgres_sessions: New check for PostgreSQL number of sessions
    * postgres_stat_database: New check for PostgreSQL database statistics
    * postgres_stat_database.size: New check for PostgreSQL database size
    * FIX: hpux_if: convert_to_hex was missing on non-SNMP-hosts -replace
      with inline implementation
    * tcp_conn_stats: handle state BOUND (found on Solaris)
    * diskstat: support for checking latency, LVM and VxVM on Linux (needs 
      updated agent)
    * avoid duplicate checks cisco_temp_perf and cisco_sensor_temp

1.2.0b6:
    Multisite:
    * FIX: Fixed layout of some dropdown fields in view filters
    * Make heading in each page clickable -> reload page
    * FIX: Edit view: couldn't edit filter settings
    * FIX: Fixed styling of links in multisite context help
    * FIX: Fixed "select all" button for IE
    * FIX: Context links added by hooks are now hidden by the display
           option "B" again
    * FIX: preselected "refresh" option did not reflect view settings
           but was simply the first available option - usually 30.
    * FIX: fixed exception with custom views created by normal users

    WATO:
    * FIX: Fixed "select all" button in hosts & folders for IE
    * Optically mark modified variables in global settings
    * Swapped icons for rule match and previous rule match (makes for sense)

    Core:
    * FIX: Fixed "make_utf is not defined" error when having custom
           timeperiods defined in WATO

    Checks & Agents: 
    * MacOS X: Agent for MacOS (Thanks to Christian Zigotzky)
    * AIX: New check aix_multipath: Supports checking native AIX multipathing from AIX 5.2 onward
    * Solaris: New check solaris_multipath: Supports checking native Solaris multipath from Solaris10 and up.
    * Solaris: The ZFS Zpool status check now looks more closely at the reported messages. (It's also tested to work on Linux now)

1.2.0b5:
    Core:
    * FIX: handle UTF-8 encoded binary strings correctly (e.g. in host alias)
    * FIX: fix configuration of passive checks via custom_checks
    * Added NOTIFICATIONTYPE to host/service mail bodies

    WATO:
    * Site management: "disabled" only applies to Livestatus now
    * FIX: fix folding problems with dependent host tags
    * FIX: Detecting duplicate tag ids between regular tags and auxtags
    * FIX: Fixed layout problem of "new special rule" button in rule editor
    * FIX: Fixed layout problem on "activate changes" page
    * FIX: Added check if contacts belong to contactgroup before contactgroup deletion
    * FIX: fix site configuration for local site in Multisite environments
    * FIX: "(no not monitor)" setting in distributed WATO now works
    * FIX: Site management: replication setting was lost after re-editing
    * FIX: fixed problems after changing D/WATO-configuration
    * FIX: D/WATO: mark site dirty after host deletion
    * FIX: D/WATO: replicate auth.secret, so that login on one site also
           is valid on the replication slaves
    * FIX: implement locking in order to prevent data corruption on
           concurrent changes
    * FIX: Fixed handling of validation errors in cascading dropdown fields
    * FIX: fix cloning of users
    * Keep track of changes made by other users before activating changes,
      let user confirm this, new permission can be used to prevent a user
      from activating foreign changes.
    * FIX: Allowing german umlauts in users mail addresses
    * Allow list of aux tags to be missing in host tag definitions. This
      makes migration from older version easier.
    * FIX: user management modules can now deal with empty lines in htpasswd
    * FIX: Fixed js error on hostlist page with search form

    Multisite:
    * New display type 'boxes-omit-root' for BI views
    * Hostgroup view BI Boxes omits the root level
    * Finalized layout if view options and commands/filters/painteroptions.
    * Broken plugins prevent plugin caching now
    * FIX: remove refresh button from dashboard.
    * FIX: remove use of old option defaults.checkmk_web_uri
    * FIX: fixed outgoing bandwidth in fc port perfometer
    * FIX: remove nasty JS error in sidebar
    * FIX: fix folding in custom links (directories would not open)
    * FIX: animation of rotation treeangle in trees works again
    * FIX: Logwatch: Changed font color back to black
    * FIX: show toggle button for checkboxes in deactivated state
    * FIX: fix repeated stacked refresh when toggling columns
    * FIX: disable checkbox button in non-checkboxable layouts
    * FIX: fix table layout for views (gaps where missing sometimes)
    * FIX: Fixed sorting views by perfdata values which contain floats
    * FIX: fix sometimes-broken sizing of sidebar and dashboard on Chrome
    * FIX: fix dashboard layout on iPad
    * FIX: Fixed styling issues of sidebar in IE7
    * FIX: fix problem where filter settings (of checkboxes) are not effective
           when it comes to executing commands
    * FIX: Fixed styling issues of view filters with dropdown fields
    * FIX: multisite login can now deal with empty lines in htpasswd
    * FIX: Fixed a bunch of js/css errors

    Mobile:
    * FIX: Fixed logtime filter settings in all mobile views
    * FIX: fix some layout problems

    BI:
    * New aggregation function count_ok, that counts the number
      of nodes in state OK.
    * FIX: Removed debug output int count_ok aggregation

    Checks & Agents:
    * Linux: Modified cluster section to allow pacemaker/corosync clusters without heartbeat
    * AIX: convert NIC check to lnx_if (now being compatible with if/if64)
    * AIX: new check for CPU utilization (using section lparstat_aix)
    * ntp checks: Changed default value of time offsets to be 200ms (WARN) / 500ms (CRIT)
    * aironet_{errors,clients}: detect new kinds of devices (Thanks to Tiago Sousa)
    * check_http, check_tcp: allow to omit -I and use dynamic DNS name instead

1.2.0b4:
    Core:
    * New configuration variable snmp_timing, allowing to 
      configure timeout and retries for SNMP requests (also via WATO)
    * New configuration variable custom_checks. This is mainly for
      WATO but also usable in main.mk It's a variant of legacy_checks that
      automatically creates the required "define command" sections.

    WATO:
    * ps and ps.perf configurable via WATO now (without inventory)
    * New layout of main menu and a couple of other similar menus
    * New layout of ruleset overviews
    * Hide check_mk variable names per default now (change via global settings)
    * New layout of global settings
    * Folder layout: show contact groups of folder
    * Folder movement: always show complete path to target folder
    * Sidebar snapin: show pending changes
    * New rule for configuring custom_checks - allowing to run arbitrary
      active checks even if not yet formalized (like HTTP and TCP)
    * Added automation_commands to make automations pluginable
    * New layout and new internal implementation of input forms
    * New layout for view overview and view editor
    * Split up host search in two distinct pages
    * Use dynamic items in rule editor for hosts and items (making use
      of ListOfStrings())
    * FIX: audit log was not shown if no entry for today existed
    * FIX: fix parent scan on single site installations
    * FIX: fix folder visibility permission handling
    * FIX: honor folder-permissions when creating, deleting 
           and modifiying rules
    * FIX: detect non-local site even if unix: is being used
    * FIX: better error message if not logged into site during 
           action that needs remote access
    * FIX: send automation data via POST not GET. This fixes inventory
           on hosts with more than 500 services.
    * FIX: make config options directly active after resetting them
           to their defaults (didn't work for start_url, etc.
    * FIX: Fixed editing of ListOf in valuespec editors (e.g. used in logwatch
    pattern editor)
    * FIX: Reimplemented correct behaviour of the logwatch pattern "ignore"
    state which is used to drop the matching log lines

    Multisite:
    * FIX: fixed filter of recent event views (4 hours didn't catch)
    * FIX: convert more buttons to new graphical style
    * FIX: Logwatch handles logs with only OK lines in it correctly in logfile list views
    * FIX: Fixed syntax error in "Single-Host Problems" view definition
    * New help button at top right of each page now toggles help texts
    * Snapin Custom Links allows to specify HTTP link target
    * Redesign of bar with Display/Filter/Commands/X/1,2,3,4,6,8/30,60,90/Edit

    Mobile GUI:
    * FIX: commands can be executed again
    * FIX: fixed styling of buttons

    Checks & Agents:
    * FIX: Logwatch: fixed missing linebreak during reclassifing lines of logfiles
    * FIX: Logwatch: Logwatch services in rules configured using WATO must be
      given as item, not as whole service name
    * New active check via WATO: check_ldap
    * printer_alerts: new configuration variable printer_alerts_text_map. Make
      'Energiesparen' on Brother printers an OK state.
    * services: This check can now be parameterized in a way that it warn if
      a certain service is running. WATO formalization is available.

    BI:
    * FIX: make rotating folding arrows black (white was not visible)
    * Display format 'boxes' now in all BI views available
    * Display format 'boxes' now persists folding state

1.2.0b3:
    Core:
    * FIX: fixed SNMP info declaration in checks: could be garbled
      up in rare cases
    * avoid duplicate parents definition, when using 'parents' and
      extra_host_conf["parents"] at the same time. The later one has
      precedence.

    Multisite:
    * Logwatch: Colorizing OK state blocks correctly
    * FIX: allow web plugins to be byte compiled (*.pyc). Those
      are preferred over *.py if existing
    * View Editor: Fixed jump to top of the page after moving painters during
      editing views
    * FIX: Fixed login redirection problem after relogging
    * Filter for times now accept ranges (from ... until)
    * New view setting for page header: repeat. This repeats the
      column headers every 20'th row.
    * FIX: Fixed problem with new eval/pickle
    * FIX: Fixed commands in host/service search views

    Checks & Agents:
    * FIX: Made logwatch parsing mechanism a little more robust
      (Had problems with emtpy sections from windows agent)
    * FIX: brocade_fcport: Configuration of portsates now possible  
    * if_lancom: special version for if64 for LANCOM devices (uses
      ifName instead of ifDescr)


    WATO:
    * Reimplemented folder listing in host/folders module
    * Redesigned the breadcrumb navigation
    * Global settings: make boolean switches directly togglable
    * New button "Recursive Inventory" on folder: Allows to do
      a recursive inventory over all hosts. Also allows to selectively
      retry only hosts that have failed in a previous inventory.
    * You can configure parents now (via a host attribute, no rules are
      neccessary).
    * You can now do an automated scan for parents and layer 3 (IP)
    * You can configure active checks (check_tcp, ...) via WATO now
    * FIX: fix page header after confirmation dialogs
    * FIX: Fixed umlaut problem in host aliases and ip addresses created by WATO
    * FIX: Fixed exception caused by validation problems during editing tags in WATO
    * FIX: create sample config only if both rules.mk and hosttags.mk are missing
    * FIX: do not loose host tags when both using WATO-configured and 
      manual ones (via multisite.mk)
    * Timeperiods: Make list of exceptions dynamic, not fixed to 10 entries
    * Timeperiods: Configure exclusion of other timeperiods
    * Configuration of notification_delay and notification_interval

1.2.0b2:
    Core:
    * FIX: Cluster host checks were UNKNOWN all the time
    * FIX: reset counter in case of (broken) future time
    * FIX: Automation try-inventory: Fixed problem on where checks which
      produce equal service descriptions could lead to invalid inventory
      results on cluster hosts.
    * FIX: do not create contacts if they won't be assigned to any host
      or service. Do *not* assign to dummy catch-all group "check_mk".

    WATO:
    * Added new permission "move hosts" to allow/deny moving of hosts in WATO
    * Also write out contact definitions for users without contactgroups to
      have the mail addresses and other notification options persisted
    * FIX: deletion of automation accounts now works
    * FIX: Disabling notifications for users does work now
    * New main overview for rule editor
    * New multisite.mk option wato_hide_varnames for hiding Check_MK 
      configuration variable names from the user
    * New module "Logwatch Pattern Analyzer" to verify logwatch rules
    * Added new variable logwatch_rules which can also be managed through the
      WATO ruleset editor (Host/Service Parameters > Parameters and rules for
      inventorized checks > Various applications > Logwatch Patterns)
    * Users & Contacts: Added new option wato_hidden_users which holds a list
      of userids to hide the listed users from the WATO user management GUI.
    * WATO API: Added new method rewrite_configuration to trigger a rewrite of
      all host related wato configuration files to distribute changed tags
    * Added new internal hook pre-activate-changes to execute custom
      code BEFORE Check_MK is called to restart Nagios
    * FIX: Only showing sudo hint message on sudo error message in automation
      command
    * FIX: Fixed js eror in IE7 on WATO host edit page
    * FIX: Using pickle instead of repr/eval when reading data structures from
      urls to prevent too big security issues
    * Rule editor: improve sorting of groups and rulesets
    * FIX: Escaping single quotes in strings when writing auth.php
    * FIX: Fix resorting of host tags (was bug in ListOf)

    Multisite
    * Added config option default_ts_format to configure default timestamp
      output format in multisite
    * Layout and design update
    * Quicksearch: display site name if more than one different site
      is present in the current search result list
    * FIX: Fixed encoding problem in "custom notification" message
    * New configuration parameter page_heading for the HTML page heads
      of the main frameset (%s will be replaced with OMD site name)
    * FIX: Fix problem where snapins where invisible
    * FIX: Fixed multisite timeout errors when nagios not running
    * Sidebar: some new layout improvements
    * Login page is not shown in framesets anymore (redirects framed page to
      full screen login page)
    * FIX: fix exception when disallowing changing display options
    * FIX: Automatically redirect from login page to target page when already
      logged in
    * FIX: Updating the dashboard header time when the dashlets refresh

    BI:
    * Added new painter "affected hosts (link to host page)" to show all
      host names with links to the "hosts" view
    * FIX: Fixed filtering of Single-Host Aggregations
    * New sorter for aggregation group
    * FIX: fix sorting of Single-Host Aggregations after group
    * Avoid duplicate rule incarnations when using FOREACH_*
    * BI Boxes: allow closing boxes (not yet persisted)
    * New filter for services (not) contained in any aggregate
    * Configure sorting for all BI views

    Checks & Agents:
    * FIX: snmp_uptime handles empty snmp information without exception
    * FIX: Oracle checks try to handle ORA-* errors reported by the agent
      All oracle checks will return UNKNOWN when finding an ORA-* message
    * FIX: filesystem levels set via WATO didn't work, but do now
    * FIX: Group filters can handle groups without aliases now
    * nfsmounts: Added nfs4 support thanks to Thorsten Hintemann
    * megaraid_pdisks megaraid_ldisks: Support for Windows.  Thanks to Josef Hack

1.2.0b1:
    Core, Setup, etc.:
    * new tool 'livedump' for dumping configuration and status
      information from one monitoring core and importing this
      into another.
    * Enable new check registration API (not yet used in checks)
    * FIX: fix handling of prefix-tag rules (+), needed for WATO
    * FIX: handle buggy SNMP devices with non-consecutive OIDS
      (such as BINTEC routers)
    * Check API allows a check to get node information
    * FIX: fix problem with check includes in subchecks
    * Option --checks now also applies to ad-hoc check (e.g.
      cmk --checks=mrpe,df -v somehost)
    * check_mk_templates.cfg: added s to notification options
      of host and service (= downtime alerts)

    WATO:
    * Hosttag-editor: allow reordering of tags
    * Create very basic sample configuration when using
      WATO the first time (three tag groups, two rules)
    * Much more checks are configurable via WATO now
    * Distributed WATO: Made all URL calls using curl now
    * FIX: fix bug in inventory in validate_datatype()
    * Better output in case of inventory error
    * FIX: fix bug in host_icon rule on non OMD
    * FIX: do not use isdisjoint() (was in rule editor on Lenny)
    * FIX: allow UTF-8 encoded permission translations
    * FIX: Fixed several problems in OMD apache shared mode
    * FIX: Do not use None$ as item when creating new rules
    * FIX: Do load *all* users from htpasswd, so passwords from
      users not created via WATO will not be lost.
    * FIX: honor site disabling in replication module
    * FIX: honor write permissions on folder in "bulk delete"
    * FIX: honor permissions for "bulk cleanup" and "bulk edit"
    * FIX: honor write permissions and source folder when moving hosts
    * FIX: honor permissions on hosts also on bulk inventory
    * Only create contacts in Nagios if they are member of at
      least one contact group.
    * It is now possible to configure auxiliary tags via WATO
      (formerly also called secondary tags)
    * FIX: Fixed wrong label "Main Overview" shown for moved WATO folders
      in foldertree snapin
    * FIX: Fixed localization of empty host tags
    * FIX: User alias and notification enabling was not saved

    Checks & Agents:
    * hpux_if: fix missing default parameter errors
    * hpux_if: make configurable via WATO
    * if.include: fix handling of NIC with index 0
    * hpux_lunstats: new check for disk IO on HP-UX
    * windows - mk_oracle tablespace: Added missing sid column
    * diskstat: make inventory mode configurable via WATO
    * added new checks for Fujitsu ETERNUS DX80 S2 
      (thanks to Philipp Höfflin)
    * New checks: lgp_info, lgp_pdu_info and lgp_pdu_aux to monitor Liebert
      MPH/MPX devices
    * Fix Perf-O-Meter of fileage
    * hpux_snmp_cs.cpu: new SNMP check for CPU utilization
      on HP-UX.
    * if/if64: inventory also picks up type 62 (fastEther). This
      is needed on Cisco WLC 21xx series (thanks to Ralf Ertzinger)
    * FIX: fix inventory of f5_bigip_temp
    * mk_oracle (lnx+win): Fixed TEMP tablespace size calculations
    * ps: output node process is running on (only for clusters)
    * FIX: Linux Agent: Fixed ipmi-sensors handling of Power_Unit data
    * hr_mem: handle rare case where more than one entry is present
      (this prevents an exception of pfSense)
    * statgrab_load: level is now checked against 15min average - 
      in order to be consistent with the Linux load check
    * dell_powerconnect_cpu: hopefully correctly handle incomplete
      output from agent now.
    * ntp: do not check 'when' anymore since it can produce false
      alarms.
    * postfix_mailq: handle output with 'Total requests:' in last line
    * FIX: check_mk-hp_blade_psu.php: allow more than 4 power supplies
    * FIX: smart plugin: handle cases with missing vendor (thanks
      to Stefan Kärst)
    * FIX: megaraid_bbu: fix problem with alternative agent output
      (thanks to Daniel Tuecks)
    * mk_oracle: fix quoting problem, replace sessions with version,
      use /bin/bash instead of /bin/sh

    Multisite:
    * Added several missing localization strings
    * IE: Fixed problem with clicking SELECT fields in the new wato foldertree snapin
    * Fixed problem when trying to visit dashboards from new wato foldertree snapin
    * Chrome: Fixed styling problem of foldertree snapin
    * Views: Only show the commands and row selection options for views where
      commands are possible
    * The login mask honors the default_language definition now
    * check_bi_local.py: works now with cookie based authentication
    * FIX: Fixed wrong redirection after login in some cases
    * FIX: Fixed missing stats grouping in alert statistics view
    * FIX: Fixed preview table styling in view editor
    * FIX: Multisite authed users without permission to multisite are
      automatically logged out after showing the error message
    * Retry livestatus connect until timeout is used up. This avoids
      error messages when the core is being restarted
    * Events view now shows icon and text for "flapping" events
    * Use buffer for HTML creation (this speeds up esp. HTTPS a lot)
    * FIX: Fixed state filter in log views

    Livestatus:
    * Add missing column check_freshness to services table

    BI:
    * New column (painter) for simplistic box display of tree.
      This is used in a view for a single hostgroup.

1.1.13i3:
    Core, Setup, etc.:
    * *_contactgroups lists: Single group rules are all appended. When a list
      is found as a value this first list is used exclusively. All other
      matching rules are ignored
    * cmk -d does now honor --cache and --no-tcp
    * cmk -O/-R now uses omd re{start,load} core if using OMD
    * FIX: setup.sh now setups up permissions for conf.d/wato
      correctly
    * cmk --localize update supports an optional ALIAS which is used as
      display string in the multisite GUI
    * FIX: Fixed encoding problems with umlauts in group aliases
    * FIX: honor extra_summary_host_conf (was ignored)
    * new config variable snmpv2c_hosts that allows to enable SNMP v2c
      but *not* bulkwalk (for some broken devices). bulkwalk_hosts still
      implies v2c.

    Checks & Agents:
    * Windows agent: output eventlog texts in UTF-8 encoding. This
      should fix problems with german umlauts in message texts.
    * Windows agent: Added installer for the windows agent (install_agent.exe)
    * Windows agent: Added dmi_sysinfo.bat plugin (Thanks to Arne-Nils Kromer for sharing)
    * Disabled obsolete checks fc_brocade_port and fc_brocade_port_detailed.
      Please use brocade_fcport instead.
    * aironet_errors, statgrab_disk, statgrab_net: Performance data has
      been converted from counters to rates. You might need to delete your
      existing RRDs of these checks. Sorry, but these have been that last
      checks still using counters...
    * ibm_imm_health: added last missing scan function
    * Filesystem checks: trend performance data is now normalized to MB/24h.
      If you have changed the trend range, then your historic values will
      be displayed in a wrong scale. On the other hand - from now on changes
      in the range-setting will not affect the graph anymore.
    * if/if64/lnx_if: pad port numbers with zeros in order to sort correctly.
      This can be turned off with if_inventory_pad_portnumbers = False.
    * Linux agent: wrap freeipmi with lock in order to avoid cache corruption
    * New check: megaraid_bbu - check existance & status of LSI MegaRaid BBU module
    * HP-UX Agent: fix mrpe (remove echo -e and test -e, thanks to Philipp Lemke)
    * FIX: ntp checks: output numeric data also if stratum too high
    * Linux agent: new check for dmraid-based "bios raid" (agent part as plugin)
    * FIX: if64 now uses ifHighSpeed instead of ifSpeed for determining the
      link speed (fixes speed of 10GBit/s and 20GBit/s ports, thanks Marco Poet)
    * cmctc.temp: serivce has been renamed from "CMC Temperature %s" to just
      "Temperature %s", in order to be consistent with the other checks.
    * mounts: exclude changes of the commit option (might change on laptops),
      make only switch to ro critical, other changes warning.
    * cisco_temp_sensor: new check for temperature sensors of Cisco NEXUS
      and other new Cisco devices
    * oracle_tablespace: Fixed tablespace size/free space calculations
    * FIX: if/if64: omit check result on counter wrap if bandwidth traffic levels
      are used.

    Multisite:
    * Improve transaction handling and reload detection: user can have 
      multiple action threads in parallel now
    * Sounds in views are now enabled per default. The new configuration
      variable enable_sounds can be set to False in multisite.mk in order
      to disable sounds.
    * Added filter for log state (UP,DOWN,OK,CRIT...) to all log views
    * New painter for normal and retry check interval (added to detail views)
    * Site filter shows "(local)" in case of non multi-site setup
    * Made "wato folder" columns sortable
    * Hiding site filter in multisite views in single site setups
    * Replaced "wato" sidebar snapin which mixed up WATO and status GUIs with
      the new "wato_foldertree" snapin which only links to the status views
      filtered by the WATO folder.
    * Added "Dashboard" section to views snapin which shows a list of all dashboards
    * FIX: Fixed auth problem when following logwatch icon links while using
      the form based auth
    * FIX: Fix problem with Umlaut in contact alias
    * FIX: Creating auth.php file on first login dialog based login to ensure
      it exists after login when it is first needed
    * Dashboard: link problem views to *unhandled* views (this was
      inconsistent)
    * Localization: Fixed detection of gettext template file when using the
      local/ hierarchy in OMD

    Mobile:
    * Improved sorting of views in main page 
    * Fix: Use all the availiable space in header
    * Fix: Navigation with Android Hardwarekeys now working
    * Fix: Links to pnp4nagios now work better
    * Fix: Host and Service Icons now finger friendly
    * Fix: Corrected some buildin views

    WATO:
    * Removed IP-Address attribute from folders
    * Supporting localized tag titles
    * Using Username as default value for full names when editing users
    * Snapshot/Factory Reset is possible even with a broken config
    * Added error messages to user edit dialog to prevent notification problems
      caused by incomplete configuration
    * Activate Changes: Wato can also reload instead of restarting nagios
    * Replication: Can now handle replication sites which use the form based auth
    * Replication: Added option to ignore problems with the ssl certificates
                   used in ssl secured replications
    * WATO now supports configuring Check_MK clusters
    * FIX: Fixed missing folders in "move to" dropdown fields
    * FIX: Fixed "move to target folders" after CSV import
    * FIX: Fixed problem with duplicate extra_buttons when using the i18n of multiisite
    * FIX: Fixed problem with duplicate permissions when using the i18n of multiisite
    * FIX: Writing single host_contactgroups rules for each selected
      contactgroup in host edit dialog
    * FIX: Fixed wrong folder contacgroup related permissions in auth.php api
    * FIX: Fixed not up-to-date role permission data in roles_saved hook
    * FIX: Fixed duplicate custom columns in WATO after switching languages

    BI:
    * improve doc/treasures/check_bi_local.py: local check that creates
      Nagios services out of BI aggregates

    Livestatus:
    * ColumnHeaders: on is now able to switch column header on even if Stats:
      headers are used. Artifical header names stats_1, stats_2, etc. are
      begin used. Important: Use "ColumnHeaders: on" after Columns: and 
      after Stats:.

1.1.13i2:
    Core, Setup, etc.:
    * cmk -I: accept host tags and cluster names

    Checks & Agents:
    * linux agent - ipmi: Creating directory of cache file if not exists
    * dell_powerconnect_cpu: renamed service from CPU to "CPU utilization", in
      order to be consistent with other checks
    
    Multisite:
    * Several cleanups to prevent css/js warning messages in e.g. Firefox
    * Made texts in selectable rows selectable again
    * Adding reschedule icon to all Check_MK based services. Clicks on these
      icons will simply trigger a reschedule of the Check_MK service
    * FIX: ship missing CSS files for mobile GUI
    * FIX: rename check_mk.js into checkmk.js in order to avoid browser
      caching problems during version update

    WATO:
    * Optimized wraps in host lists tag column
    * Bulk inventory: Remove leading pipe signs in progress bar on main
      folder inventory
    * NagVis auhtorization file generation is also executed on activate_changes
    * Implemented a new inclusion based API for using multisite permissions
      in other addons
    * Inventory of SNMP devices: force implicit full scan if no services
      are configured yet
    * FIX: Calling activate_changes hook also in distributed WATO setups
    * FIX: Fixed display bug in host tags drop down menu after POST of form
    * FIX: Fixed javascript errors when doing replication in distributed
      wato environments when not having the sidebar open
    * FIX: Fixed search form dependant attribute handling
    * FIX: Fixed search form styling issues
    * You can now move folders to other folders
    * FIX: Distributed WATO: Supressing site sync progress output written in
      the apache error log

1.1.13i1:
    Multisite:
    * New nifty sidebar snapin "Speed-O-Meter"
    * Implemented new cookie based login mechanism including a fancy login GUI
    * Implemented logout functionality for basic auth and the new cookie based auth
    * Implemented user profile management page for changing the user password and
      the default language (if available)
    * New filter for the (new) state in host/service alerts
    * New command for sending custom notifications
    * FIX: Fixed encoding problem when opening dashboard
    * New icon on a service whos host is in downtime
    * Only show most frequently used context buttons (configurable
      in multisite.mk via context_buttons_to_show)
    * Show icon if user has modified a view's filter settings
    * New config option debug_livestatus_queries, normal debug
      mode does not include this anymore
    * Icons with link to page URL at bottom of each page
    * Logwatch: Switched strings in logwatch to i18n strings
    * Logwatch: Fixed styling of context button when acknowleding log messages
    * Logwatch: Implemented overview page to show all problematic logfiles
    * Add Snapin page: show previews of all snapins
    * Add Snapin page: Trying to prevent dragging confusions by using other click event
    * New (hidden) button for reloading a snapin (left to the close button)
    * Automatically falling back to hardcoded default language if configured
    language is not available
    * Repair layout of Perf-O-Meter in single dataset layout
    * FIX: Fixed duplicate view plugin loading when using localized multisite
    * FIX: Host-/Servicegroup snapin: Showing group names when no alias is available
    * FIX: Removed double "/" from pnp graph image urls in views

    BI:
    * Host/Service elements are now iterable via FOREACH_HOST, e.g.
      (FOREACH_HOST, ['server'], ALL_HOSTS, "$HOST$", "Kernel" ),
    * FIX: Assuming host states is possible again (exception: list index "3")

    WATO:
    * Evolved to full featured monitoring configuration tool!
    * Major internal code cleanup
    * Hosts can now be created directly in folders. The concept of host lists
      has been dropped (see migration notes!)
    * Configuration of global configuration variables of Check_MK via WATO
    * Configuration of main.mk rules
    * Configuration of Nagios objects and attributes
    * Configuration of users and roles
    * Configuration of host tags
    * Distributed WATO: replication of the configuration to slaves and peers
    * Added missing API function update_host_attributes() to change the
      attributes of a host
    * Added API function num_hosts_in_folder() to count the number of hosts
      below the given folder
    * Added option to download "latest" snapshot
    * extra_buttons can now register a function to gather the URL to link to
    * Implemented NagVis Authorisation management using WATO users/permissions

    Livestatus:
    * Experimental feature: livecheck -> super fast active check execution
      by making use of external helper processes. Set livecheck=PATH_TO_bin/livecheck
      in nagios.cfg where you load Livestatus. Optional set num_livecheck_helpers=NUM
      to set number of processes. Nagios will not fork() anymore for check exection.
    * New columns num_hosts and num_services in status table
    * New aggregation functions suminv and avginv (see Documentation)

    Core, Setup, etc.:
    * New configuration variable static_checks[] (used by WATO)
    * New configuration variable checkgroup_parameters (mainly for WATO)
    * check_submission defaults now to "file" (was "pipe")
    * Added pre-configured notification via cmk --notify
    * Drop RRA-configuration files for PNP4Nagios completely
    * New configuration variable ping_levels for configuring parameters
      for the host checks.
    * cmk --notify: new macros $MONITORING_HOST$, $OMD_ROOT$ and $OMD_SITE$
    * make ping_levels also apply to PING services for ping-only hosts
      (thanks to Bernhard Schmidt)

    Checks & Agents:
    * if/if64: new ruleset if_disable_if64_hosts, that force if on
      hosts the seem to support if64
    * Windows agent: new config variable "sections" in [global], that
      allows to configure which sections are being output.
    * Windows agent: in [logwatch] you can now configure which logfiles
      to process and which levels of messages to send.
    * Windows agent: new config variable "host" in all sections that
      restricts the folling entries to certain hosts.
    * Windows agent: finally implemented <<<mrpe>>. See check_mk.ini
      for examples.
    * Windows agent: do not execute *.txt and *.dir in <<<plugins>>> and
      <<<local>>>
    * Windows agent: make extensions to execute configurable (see
      example check_mk.ini)
    * Windows agent: agent now reuses TCP port even when taskkill'ed, so
      a system reboot is (hopefully) not neccessary anymore
    * Windows agent: section <<<df>>> now also outputs junctions (windows
      mount points). No external plugin is needed.
    * Windows agent: new section <<<fileinfo>>> for monitoring file sizes
      (and later possible ages)
    * logwatch: allow to classify messages based on their count (see
      man page of logwatch for details)
    * fileinfo: new check for monitoring age and size of files
    * heartbeat_crm: apply patches from Václav Ovsík, so that the check
      should work on Debian now.
    * ad_replication: added warninglevel 
    * fsc_*: added missing scan functions
    * printer_alerts: added further state codes (thanks to Matthew Stew)
    * Solaris agent: changed shell to /usr/bin/bash (fixes problems with LC_ALL=C)

1.1.12p7:
    Multisite:
    * FIX: detail view of host was missing column headers
    * FIX: fix problem on IE with background color 'white'
    * FIX: fix hitting enter in host search form on IE
    * FIX: fix problem in ipmi_sensors perfometer

    Checks & Agents:
    * FIX: fixed man pages of h3c_lanswitch_sensors and statgrab_cpu
    * FIX: netapp_volumes: added raid4 as allowed state (thanks to Michaël Coquard)

    Livestatus
    * FIX: fix type column in 'GET columns' for dict-type columns (bug found
      by Gerhard Lausser)

1.1.12p6:
    Checks & Agents:
    * FIX: lnx_if: remove debug output (left over from 1.1.12p5)
    
1.1.12p5:
    Multisite:
    * FIX: fix hitting enter in Quicksearch on IE 8
    * FIX: event/log views: reverse sorting, so that newest entries
      are shown first
    * FIX: fix dashboard dashlet background on IE
    * FIX: fix row highlight in status GUI on IE 7/8
    * FIX: fix row highlight after status page reload
    * FIX: single dataset layout honors column header settings
    * FIX: quote '#' in PNP links (when # is contained in services)
    * FIX: quote '#' in PNP image links also
    * FIX: add notifications to host/service event view

    Checks & Agents:
    * FIX: lnx_if: assume interfaces as up if ethtool is missing or
      not working but interface has been used since last reboot. This
      fixes the problem where interface are not found by inventory.
    * FIX: snmp_uptime: handels alternative timeformat
    * FIX: netapp_*: scan functions now detect IBM versions of firmware
    * FIX: bluecoat_diskcpu: repair scan function
    * FIX: mem.vmalloc: fix default levels (32 and 64 was swapped)
    * FIX: smart: make levels work (thanks to Bernhard Schmidt)
    * FIX: PNP template if if/if64: reset LC_ALL, avoids syntax error
    * FIX: dell_powerconnect_cpu: handle sporadic incomplete output
      from SNMP agent

1.1.12p4:
    Multisite:
    * FIX: sidebar snapin Hostgroups and Servicegroups sometimes
           failed with non-existing "available_views".
    * FIX: Fix host related WATO context button links to point to the hosts site
    * FIX: Fixed view editor redirection to new view after changing the view_name
    * FIX: Made icon painter usable when displaying hostgroup rows
    * Logwatch: Switched strings in logwatch to i18n strings
    * Logwatch: Fixed styling of context button when acknowleding log messages
    * Logwatch: Implemented overview page to show all problematic logfiles

    WATO:
    * FIX: add missing icon_csv.png
    * FIX: WATO did not write values of custom macros to extra_host_conf definitions

1.1.12p3:
    Core, Setup, etc.:
    * FIX: really suppress precompiling on PING-only hosts now

1.1.12p2:
    Core, Setup, etc.:
    * FIX: fix handling of empty suboids
    * FIX: do not create precomiled checks for host without Check_MK services

    Checks & Agents:
    * FIX: mem.win: Default levels now works, check not always OK
    * FIX: blade_health: fix OID specification
    * FIX: blade_bays: fix naming of item and man page

    Multisite:
    * FIX: Fixed styling of view header in older IE browsers
    * FIX: Do not show WATO button in views if WATO is disabled
    * FIX: Remove WATO Folder filter if WATO is disabled 
    * FIX: Snapin 'Performance': fix text align for numbers
    * FIX: Disallow setting downtimes that end in the past
    * FIX: Fix links to downtime services in dashboard
    * FIX: Fix popup help of reschedule icon

1.1.12p1:
    Core, Setup, etc.:
    * FIX: fix aggregate_check_mk (Summary host agent status)

    Checks & Agents:
    * FIX: mk_oracle now also detects XE databases
    * FIX: printer_alerts: handle 0-entries of Brother printers
    * FIX: printer_supply: fix Perf-O-Meter if no max known
    * FIX: Added id parameter to render_statistics() method to allow more than
      one pie dashlet for host/service stats
    * FIX: drbd: fixed inventory functions
    * FIX: printer_supply: handle output of Brother printers
    * FIX: ps.perf PNP template: show memory usage per process and not
      summed up. This is needed in situations where one process forks itself
      in irregular intervals and rates but you are interested just in the
      memory usage of the main process.

    Multisite:
    * FIX: finally fixed long-wanted "NagStaMon create hundreds
      of Apache processes" problem!
    * FIX: query crashed when sorting after a join columns without
      an explicit title.
    * FIX: filter for WATO file/folder was not always working.
    * Added filter for hard services states to search and service
      problems view
    * FIX: dashboard problem views now ignore notification period,
      just as tactical overview and normal problem views do
    * FIX: Loading dashboard plugins in dashboard module
 

1.1.12:
    Checks & Agents:
    * dell_powerconnect_*: final fixed, added PNP-templates
    * ps.perf: better error handling in PNP template

    Multisite:
    * Dashboard: fix font size of service statistics table
    * Dashboard: insert links to views into statistics
    * Dashboard: add links to PNP when using PNP graphs
    
1.1.12b2:
    Core, Setup, etc.:
    * FIX: fix crash with umlauts in host aliases
    * FIX: remove duplicate alias from Nagios config

    Checks & Agents:
    * services: better handling of invalid patterns
    * FIX: multipath: fix for another UUID format
    * AIX agent: fix implementation of thread count
    * blade_bays: detect more than 16 bays
    * statgrab_*: added missing inventory functions
    * FIX: fix smart.temp WARN/CRIT levels were off by one degree

    Multisite:
    * Remove Check_MK logo from default dashboard
    * Let dashboard use 10 more pixels right and bottom
    * FIX: do not show WATO icon if no WATO permission
    * Sidebar sitestatus: Sorting sites by sitealias
    * FIX: removed redundant calls of view_linktitle()

    WATO:
    * FIX: fix update of file/folder title after title property change

    Livestatus:
    * FIX: fix crash on imcomplete log lines (i.e. as
      as result of a full disk)
    * FIX: Livestatus-API: fix COMMAND via persistent connections
	

1.1.12b1:
    Core, Setup, etc.:
    * FIX: fix cmk -D on cluster hosts
    * Made profile output file configurable (Variable: g_profile_path)

    Checks & Agents:
    * FIX: j4p_performance: fix inventory functions 
    * FIX: mk_oracle: fix race condition in cache file handling (agent data
      was missing sections in certain situations)
    * mrpe: make check cluster-aware and work as clustered_service
    * cups_queues: Run agent part only on directly on CUPS servers,
      not on clients
    * FIX: mbg_lantime_state: Fixed output UOM to really be miliseconds
    * FIX: ntp: Handling large times in "poll" column correctly
    * New check dmi_sysinfo to gather basic hardware information
    * New check bintec_info to gather the software version and serial number
    of bintec routers

    Multisite:
    * FIX: fix rescheduling of host check
    * FIX: fix exception when using status_host while local site is offline
    * FIX: Fixed not updating pnp graphs on dashboard in some browsers (like chrome)
    * FIX: fix URL-too-long in permissions page
    * FIX: fix permission computation
    * FIX: fixed sorting of service perfdata columns
    * FIX: fixed sorting of multiple joined columns in some cases
    * FIX: fixed some localisation strings
    * Cleanup permissions page optically, add comments for views and snapins
    * Added some missing i18n strings in general HTML functions
    * Added display_option "w" to disable limit messages and livestatus errors in views
    * Service Perfdata Sorters are sorting correctly now
    * Added "Administration" snapin to default sidebar
    * Tactical Overview: make link clickable even if count is zero
    * Minor cleanup in default dashboard
    * Dashboard: new dashlet attribute title_url lets you make a title into a link
    * Dashboard: make numbers match "Tactical Overview" snapin

    Livestatus:
    * Write messages after initialization into an own livestatus.log

    WATO:
    * FIX: "bulk move to" at the top of wato hostlists works again
    * FIX: IE<9: Fixed problem with checkbox events when editing a host
    * FIX: "move to" dropdown in IE9 works again

1.1.11i4:
    Core, Setup, etc.:
    * FIX: use hostgroups instead of host_groups in Nagios configuration.
      This fixes a problem with Shinken
    * --scan-parents: detected parent hosts are now tagged with 'ping', so
      that no agent will be contacted on those hosts

    Checks & Agents:
    * Added 4 new checks dell_powerconnect_* by Chris Bowlby
    * ipmi_sensors: correctly handle further positive status texts
      (thanks to Sebastian Talmon)
    * FIX: nfsmounts handles zero-sized volumes correctly
    * AIX agent now outputs the user and performance data in <<<ps>>>

    Multisite:
    * FIX: WATO filtered status GUIs did not update the title after changing
      the title of the file/folder in WATO
    * FIX: Removed new python syntax which is incompatible with old python versions
    * FIX: Made bulk inventory work in IE
    * FIX: Fixed js errors in IE when having not enough space on dashboard 
    * FIX: fix error when using non-Ascii characters in view title
    * FIX: fix error on comment page caused by missing sorter
    * FIX: endless javascript when fetching pnp graphs on host/service detail pages
    * FIX: Not showing the action form in "try" mode of the view editor
    * FIX: Preventing up-then-over effect while loading the dashboard in firefox
    * Added missing i18n strings in command form and list of views
    * Views are not reloaded completely anymore. The data tables are reloaded
      on their own.
    * Open tabs in views do not prevent reloading the displayed data anymore
    * Added display_option "L" to enable/disable column title sortings
    * Sorting by joined columns is now possible
    * Added missing sorters for "service nth service perfdata" painters
    * Implemented row selection in views to select only a subset of shown data
      for actions
    * Sort titles in views can be enabled by clicking on the whole cells now
    * Submitting the view editor via ENTER key saves the view now instead of try mode
    * Host comments have red backgrounded rows when host is down
    * Implemented hook api to draw custom link buttons in views

    WATO:
    * Changed row selection in WATO to new row selection mechanism
    * Bulk action buttons are shown at the top of hostlists too when the lists
      have more than 10 list items
    * New function for backup and restore of the configuration

    Livestatus:
    * FIX: fix compile error in TableLog.cc by including stddef.h
    * FIX: tables comments and downtimes now honor AuthUser
    * Table log honors AuthUser for entries that belong to hosts
      (not for external commands, though. Sorry...)
    * FIX: fix Stats: sum/min/max/avg for columns of type time

1.1.11i3:
    Core, Setup, etc.:
    * FIX: allow host names to have spaces
    * --snmpwalk: fix missing space in case of HEX strings
    * cmk --restore: be aware of counters and cache being symbolic links
    * do_rrd_update: direct RRD updates have completely been removed.
      Please use rrdcached in case of performance problems.
    * install_nagios.sh has finally been removed (was not maintained anyway).
      Please use OMD instead.
    * Inventory functions now only take the single argument 'info'. The old
      style FUNC(checkname, info) is still supported but deprecated.
    * Show datasource program on cmk -D
    * Remove .f12 compile helper files from agents directory
    * Output missing sections in case of "WARNING - Only __ output of __..."
    * Remove obsolete code of snmp_info_single
    * Remove 'Agent version (unknown)' for SNMP-only hosts
    * Options --version, --help, --man, --list-checks and --packager now
      work even with errors in the configuration files
    * Minor layout fix in check man-pages

    Checks & Agents:
    * FIX: hr_mem: take into account cache and buffers
    * FIX: printer_pages: workaround for trailing-zero bug in HP Jetdirect
    * mk_logwatch: allow to set limits in processing time and number of
      new log messages per log file
    * Windows Agent: Now supports direct execution of powershell scripts
    * local: PNP template now supports multiple performance values
    * lnx_if: make lnx_if the default interface check for Linux
    * printer_supply: support non-Ascii characters in items like
      "Resttonerbehälter". You need to define snmp_character_encodings in main.mk
    * mem.win: new dedicated memory check for Windows (see Migration notes)
    * hr_mem: added Perf-O-Meter
    * Renamed all temperature checks to "Temperature %s". Please
      read the migration notes!
    * df and friends: enabled trend performance data per default. Please
      carefully read the migration notes!
    * diskstat: make summary mode the default behavious (one check per host)

    MK Livestatus:
    * WaitObject: allow to separate host name and service with a semicolon.
      That makes host names containing spaces possible.
    * Better error messages in case of unimplemented operators

    Multisite:
    * FIX: reschedule now works for host names containing spaces
    * FIX: correctly sort log views in case of multi site setups
    * FIX: avoid seven broken images in case of missing PNP graphs
    * FIX: Fixed javascript errors when opening dashboard in IE below 9
    * FIX: Views: Handling deprecated value "perpage" for option
      column_headers correctly
    * FIX: Fixed javascript error when saving edited views without sidebar
    * FIX: Showing up PNP hover menus above perfometers
    * Host/Service Icon column is now modularized and can be extended using
      the multisite_icons list.
    * New sorters for time and line number of logfile entries
    * Bookmarks snapin: save relative URLs whenever possible
    * Man-Pages of Check_MK checks shown in Multisite honor OMD's local hierarchy
    * nicer output of substates, translate (!) and (!!) into HTML code
    * new command for clearing modified attributes (red cross, green checkmark)
    * Perf-O-Meters: strip away arguments from check_command (e.g.
      "check-foo!17!31" -> "check-foo").
    * Added several missing i18n strings in view editor
    * Views can now be sorted by the users by clicking on the table headers.
      The user sort options are not persisted.
    * Perf-O-Meters are now aware if there really is a PNP graph

    WATO:
    * Show error message in case of empty inventory due to agent error
    * Commited audit log entries are now pages based on days
    * Added download link to download the WATO audit log in CSV format

1.1.11i2:
    Core, Setup, etc.:
    * FIX: sort output of cmk --list-hosts alphabetically
    * FIX: automatically remove leading and trailing space from service names
      (this fixes a problem with printer_pages and an empty item)
    * Great speed up of cmk -N/-C/-U/-R, especially when number of hosts is
      large.
    * new main.mk option delay_precompile: if True, check_mk will skip Python 
      precompilation during cmk -C or cmk -R, but will do this the first 
      time the host is checked.  This speeds up restarts. Default is False.
      Nagios user needs write access in precompiled directory!
    * new config variable agent_ports, allowing to specify the agent's
      TCP port (default is 6556) on a per-host basis.
    * new config variable snmp_ports, allowing to specify the UDP port
      to used with SNMP, on a per-host basis.
    * new config variable dyndns_hosts. Hosts listed in this configuration
      list (compatible to bulkwalk_hosts) use their hostname as IP address.
    
    Checks & Agents:
    * FIX: AIX agent: output name of template in case of MRPE
    * FIX: cisco_temp: skip non-present sensors at inventory
    * FIX: apc_symmetra: fix remaining runtime calculation (by factor 100)
    * FIX: Added PNP-template for winperf_phydisk
    * FIX: if64: fix UNKNOWN in case of non-unique ifAlias
    * FIX: lnx_if/if/if64: ignore percentual traffic levels on NICs without
           speed information.
    * FIX: cisco_temp_perf: add critical level to performance data
    * FIX: windows agent: hopefully fix case with quotes in directory name
    * FIX: printer_supply: fixed logic of Perf-O-Meter (mixed up crit with ok)
    * FIX: Solaris agent: reset localization to C, fixes problems with statgrab
    * FIX: blade_*: fix SNMP scan function for newer firmwares (thanks to Carlos Peón)
    * snmp_uptime, snmp_info: added scan functions. These checks will now
      always be added. Please use ingored_checktypes to disable, if non needed.
    * brocade_port: check for Brocade FC ports has been rewritten with
      lots of new features.
    * AIX agent now simulates <<<netctr>>> output (by Jörg Linge)
    * mbg_lantime_state: Handling refclock offsets correctly now; Changed
      default thresholds to 5/10 refclock offset
    * brocade_port: parameter for phystate, opstate and admstate can now
      also be lists of allowed states.
    * lnx_if: treat interfaces without information from ethtool as
      softwareLoopback interface. The will not be found by inventory now.
    * vbox_guest: new check for checking guest additions of Linux virtual box hosts
    * if/if64: Fixed bug in operstate detection when using old tuple based params
    * if/if64: Fixed bug in operstate detection when using tuple of valid operstates
    * mk_oracle: Added caching of results to prevent problems with long
    running SQL queries. Cache is controlled by CACHE_MAXAGE var which is preset to
    120 seconds 
    * mk_oracle: EXCLUDE_<sid>=ALL or EXCLUDE_<sid>=oracle_sessions can be
    used to exclude specific checks now
    * mk_oracle: Added optional configuration file to configure the new options
    * j4p_performance agent plugin: Supports basic/digest auth now
    * New checks j4p_performance.threads and j4p_performance.uptime which
      track the number of threads and the uptime of a JMX process
    * j4p_performance can fetch app and servlet specific status data. Fetching
      the running state, number of sessions and number of requests now. Can be
      extended via agent configuration (j4p.cfg).
    * Added some preflight checks to --scan-parents code
    * New checks netapp_cluster, netapp_vfiler for checking NetAPP filer 
      running as cluster or running vfilers.
    * megaraid_pdisks: Better handling of MegaCli output (Thanks to Bastian Kuhn)
    * Windows: agent now also sends start type (auto/demand/disabled/boot/system)
    * Windows: inventory_services now allowes regexes, depends and state/start type
      and also allows host tags.

    Multisite:
    * FIX: make non-Ascii characters in services names work again
    * FIX: Avoid exceptions in sidebar on Nagios restart
    * FIX: printer_supply perfometer: Using white font for black toners
    * FIX: ipmi: Skipping items with invalid data (0.000 val, "unspecified" unit) in summary mode
    * FIX: ipmi: Improved output formating in summary mode
    * FIX: BI - fixed wrong variable in running_on aggregation function
    * FIX: "view_name" variable missing error message when opening view.py
      while using the "BI Aggregation Groups" and "Hosts" snapins in sidebar
    * FIX: Fixed styling of form input elements in IE + styling improvements
    * FIX: Fixed initial folding state on page loading on pages with multiple foldings opened
    * Introduced basic infrastructure for multilanguage support in Multisite
    * Make 'Views' snapin foldable
    * Replace old main view by dashboard
    * Sidebar: Snapins can register for a triggered reload after a nagios
      restart has been detected. Check interval is 30 seconds for now.
    * Quicksearch snapin: Reloads host lists after a detected nagios restart.
    * New config directory multisite.d/ - similar to conf.d/
    * great speed up of HTML rendering
    * support for Python profiling (set profile = True in multisite.mk, profile
      will be in var/check_mk/web)
    * WATO: Added new hook "active-changes" which calls the registered hosts
      with a dict of "dirty" hosts
    * Added column painter for host contacts
    * Added column painters for contact groups, added those to detail views
    * Added filters for host and service contact groups
    * Detail views of host/service now show contacts
    * Fix playing of sounds: All problem views now have play_sounds activated,
      all other deactivated.
    * Rescheduling of Check_MK: introduce a short sleep of 0.7 sec. This increases
      the chance of the passive services being updated before the repaint.
    * Added missing i18n strings in filter section of view editor
    * Added filter and painter for the contact_name in log table
    * Added several views to display the notification logs of Nagios

    WATO:
    * Configration files can now be administered via the WEB UI
      (config_files in multisite.mk is obsolete)
    * Snapin is tree-based and foldable
    * Bulk operation on host lists (inventory, tags changed, etc)
    * Easy search operation in host lists
    * Dialog for global host search
    * Services dialog now tries to use cached data. On SNMP hosts
      no scan will be done until new button "Full Scan" is pressed.

    BI:
    * FIX: Fixed displaying of host states (after i18n introduction)h
    * FiX: Fixed filter for aggregation group
    * FIX: Fixed assumption button for services with non-Ascii-characters

    MK Livestatus:
    * FIX: fix compile problem on Debian unstable (Thanks to Sven Velt)
    * Column aggregation (Stats) now also works for perf_data
    * New configuration variable data_encoding and full UTF-8 support.
    * New column contact_groups in table hosts and services (thanks to
      Matthew Kent)
    * New headers Negate:, StatsNegate: and WaitConditionNegate:

1.1.11i1:
    Core, Setup, etc.:
    * FIX: Avoid duplicate SNMP scan of checktypes containing a period
    * FIX: honor ignored_checktypes also on SNMP scan
    * FIX: cmk -II also refreshes cluster checks, if all nodes are specified
    * FIX: avoid floating points with 'e' in performance data
    * FIX: cmk -D: drop obsolete (and always empty) Notification:
    * FIX: better handling of broken checks returning empty services
    * FIX: fix computation of weight when averaging
    * FIX: fix detection of missing OIDs (led to empty lines) 
    * SNMP scan functions can now call oid(".1.3.6.1.4.1.9.9.13.1.3.1.3.*")
      That will return the *first* OID beginning with .1.3.6.1.4.1.9.9.13.1.3.1.3
    * New config option: Set check_submission = "file" in order to write
      check result files instead of using Nagios command pipe (safes
      CPU ressources)
    * Agent simulation mode (for internal use and check development)
    * Call snmpgetnext with the option -Cf (fixes some client errors)
    * Call snmp(bulk)walk always with the option -Cc (fixes problems in some
      cases where OIDs are missing)
    * Allow merging of dictionary based check parameters
    * --debug now implies -v
    * new option --profile: creates execution profile of check_mk itself
    * sped up use of stored snmp walks
    * find configuration file in subdirectories of conf.d also
    * check_mk_templates.cfg: make check-mk-ping take arguments

    Multisite:
    * FIX: Display limit-exceeded message also in multi site setups
    * FIX: Tactical Overview: fix unhandled host problems view
    * FIX: customlinks snapin: Suppressing exception when no links configured
    * FIX: webservice: suppress livestatus errors in multi-site setups
    * FIX: install missing example icons in web/htdocs/images/icons
    * FIX: Nagios-Snapin: avoid duplicate slash in URL
    * FIX: custom_style_sheet now also honored by sidebar
    * FIX: ignore case when sorting groups in ...groups snapin
    * FIX: Fixed handling of embedded graphs to support the changes made to
    * FIX: avoid duplicate import of plugins in OMD local installation
    the PNP webservice
    * FIX: Added host_is_active and host_flapping columns for NagStaMon views
    * Added snmp_uptime, uptime and printer_supply perfometers
    * Allow for displaying service data in host tables
    * View editor foldable states are now permament per user
    * New config variable filter_columns (default is 2)

    BI:
    * Added new component BI to Multisite.

    WATO:
    * FIX: fix crash when saving services after migration from old version
    * Allow moving hosts from one to another config file

    Checks & Agents:
    * FIX: hr_mem: ignore devices that report zero memory
    * FIX: cisco_power: fix syntax error in man page (broke also Multisite)
    * FIX: local: fixed search for custom templates PNP template
    * FIX: if/if64: always generate unique items (in case ifAlias is used)
    * FIX: ipmi: fix ugly ouput in case of warning and error
    * FIX: vms_df: fix, was completely broken due to conversion to df.include
    * FIX: blade_bays: add missing SNMP OIDs (check was always UNKNOWN)
    * FIX: df: fix layout problems in PNP template
    * FIX: df: fix trend computation (thanks to Sebastian Talmon)
    * FIX: df: fix status in case of critical trend and warning used
    * FIX: df: fix display of trend warn/crit in PNP-graph
    * FIX: cmctc: fix inventory in case of incomplete entries
    * FIX: cmctc: add scan function
    * FIX: ucd_cpu_load and ucd_cpu_util: make scan function find Rittal
    * FIX: ucd_cpu_util: fix check in case of missing hi, si and st
    * FIX: mk_logwatch: improve implementation in order to save RAM
    * FIX: mk_oracle: Updated tablespace query to use 'used blocks' instead of 'user blocks'
    * FIX: mk_oracle: Fixed computation for TEMP table spaces
    * FIX: bluecoat_sensors: Using scale parameter provided by the host for reported values
    * FIX: fjdarye60_devencs, fjdarye60_disks.summary: added snmp scan functions
    * FIX: decru_*: added snmp scan functions
    * FIX: heartbeat_rscstatus handles empty agent output correctly
    * FIX: hp_procurve_cpu: fix synatx error in man page
    * FIX: hp_procurve_memory: fix syntax error in man page
    * FIX: fc_brocade_port_detailed: fix PNP template in MULTIPLE mode
    * FIX: ad_replication.bat only generates output on domain controllers now.
           This is useful to prevent checks on non DC hosts (Thanks to Alex Greenwood)
    * FIX: cisco_temp_perf: handle sensors without names correctly
    * printer_supply: Changed order of tests. When a printer reports -3 this
      is used before the check if maxlevel is -2.
    * printer_supply: Skipping inventory of supplies which have current value
    and maxlevel both set to -2.
    * cisco_locif: The check has been removed. Please switch to if/if64
      has not the index 1
    * cisco_temp/cisco_temp_perf: scan function handles sensors not beginning
      with index 1
    * df: split PNP graphs for growth/trend into two graphs
    * omd_status: new check for checking status of OMD sites
    * printer_alerts: Added new check for monitoring alert states reported by
      printers using the PRINTER-MIB
    * diskstat: rewritten check: now show different devices, r+w in one check
    * canon_pages: Added new check for monitoring processed pages on canon
    printer/multi-function devices
    * strem1_sensors: added check to monitor sensors attached to Sensatorinc EM1 devices
    * windows_update: Added check to monitor windows update states on windows
      clients. The check monitors the number of pending updates and checks if
      a reboot is needed after updates have been installed.
    * lnx_if: new check for Linux NICs compatible with if/if64 replacing 
      netif.* and netctr.
    * if/if64: also output performance data if operstate not as expected
    * if/if64: scan function now also detects devices where the first port
    * if/if64: also show perf-o-meter if speed is unknown
    * f5_bigip_pool: status of F5 BIP/ip load balancing pools
    * f5_bigip_vserver: status of F5 BIP/ip virtual servers
    * ipmi: new configuration variable ipmi_ignored_sensors (see man page)
    * hp_procurve_cpu: rename services description to CPU utilization
    * ipmi: Linux agent now (asynchronously) caches output of ipmitool for 20 minutes
    * windows: agent has new output format for performance counters
    * winperf_process.util: new version of winperf.cpuusage supporting new agent
    * winperf_system.diskio: new version of winperf.diskstat supporting new agent
    * winperf_msx_queues: new check for MS Exchange message queues
    * winperf_phydisk: new check compatible with Linux diskstat (Disk IO per device!)
    * smart.temp/smart.stats: added new check for monitoring health of HDDs
      using S.M.A.R.T
    * mcdata_fcport: new check for ports of MCData FC Switches
    * hp_procurve_cpu: add PNP template
    * hp_procurve_cpu: rename load to utilization, rename service to CPU utilizition
    * df,df_netapp,df_netapp32,hr_fs,vms_df: convert to mergeable dictionaries
    * mbg_lantime_state,mbg_lantime_refclock: added new checks to monitor 
      Meinberg LANTIME GPS clocks

    Livestatus:
    * Updated Perl API to version 0.74 (thanks to Sven Nierlein)

1.1.10:
    Core, Setup, etc.:
    * --flush now also deletes all autochecks 
    
    Checks & Agents:
    * FIX: hr_cpu: fix inventory on 1-CPU systems (thanks to Ulrich Kiermayr)


1.1.10b2:
    Core, Setup, etc.:
    * FIX: setup.sh on OMD: fix paths for cache and counters
    * FIX: check_mk -D did bail out if host had no ip address
    * cleanup: all OIDs in checks now begin with ".1.3.6", not "1.3.6"

    WATO:
    * FIX: Fixed bug that lost autochecks when using WATO and cmk -II together

    Checks & Agents:
    * Added check man pages for systemtime, multipath, snmp_info, sylo,
      ad_replication, fsc_fans, fsc_temp, fsc_subsystems
    * Added SNMP uptime check which behaves identical to the agent uptime check


1.1.10b1:
    Core, Setup, etc.:
    * FIX: do not assume 127.0.0.1 as IP address for usewalk_hosts if
      they are not SNMP hosts.
    * FIX: precompile: make sure check includes are added before actual
      checks
    * FIX: setup.sh: do not prepend current directory to url_prefix
    * FIX: output agent version also for mixed (tcp|snmp) hosts
    * RPM: use BuildArch: noarch in spec file rather than as a command
      line option (thanks to Ulrich Kiermayr)
    * setup.sh: Allow to install Check_MK into existing OMD site (>= 0.46).
      This is still experimental!

    Checks & Agents:
    * FIX: Windows agent: fix output of event ID of log messages
    * FIX: if/if64: output speed correctly (1.50MB/s instead of 1MB/s)
    * FIX: drbd now handles output of older version without an ep field
    * FIX: repaired df_netapp32
    * FIX: Added SNMP scan function of df_netapp and df_netapp32
    * FIX: repaired apc_symmetra (was broken due to new option -Ot 
      for SNMP)
    * FIX: df, hr_fs and other filesystem checks: fix bug if using
      magic number. levels_low is now honored.
    * FIX: scan function avoids hr_cpu and ucd_cpu_utilization
      at the same time
    * FIX: HP-UX agent: fixed output of df for long mount points
      (thanks to Claas Rockmann-Buchterkirche)
    * FIX: df_netapp/32: fixed output of used percentage (was always
      0% due to integer division)
    * FIX: fixed manual of df (magic_norm -> magic_normsize)
    * FIX: removed filesystem_trend_perfdata. It didn't work. Use
      now df-parameter "trend_perfdata" (see new man page of df)
    * FIX: cisco_temp_perf: fix return state in case of WARNING (was 0 = OK)
    * FIX: repair PNP template for df when using trends
    * FIX: cisco_qos: fix WATO exception (was due to print command in check)
    * FIX: check_mk check: fixed template for execution time
    * FIX: blade_health, fc_brocade_port_detailed removed debug outputs
    * FIX: netapp_volumes: The check handled 64-bit aggregates correctly
    * FIX: netapp_volumes: Fixed snmp scan function
    * FIX: blade_*: Fixed snmp scan function
    * FIX: nfsmount: fix exception in check in case of 'hanging'
    * systemtime: new simple check for time synchronization on Windows
      (needs agent update)
    * Added Perf-O-Meter for non-df filesystem checks (e.g. netapp)
    * hp_proliant_*: improve scan function (now just looks for "proliant")

    Multisite:
    * FIX: fix json/python Webservice

1.1.9i9:
    Core, Setup, etc.:
    * FIX: check_mk_templates.cfg: add missing check_period for hosts
      (needed for Shinken)
    * FIX: read *.include files before checks. Fixes df_netapp not finding
      its check function
    * FIX: inventory checks on SNMP+TCP hosts ignored new TCP checks
    * local.mk: This file is read after final.mk and *not* backup up
      or restored
    * read all files in conf.d/*.mk in alphabetical order now.
    * use snmp commands always with -Ot: output time stamps as UNIX epoch
      (thanks to Ulrich Kiermayr)

    Checks & Agents:
    * ucd_cpu_load: new check for CPU load via UCD SNMP agent
    * ucd_cpu_util: new check for CPU utilization via UCD SNMP agent
    * steelhead_status: new check for overall health of Riverbed Steelhead appliance
    * steelhead_connections: new check for Riverbed Steelhead connections
    * df, df_netapp, df_netapp32, hr_fs, vms_df: all filesystem checks now support
      trends. Please look at check manpage of df for details.
    * FIX: heartbeat_nodes: Fixed error handling when node is active but at least one link is dead
    * 3ware_units: Handling INITIALIZING state as warning now
    * FIX: 3ware_units: Better handling of outputs from different tw_cli versions now
    * FIX: local: PNP template for local now looks in all template directories for
      specific templates (thanks to Patrick Schaaf)

    Multisite:
    * FIX: fix "too many values to unpack" when editing views in single layout
      mode (such as host or service detail)
    * FIX: fix PNP icon in cases where host and service icons are displayed in 
      same view (found by Wolfgang Barth)
    * FIX: Fixed view column editor forgetting pending changes to other form
           fields
    * FIX: Customlinks snapin persists folding states again
    * FIX: PNP timerange painter option field takes selected value as default now
    * FIX: Fixed perfometer styling in single dataset layouts
    * FIX: Tooltips work in group headers now
    * FIX: Catching exceptions caused by unset bandwidth in interface perfometer

    WATO:
    * FIX: fix problem with vanishing services on Windows. Affected were services
      containing colons (such as fs_C:/).

    Livestatus:
    * FIX: fix most compiler warnings (thanks to patch by Sami Kerola)
    * FIX: fix memory leak. The leak caused increasing check latency in some
      situations
    
1.1.9i8:
    Multisite:
    * New "web service" for retrieving data from views as JSON or 
      Python objects. This allows to connect with NagStaMon 
      (requires patch in NagStaMon). Simply add &output_format=json
      or &output_format=python to your view URL.
    * Added two builtin views for NagStaMon.
    * Acknowledgement of problem now has checkboxes for sticky,
      send notification and persisten comment
    * Downtimes: allow to specify fixed/flexible downtime
    * new display_options d/D for switching on/off the tab "Display"
    * Improved builtin views for downtimes
    * Bugfix: Servicegroups can be searched with the quicksearch snapin using
      the 'sg:' prefix again

    WATO:
    * Fixed problem appearing at restart on older Python version (RH)

1.1.9i7:
    Core, Setup, etc.:
    * Fix crash on Python 2.4 (e.g. RedHat) with fake_file
    * Fixed clustering of SNMP hosts
    * Fix status output of Check_MK check in mixed cluster setups

    Checks & Agents:
    * PNP templates for if/if64: fix bugs: outgoing packets had been
      same as incoming, errors and discards were swapped (thanks to 
      Paul Freeman)
    * Linux Agent: Added suport for vdx and xvdx volumes (KVM+Virtio, XEN+xvda)

    Multisite:
    * Fix encoding problem when host/service groups contain non-ascii
      characters.

    WATO:
    * Fix too-long-URL problem in cases of many services on one host


1.1.9i6:
    INCOMPATIBLE CHANGES:
    * Removed out-dated checks blade_misc, ironport_misc and snia_sml. Replaced
      with dummy checks begin always UNKNOWN.

    Core, Setup, etc.:
    * cmk -D: show ip address of host 
    * Fix SNMP inventory find snmp misc checks inspite of negative scan function
    * Fix output of MB and GB values (fraction part was zero)

    Checks & Agents:
    * megaraid_ldisks: remove debug output
    * fc_brocade_port: hide on SNMP scan, prefer fc_brocade_port_detailed
    * fc_brocade_port_detailed: improve scan function, find more devices
    * New agent for HP-UX
    * hpux_cpu: new check for monitoring CPU load average on HP-UX
    * hpux_if: New check for monitoring NICs on HP-UX (compatible to if/if64)
    * hpux_multipath: New check for monitoring Multipathing on HP-UX
    * hpux_lvm: New check for monitoring LVM mirror state on HP-UX
    * hpux_serviceguard: new check for monitoring HP-UX Serviceguard
    * drbd: Fixed var typo which prevented inventory of drbd general check
      (Thanks to Andreas Behler)
    * mk_oracle: new agent plugin for monitoring ORACLE (currently only
      on Linux and HP-UX, but easily portable to other Unices)
    * oracle_sessions: new check for monitoring the current number of active
      database sessions.
    * oracle_logswitches: new check for monitoring the number of logswitches
      of an ORACLE instances in the last 60 minutes.
    * oracle_tablespaces: new check for monitoring size, state and autoextension
      of ORACLE tablespaces.
    * h3c_lanswitch_cpu: new check for monitoring CPU usage of H3C/HP/3COM switches
    * h3c_lanswitch_sensors: new check for monitoring hardware sensors of H3C/HP/3COM switches
    * superstack3_sensors: new check for monitoring hardware sensors of 3COM Superstack 3 switches

    Multisite:
    * Fixed aligns/widths of snapin contents and several small styling issues
    * Fixed links and border-styling of host matrix snapin
    * Removed jQuery hover menu and replaced it with own code

1.1.9i5:
    Multisite:
    * custom notes: new macros $URL_PREFIX$ and $SITE$, making 
      multi site setups easier
    * new intelligent logwatch icon, using url_prefix in multi site
      setups


1.1.9i4:
    Core, Setup, etc.:
    * added missing 'register 0' to host template
    * setup: fix creation of symlink cmk if already existing

    Multisite:
    * New reschedule icon now also works for non-local sites.
    * painter options are now persisted on a per-user-base
    * new optional column for displaying host and service comments
      (not used in shipped views but available in view editor)

    Livestatus:
    * Check for buffer overflows (replace strcat with strncat, etc.)
    * Reduce number of log messages (reclassify to debug)

    Checks & Agents:
    * apc_symmetra: handle empty SNMP variables and treat as 0.


1.1.9i3:
    INCOMPATIBLE CHANGES:
    * You need a current version of Livestatus for Multisite to work!
    * Multisite: removed (undocumented) view parameters show_buttons and show_controls.
      Please use display_options instead.
    * Finally removed deprecated filesystem_levels. Please use check_parameters instead.
    * Livestatus: The StatsGroupBy: header is still working but now deprecated.
      Please simply use Columns: instead. If your query contains at least one Stats:-
      header than Columns: has the meaning of the old StatsGroupBy: header

    Core, Setup, etc.:
    * Create alias 'cmk' for check_mk in bin/ (easier typing)
    * Create alias 'mkp' for check_mk -P in bin/ (easier typing) 

    Multisite:
    * Each column can now have a tooltip showing another painter (e.g.
      show the IP address of a host when hovering over its name)
    * Finally show host/services icons from the nagios value "icon_image".
      Put your icon files in /usr/share/check_mk/web/htdocs/images/icons.
      OMD users put the icons into ~/local/share/check_mk/web/htdocs/images/icons.
    * New automatic PNP-link icons: These icons automatically appear, if
      the new livestatus is configured correctly (see below). 
    * new view property "hidebutton": allow to hide context button to a view.
    * Defaults views 'Services: OK', 'Services: WARN, etc. do now not create
      context buttons (cleans up button bar).
    * new HTML parameter display_options, which allows to switch off several
      parts of the output (e.g. the HTML header, external links, etc).
    * View hoststatus: show PNP graph of host (usually ping stats)
    * new tab "Display": here the user can choose time stamp
      display format and PNP graph ranges
    * new column "host_tags", showing the Check_MK host tags of a host
    * new datasource "alert_stats" for computing alert statistics
    * new view "Alert Statistics" showing alert statistics for all hosts
      and services
    * Sidebar: Fixed snapin movement to the bottom of the snapin list in Opera
    * Sidebar: Fixed scroll position saving in Opera
    * Fixed reloading button animation in Chrome/IE (Changed request to async mode)
    * Sidebar: Removed scrollbars of in older IE versions and IE8 with compat mode
    * Sidebar: Fixed scrolling problem in IE8 with compat mode (or maybe older IE versions)
      which broke the snapin titles and also the tactical overview table
    * Sidebar: Fixed bulletlist positioning
    * Sidebar: The sidebar quicksearch snapin is case insensitive again
    * Fixed header displaying on views when the edit button is not shown to the user
    * View pages are not refreshed when at least one form (Filter, Commands,
      Display Options) is open
    * Catching javascript errors when pages from other domain are opened in content frame
    * Columns in view editor can now be added/removed/moved easily

    Checks & Agents:
    * Fixed problem with OnlyFrom: in Linux agent (df didn't work properly)
    * cups_queues: fixed plugin error due to invalid import of datetime,
      converted other checks from 'from datetime import...' to 'import datetime'.
    * printer_supply: handle the case where the current value is missing
    * megaraid_ldisks: Fixed item detection to be compatible with different versions of megaraid
    * Linux Agent: Added new 3ware agent code to support multiple controllers
      (Re-inventory of 3ware checks needed due to changed check item names)

    Livestatus:
    * new column pnpgraph_present in table host and service. In order for this
      column to work you need to specify the base directory of the PNP graphs
      with the module option pnp_path=, e.g. pnp_path=/omd/sites/wato/var/pnp4nagios/perfdata
    * Allow more than one column for StatsGroupBy:
    * Do not use function is_contact_member_of_contactgroup anymore (get compatible
      with Nagios CVS)
    * Livestatus: log timeperiod transitions (active <-> inactive) into Nagios
      log file. This will enable us to create availability reports more simple
      in future.

    Multisite:
    * allow include('somefile.mk') in multisite.mk: Include other files.
      Paths not beginning with '/' are interpreted relative to the directory
      of multisite.mk

    Livestatus:
    * new columns services_with_info: similar to services_with_state but with
      the plugin output appended as additional tuple element. This tuple may
      grow in future so do not depend on its length!

1.1.9i2:
    Checks & Agents:
    * ibm_imm_health: fix inventory function
    * if/if64: fix average line in PNP-template, fix display of speed for 20MBit
      lines (e.g. Frame Relay)

    Multisite:
    * WATO: Fixed omd mode/site detection and help for /etc/sudoers
    * WATO: Use and show common log for pending changes 
    * Sidebar Quicksearch: Now really disabling browser built-in completion
      dropdown selections
    
1.1.9i1:
    INCOMPATIBLE CHANGES:
    * TCP / SNMP: hosts using TCP and SNMP now must use the tags 'tcp'
      and 'snmp'. Hosts with the tag 'ping' will not inventorize any
      service. New configuration variable tcp_hosts.
    * Inventory: The call syntax for inventory has been simplified. Just
      call check_mk -I HOSTNAME now. Omit the "tcp" or "snmp". If you
      want to do inventory just for certain check types, type "check_mk --checks=snmp_info,if -I hostnames..."
      instead
    * perfdata_format now defaults to "pnp". Previous default was "standard".
      You might have to change that in main.mk if you are not using PNP (only
      relevant for MRPE checks)
    * inventory_check_severity defaults to 1 now (WARNING)
    * aggregation_output_format now defaults to "multiline"
    * Removed non_bulkwalk_hosts. You can use bulkwalk_hosts with NEGATE
      instead (see docu)
    * snmp_communites is now initialized with [], not with {}. It cannot
      be a dict any longer.
    * bulkwalk_hosts is now initizlized with []. You can do += here just
      as with all other rule variables.
    * Configuration check (-X) is now always done. It is now impossible to
      call any Check_MK action with an invalid configuration. This saves
      you against mistyped variables.
    * Check kernel: converted performance data from counters to rates. This
      fixes RRD problems (spikes) on reboots and also allows better access 
      to the peformance data for the Perf-O-Meters.  Also changed service 
      descriptions. You need to reinventurize the kernel checks. Your old
      RRDs will not be deleted, new ones will be created.
    * Multisite: parameters nagios_url, nagios_cgi_url and pnp_url are now
      obsolete. Instead the new parameter url_prefix is used (which must
      end with a /).

    Core, Setup, etc.:
    * Improve error handling: if hosts are monitored with SNMP *and* TCP,
      then after an error with one of those two agents checks from the
      other haven't been executed. This is fixed now. Inventory check
      is still not complete in that error condition.
    * Packages (MKP): Allow to create and install packages within OMD!
      Files are installed below ~/local/share/check_mk. No root permissions
      are neccessary
    * Inventory: Better error handling on invalid inventory result of checks
    * setup.sh: fix problem with missing package_info (only appears if setup
      is called from another directory)
    * ALL_SERVICES: Instead of [ "" ] you can now write ALL_SERVICES
    * debug_log: also output Check_MK version, check item and check parameters
    * Make sure, host has no duplicate service - this is possible e.g. by
      monitoring via agent and snmp in parallel. duplicate services will
      make Nagios reject the configuration.
    * --snmpwalk: do not translate anymore, use numbers. All checks work
      with numbers now anyway.
    * check_mk -I snmp will now try all checktypes not having an snmp scan
      function. That way all possible checks should be inventorized.
    * new variable ignored_checks: Similar to ignored_checktypes, but allows
      per-host configuration
    * allow check implementations to use common include files. See if/if64
      for an example
    * Better handling for removed checks: Removed exceptions in check_mk calls
      when some configured checks have been removed/renamed

    Checks & Agents:
    * Renamed check functions of imm_health check from test_imm to imm_health
      to have valid function and check names. Please remove remove from
      inventory and re-inventory those checks.
    * fc_brocade_port_detailed: allow to specify port state combinations not 
      to be critical
    * megaraid_pdisks: Using the real enclosure number as check item now
    * if/if64: allow to configure averaging of traffic over time (e.g. 15 min) 
      and apply traffic levels and averaged values. Also allow to specify relative
      traffic levels. Allow new parameter configuration via dictionary. Also
      allow to monitor unused ports and/or to ignore link status.
    * if/if64: Added expected interface speed to warning output
    * if/if64: Allow to ignore speed setting (set target speed to None)
    * wut_webtherm: handle more variants of WuT Webtherms (thanks to Lefty)
    * cisco_fan: Does not inventorize 'notPresent' sensors anymore. Improved output
    * cisco_power: Not using power source as threshold anymore. Improved output
    * cisco_fan: Does not inventorize 'notPresent' sensors anymore. Improved output
    * cisco_power: Not using power source as threshold anymore. Improved output
    * cisco_power: Excluding 'notPresent' devices from inventory now
    * cisco_temp_perf: Do not crash if device does not send current temperature
    * tcp_conn_stats: new check for monitoring number of current TCP connections
    * blade_*: Added snmp scan functions for better automatic inventory
    * blade_bays: Also inventorizes standby blades and has a little more
                  verbose output.
    * blade_blowers: Can handle responses without rpm values now. Improved output
    * blade_health: More detailed output on problems
    * blade_blades: Added new check for checking the health-, present- and
                    power-state of IBM Bladecenter blades
    * win_dhcp_pools: Several cleanups in check
    * Windows agent: allow restriction to ip addresses with only_hosts (like xinetd)
    * heartbeat_rscstatus: Catching empty output from agent correctly
    * tcp_conn_stats: Fixed inventory function when no conn stats can be inventoried
    * heartbeat_nodes: fix Linux agent for hostname with upper case letters (thanks to
            Thorsten Robers)
    * heartbeat_rscstatus: Catching empty output from agent correctly
    * heartbeat_rscstatus: Allowing a list as expected state to expect multiple OK states
    * win_dhcp_pools agent plugin: Filtering additional error message on
      systems without dhcp server
    * j4p_performance: Added experimental agent plugin fetching data via 
      jmx4perl agent (does not need jmx4perl on Nagios)
    * j4p_performance.mem: added new experimental check for memory usage via JMX.
    * if/if64: added Perf-O-Meter for Multisite
    * sylo: fix performance data: on first execution (counter wrap) the check did
      output only one value instead of three. That lead to an invalid RRD.
    * Cleaned up several checks to meet the variable naming conventions
    * drbd: Handling unconfigured drbd devices correctly. These devices are
      ignored during nventory
    * printer_supply: In case of OKI c5900 devices the name of the supply units ins not
      unique. The color of the supply unit is reported in a dedicated OID and added to the
      check item name to have a unique name now.
    * printer_supply: Added simple pnp template to have better graph formating for the check results
    * check_mk.only_from: new check for monitoring the IP address access restriction of the
      agent. The current Linux and Windows agents provide this information.
    * snmp_info check: Recoded not to use snmp_info_single anymore
    * Linux Agent: Fixed <<<cpu>>> output on SPARC machines with openSUSE
    * df_netapp/df_netapp32: Made check inventory resistant against empty size values
    * df_netapp32: Added better detection for possible 32bit counter wrap
    * fc_brocade_port_detailed: Made check handle phystate "noSystemControlAccessToSlot" (10)
      The check also handles unknown states better now
    * printer_supply: Added new parameter "printer_supply_some_remaining_status" to
      configure the reported state on small remaining capacity.
    * Windows agent: .vbs scripts in agents plugins/ directory are executed
      automatically with "cscript.exe /Nologo" to prevent wrong file handlers
    * aironet_clients: Only counting clients which don't have empty values for strength
    * statgrab_disk: Fixed byte calculation in plugin output
    * statgrab_disk: Added inventory function
    * 3ware_disks: Ignoring devices in state NOT-PRESENT during inventory

    Multisite:
    * The custom open/close states of custom links are now stored for each
      user
    * Setting doctype in sidebar frame now
    * Fixed invalid sidebar css height/width definition
    * Fixed repositioning the sidebar scroll state after refreshing the page
    * Fixed mousewheel scrolling in opera/chrome
    * Fixed resize bug on refresh in chrome
    * New view for all services of a site
    * Sidebar snapin site_status: make link target configurable
    * Multisite view "Recently changed services": sort newest first
    * Added options show_header and show_controls to remove the page headers
      from views
    * Cool: new button for an immediate reschedule of a host or service
      check: the view is redisplayed exactly at the point of time when
      Nagios has finished the check. This makes use of MK Livestatus'
      unique waiting feature.

   Livestatus:
    * Added no_more_notifications and check_flapping_recovery_notification
      fields to host table and no_more_notifications field to service table.
      Thanks to Matthew Kent

1.1.8:
    Core, Setup, etc.:
    * setup.sh: turn off Python debugging
    * Cleaned up documentation directory
    * cluster host: use real IP address for host check if cluster has
      one (e.g. service IP address)

    Checks & Agents:
    * Added missing PNP template for check_mk-hr_cpu
    * hr_fs: inventory now ignores filesystem with size 0,
      check does not longer crash on filesystems with size 0
    * logwatch: Fixed typo in 'too many unacknowledged logs' error message
    * ps: fix bug: inventory with fixed user name now correctly puts
      that user name into the resulting check - not None.
    * ps: inventory with GRAB_USER: service description may contain
      %u. That will be replaced with the user name and thus makes the
      service description unique.
    * win_dhcp_pools: better handle invalid agent output
    * hp_proliant_psu: Fixed multiple PSU detection on one system (Thanks to Andreas Döhler)
    * megaraid_pdisks: Fixed coding error
    * cisco_fan: fixed check bug in case of critical state
    * nfsmounts: fix output (free and used was swapped), make output identical to df

    Livestatus:
    * Prohibit { and } in regular expressions. This avoids a segmentation
      fault caused by regcomp in glibc for certain (very unusual) regular
      expressions.
    * Table status: new columns external_command_buffer_slots,
      external_command_buffer_usage and external_command_buffer_max
      (this was implemented according to an idea and special request of
       Heinz Fiebig. Please sue him if this breaks anything for you. I was
       against it, but he thinks that it is absolutely neccessary to have
       this in version 1.1.8...)
    * Table status: new columns external_commands and external_commands_rate
      (also due to Mr. Fiebig - he would have quit our workshop otherwise...)
    * Table downtimes/comments: new column is_service

    Multisite:
    * Snapin Performance: show external command per second and usage and
      size of external command buffer
    * Downtimes view: Group by hosts and services - just like comments
    * Fix links for items containing + (e.g. service descriptionen including
      spaces)
    * Allow non-ASCII character in downtimes and comments
    * Added nagvis_base_url to multisite.mk example configuration
    * Filter for host/service groups: use name instead of alias if 
      user has no permissions for groups

1.1.8b3:
    Core, Setup, etc.:
    * Added some Livestatus LQL examples to documentation
    * Removed cleanup_autochecks.py. Please use check_mk -u now.
    * RRA configuration for PNP: install in separate directory and do not
      use per default, since they use an undocumented feature of PNP.

    Checks & Agents:
    * postfix_mailq: Changed limit last 6 lines which includes all needed
		information
    * hp_proliant_temp/hp_proliant_fans: Fixed wrong variable name
    * hp_procurve_mem: Fixed wrong mem usage calculation
    * ad_replication: Works no with domain controller hostnames like DC02,DC02
    * aironet_client: fix crash on empty variable from SNMP output
    * 3ware_disks, 3ware_units: hopefully repaired those checks
    * added rudimentary agent for HP-UX (found in docs/)

    Multisite:
    * added Perf-O-Meter to "Problems of Host" view
    * added Perf-O-Meter to "All Services" view
    * fix bug with cleaning up persistent connections
    * Multisite now only fetches the available PNP Graphs of hosts/services
    * Quicksearch: limit number of items in dropdown to 80
      (configurable via quicksearch_dropdown_limit)
    * Views of hosts: make counts of OK/WARN/CRIT klickable, new views
      for services of host in a certain state
    * Multisite: sort context buttons in views alphabetically
    * Sidebar drag scrolling: Trying to compensate lost mouse events when
	leaving the sidebar frame while dragging

    Livestatus:
    * check for event_broker_options on start
    * Fix memory leakage caused by Filter: headers using regular expressions
    * Fix two memory leaks in logfile parser

1.1.8b2:
    Core, Setup, etc.:
    * Inventory: skip SNMP-only hosts on non-SNMP checktypes (avoids timeouts)
    * Improve error output for invalid checks
    
    Checks & Agents:
    * fix bug: run local and plugins also when spaces are in path name
      (such as C:\Program Files\Check_MK\plugins
    * mem.vmalloc: Do not create a check for 64 bit architectures, where
      vmalloc is always plenty
    * postfix_mailq: limit output to 1000 lines
    * multipath: handle output of SLES 11 SP1 better
    * if/if64: output operstatus in check output
    * if/if64: inventory now detects type 117 (gigabitEthernet) for 3COM
    * sylo: better handling of counter wraps.

    Multisite:
    * cleanup implementation of how user settings are written to disk
    * fix broken links in 'Edit view -> Try out' situation
    * new macros $HOSTNAME_LOWER$, $HOSTNAME_UPPER$ and $HOSTNAME_TITLE$ for
      custom notes

1.1.8b1:
    Core, Setup, etc.:
    * SNMPv3: allow privProtocol and privPassword to be specified (thanks
      to Josef Hack)
    * install_nagios.sh: fix problem with broken filenames produced by wget
    * install_nagios.sh: updated software to newest versions
    * install_nagios.sh: fix Apache configuration problem
    * install_nagios.sh: fix configuration vor PNP4Nagios 0.6.6
    * config generation: fix host check of cluster hosts
    * config generation: add missing contact groups for summary hosts
    * RPM package of agent: do not overwrite xinetd.d/check_mk, but install
      new version with .rpmnew, if admin has changed his one
    * legacy_checks: fix missing perfdata, template references where in wrong
      direction (thanks Daniel Nauck for his precise investigation)

    Checks & Agents:
    * New check imm_health by Michael Nieporte
    * rsa_health: fix bug: detection of WARNING state didn't work (was UNKNOWN
            instead)
    * check_mk_agent.solaris: statgrab now excludes filesystems. This avoids hanging
      in case of an NFS problem. Thanks to Divan Santana.
    * multipath: Handle new output of multipath -l (found on SLES11 SP1)
    * ntp: fix typo in variable ntp_inventory_mode (fixes inventory problem)
    * if64: improve output formatting of link speed
    * cisco_power: inventory function now ignores non-redundant power supplies
    * zpool_status: new check from Darin Perusich for Solaris zpools

    Multisite:
    * fix several UTF-8 problems: allow non-ascii characters in host names
      (must be UTF 8 encoded!)
    * improve compatibility with Python 2.3
    * Allow loading custom style sheet overriding Check_MK styles by setting
      custom_style_sheet in multisite.mk
    * Host icons show link to detail host, on summary hosts.
    * Fix sidebar problem: Master Control did not display data correctly
    * status_host: honor states even if sites hosting status hosts is disabled
      (so dead-detection works even if local site is disabled)
    * new config variable start_url: set url for welcome page
    * Snapin Quicksearch: if no host is matching, automatically search for
      services
    * Remove links to legacy Nagios GUI (can be added by user if needed)
    * Sidebar Quicksearch: fix several annoyances
    * Views with services of one host: add title with host name and status

    Livestatus:
    * fix memory leak: lost ~4K on memory on each StatsAnd: or StatsOr:
      header (found by Sven Nierlein)
    * fix invalid json output for empty responses (found by Sven Nierlein)
    * fix Stats: avg ___ for 0 matching elements. Output was '-nan' and is
      now '0.0'
    * fix output of floating point numbers: always use exponent and make
      sure a decimal point is contained (this makes JSON/Python detect
      the correct type)

1.1.7i5:
    Core, Setup, etc.:
    * SNMP: do not load any MIB files (speeds up snmpwalk a lot!)
    * legacy_checks: new config variable allowing creating classical
      non-Check_MK checks while using host tags and config options
    * check_mk_objects.cfg: beautify output, use tabs instead of spaces
    * check_mk -II: delete only specified checktypes, allow to reinventorize
      all hosts
    * New option -O, --reload: Does the same as -R, but reloads Nagios
      instead of restarting it.
    * SNMP: Fixed string detection in --snmpwalk calls
    * SNMP: --snmpwalk does walk the enterprises tree correctly now
    * SNMP: Fixed missing OID detection in SNMP check processing. There was a problem
      when the first column had OID gaps in the middle. This affected e.g. the cisco_locif check.
    * install_nagios.sh: correctly detect Ubuntu 10.04.1
    * Config output: make order of service deterministic
    * fix problem with missing default hostgroup

    Multisite:
    * Sidebar: Improved the quicksearch snapin. It can search for services, 
      servicegroups and hostgroups now. Simply add a prefix "s:", "sg:" or "hg:"
      to search for other objects than hosts.
    * View editor: fix bug which made it impossible to add more than 10 columns
    * Service details: for Check_MK checks show description from check manual in
      service details
    * Notes: new column 'Custom notes' which allows customizable notes
      on a per host / per service base (see online docu for details)
    * Configuration: new variable show_livestatus_errors which can be set
      to False in order to hide error about unreachable sites
    * hiding views: new configuration variables hidden_views and visible_views
    * View "Service problems": hide problems of down or unreachable hosts. This
      makes the view consistant with "Tactical Overview"

    Checks & Agents:
    * Two new checks: akcp_sensor_humidity and akcp_sensor_temp (Thanks to Michael Nieporte)
    * PNP-template for kernel: show average of displayed range
    * ntp and ntp.time: Inventory now per default just creates checks for ntp.time (summary check).
      This is controlled by the new variable ntp_inventory_mode (see check manuals).
    * 3ware: Three new checks by Radoslav Bak: 3ware_disks, 3ware_units, 3ware_info
    * nvidia: agent now only queries GPUCoreTemp and GPUErrors. This avoids
      a vmalloc leakage of 32kB per call (bug in NVIDIA driver)
    * Make all SNMP based checks independent of standard MIB files
    * ad_replication: Fixed syntax errors and unhandled date output when
      not replicated yet
    * ifoperstatus: Allowing multiple target states as a list now
    * cisco_qos: Added new check to monitor traffic in QoS classes on Cisco routers
    * cisco_power: Added scan function
    * if64/if/cisco_qos: Traffic is displayed in variable byte scales B/s,KB/s,MB/s,GB/s
      depending on traffic amount.
    * if64: really using ifDescr with option if_inventory_uses_description = True
    * if64: Added option if_inventory_uses_alias to using ifAlias for the item names
    * if64/if: Fixed bug displaying the out traffic (Perfdata was ok)
    * if64/if: Added WARN/CRIT thresholds for the bandwidth usage to be given as rates
    * if64/if: Improved PNP-Templates
    * if64/if: The ifoperstatus check in if64/if can now check for multiple target states
    * if64/if: Removing all null bytes during hex string parsing (These signs Confuse nagios pipe)
    * Fixed hr_mem and hr_fs checks to work with new SNMP format
    * ups_*: Inventory works now on Riello UPS systems
    * ups_power: Working arround wrong implemented RFC in some Riello UPS systems (Fixing negative power
      consumption values)
    * FreeBSD Agent: Added sections: df mount mem netctr ipmitool (Thanks to Florian Heigl)
    * AIX: exclude NFS and CIFS from df (thanks to Jörg Linge)
    * cisco_locif: Using the interface index as item when no interface name or description are set

    Livestatus:
    * table columns: fix type of num_service_* etc.: was list, is now int (thanks to Gerhard Laußer)
    * table hosts: repair semantics of hard_state (thanks to Michael Kraus). Transition was one
      cycle to late in certain situations.

1.1.7i4:
    Core, Setup, etc.:
    * Fixed automatic creation of host contactgroups
    * templates: make PNP links work without rewrite

    Multisite:
    * Make page handler modular: this allows for custom pages embedded into
      the Multisite frame work and thus using Multisite for other tasks as
      well.
    * status_host: new state "waiting", if status host is still pending
    * make PNP links work without rewrite
    * Fix visibility problem: in multisite setups all users could see
      all objects.

1.1.7i3:
    Core, Setup, etc.:
    * Fix extra_nagios_conf: did not work in 1.1.7i2
    * Service Check_MK now displays overall processing time including
      agent communication and adds this as performance data
    * Fix bug: define_contactgroups was always assumed True. That led to duplicate
      definitions in case of manual definitions in Nagios 

    Checks & Agents:
    * New Check: hp_proliant_da_phydrv for monitoring the state of physical disks
      in HP Proliant Servers
    * New Check: hp_proliant_mem for monitoring the state of memory modules in
      HP Proliant Servers
    * New Check: hp_proliant_psu for monitoring the state of power supplies in
      HP Proliant Servers
    * PNP-templates: fix several templates not working with MULTIPLE rrds
    * new check mem.vmalloc for monitoring vmalloc address space in Linux kernel.
    * Linux agent: add timeout of 2 secs to ntpq 
    * wmic_process: make check OK if no matching process is found

    Livestatus:
    * Remove obsolete parameter 'accept_timeout'
    * Allow disabling idle_timeout and query_timeout by setting them to 0.

    Multisite:
    * logwatch page: wrap long log lines

1.1.7i2:
    Incompatible Changes:
    * Remove config option define_timeperiods and option --timeperiods.
      Check_MK does not longer define timeperiod definitions. Please
      define them manually in Nagios.
    * host_notification_period has been removed. Use host_extra_conf["notification_period"]
      instead. Same holds for service_notification_periods, summary_host_notification_periods
      and summary_service_notification_periods.
    * Removed modes -H and -S for creating config data. This now does
      the new option -N. Please set generate_hostconf = False if you
      want only services to be defined.

    Core, Setup, etc.:
    * New config option usewalk_hosts, triggers --usewalk during
      normal checking for selected hosts.
    * new option --scan-parents for automatically finding and 
      configuring parent hosts (see online docu for details)
    * inventory check: put detailed list of unchecked items into long
      plugin output (to be seen in status details)
    * New configuration variable check_parameters, that allows to
      override default parameters set by inventory, without defining 
      manual checks!

    Checks & Agents:
    * drbd: changed check parameters (please re-inventorize!)
    * New check ad_replication: Checks active directory replications
      of domain controllers by using repadm
    * New check postifx_mailq: Checks mailqueue lengths of postifx mailserves
    * New check hp_procurve_cpu: Checks the CPU load on HP Procurve switches
    * New check hp_procurve_mem: Checks the memory usage on HP Procurve switches
    * New check hp_procurve_sensors: Checks the health of PSUs, FANs and
      Temperature on HP Procurve switches
    * New check heartbeat_crm: Monitors the general state of heartbeat clusters
      using the CRM
    * New check heartbeat_crm_resources: Monitors the state of resources and nodes
      in heartbeat clusters using the CRM
    * *nix agents: output AgentOS: in header
    * New agent for FreeBSD: It is based on the linux agent. Most of the sections
      could not be ported easily so the FreeBSD agent provides information for less
      checks than the linux agent.
    * heartbeat_crm and heartbeat_crm.resources: Change handling of check parameters.
      Please reinvenurize and read the updated man page of those checks
    * New check hp_proliant_cpu: Check the physical state of CPUs in HP Proliant servers
    * New check hp_proliant_temp: Check the temperature sensors of HP Proliant servers
    * New check hp_proliant_fans: Check the FAN sensors of HP Proliant servers

    Multisite:
    * fix chown problem (when nagios user own files to be written
      by the web server)
    * Sidebar: Fixed snapin movement problem using older firefox
      than 3.5.
    * Sidebar: Fixed IE8 and Chrome snapin movement problems
    * Sidebar: Fixed IE problem where sidebar is too small
    * Multisite: improve performance in multi site environments by sending
      queries to sites in parallel
    * Multisite: improve performance in high latency situations by
      allowing persistent Livestatus connections (set "persist" : True 
      in sites, use current Livestatus version)

    Livestatus:
    * Fix problems with in_*_period. Introduce global
      timeperiod cache. This also improves performance
    * Table timeperiods: new column 'in' which is 0/1 if/not the
      timeperiod is currently active
    * New module option idle_timeout. It sets the time in ms
      Livestatus waits for the next query. Default is 300000 ms (5 min).
    * New module option query_timeout. It limits the time between
      two lines of a query (in ms). Default is 10000 ms (10 sec).

1.1.7i1: Core, Setup, etc.:
    * New option -u for reordering autochecks in per-host-files
      (please refer to updated documentation about inventory for
       details)
    * Fix exception if check_mk is called without arguments. Show
      usage in that case.
    * install_nagios.sh: Updated to NagVis 1.5 and fixed download URL
    * New options --snmpwalk and --usewalk help implemeting checks
      for SNMP hardware which is not present
    * SNMP: Automatically detect missing entries. That fixes if64
      on some CISCO switches.
    * SNMP: Fix hex string detection (hopefully)
    * Do chown only if running as root (avoid error messages)
    * SNMP: SNMPv3 support: use 4-tuple of security level, auth protocol,
      security name and password instead of a string in snmp_communities
      for V3 hosts.
    * SNMP: Fixed hexstring detection on empty strings
    * New option -II: Is like -I, but removes all previous autochecks
      from inventorized hosts
    * install_nagios.sh: Fix detection of PNP4Nagios URL and URL of
      NagVis
    * Packager: make sanity check prohibiting creating of package files
      in Check MK's directories
    * install_nagios.sh: Support Ubuntu 10.04 (Thanks to Ben)
      
    Checks & Agents:
    * New check ntp.time: Similar to 'ntp' but only honors the system peer
      (that NTP peer where ntpq -p prints a *).
    * wmic_process: new check for ressource consumption of windows processes
    * Windows agent supports now plugins/ and local/ checks
    * [FIX] ps.perf now correctly detects extended performance data output
      even if number of matching processes is 0
    * renamed check cisco_3640_temp to cisco_temp, renamed cisco_temp
      to cisco_temp_perf, fixed snmp detection of those checks
    * New check hr_cpu - checking the CPU utilization via SNMP
    * New check hr_fs - checking filesystem usage via SNMP
    * New check hr_mem - checking memory usage via SNMP
    * ps: inventory now can configured on a per host / tag base
    * Linux: new check nvidia.temp for monitoring temperature of NVIDIA graphics card
    * Linux: avoid free-ipmi hanging forever on hardware that does not support IPMI
    * SNMP: Instead of an artificial index column, which some checks use, now
      the last component of the OID is used as index. That means that inventory
      will find new services and old services will become UNKNOWN. Please remove
      the outdated checks.
    * if: handle exception on missing OIDs
    * New checks hp_blade* - Checking health of HP BladeSystem Enclosures via SNMP
    * New check drbd - Checking health of drbd nodes
    * New SNMP based checks for printers (page counter, supply), contributed
      by Peter Lauk (many thanks!)
    * New check cups_queues: Checking the state of cups printer queues
    * New check heartbeat_nodes: Checking the node state and state of the links
      of heartbeat nodes
    * New check heartbeat_rscstatus: Checks the local resource status of
      a heartbeat node
    * New check win_dhcp_pools: Checks the usage of Windows DHCP Server lease pools
    * New check netapp_volumes: Checks on/offline-condition and states of netapp volumes 

    Multisite:
    * New view showing all PNP graphs of services with the same description
    * Two new filters for host: notifications_enabled and acknowledged
    * Files created by the webserver (*.mk) are now created with the group
      configured as common group of Nagios and webserver. Group gets write
      permissions on files and directories.
    * New context view: all services of a host group
    * Fix problems with Umlauts (non-Ascii-characters) in performance data
    * New context view: all services of a host group
    * Sidebar snapins can now fetch URLs for the snapin content instead of
      building the snapin contents on their own.
    * Added new nagvis_maps snapin which displays all NagVis maps available
      to the user. Works with NagVis 1.5 and newer.

1.1.6:
    Core, Setup, etc.:
    * Service aggregation: new config option aggregation_output_format.
      Settings this to "multiline" will produce Nagios multiline output
      with one line for each individual check.

    Multisite:
    * New painter for long service plugin output (Currently not used
      by any builtin view)

    Checks & Agents:
    * Linux agent: remove broken check for /dev/ipmi0

1.1.6rc3:
    Core, Setup, etc.:
    * New option --donate for donating live host data to the community.
      Please refer to the online documentation for details.
    * Tactical Overview: Fixed refresh timeout typo
      (Was 16 mins instead of 10 secs)

    Livestatus:
    * Assume strings are UTF-8 encoded in Nagios. Convert from latin-1 only
      on invalid UTF-8 sequences (thanks to Alexander Yegorov)

    Multisite:
    * Correctly display non-ascii characters (fixes exception with 'ascii codec')
      (Please also update Livestatus to 1.1.6rc3)

1.1.6rc2:
    Multisite:
    * Fix bug in Master control: other sites vanished after klicking buttons.
      This was due to connection error detection in livestatus.py (Bug found
      by Benjamin Odenthal)
    * Add theme and baseurl to links to PNP (using features of new PNP4Nagios
      0.6.4)

    Core, Setup, etc.:
    * snmp: hopefully fix HEX/string detection now

    Checks & Agents:
    * md: fix inventory bug on resync=PENDING (Thanks to Darin Perusich)

1.1.6rc1:
    Multisite:
    * Repair Perf-O-Meters on webkit based browsers (e.g. Chrome, Safari)
    * Repair layout on IE7/IE8. Even on IE6 something is working (definitely
      not transparent PNGs though). Thanks to Lars.
    * Display host state correct if host is pending (painter "host with state")
    * Logfile: new filter for plugin output
    * Improve dialog flow when cloning views (button [EDIT] in views snapin)
    * Quicksearch: do not open search list if text did not change (e.g. Shift up),
      close at click into field or snapin.

    Core, Setup, etc.:
    * Included three patched from Jeff Dairiki dealing with compile flags
      and .gitignore removed from tarballs
    * Fix problem with clustered_services_of[]: services of one cluster
      appeared also on others
    * Packager: handle broken files in package dir
    * snmp handling: better error handling in cases where multiple tables
      are merged (e.g. fc_brocade_port_detailed)
    * snmp: new handling of unprintable strings: hex dumps are converted
      into binary strings now. That way all strings can be displayed and
      no information is lost - nevertheless.
      
    Checks & Agents:
    * Solaris agent: fixed rare df problems on Solaris 10, fix problem with test -f
      (thanks to Ulf Hoffmann)
    * Converted all PNP templates to format of 0.6.X. Dropped compatibility
      with 0.4.X.
    * Do not use ipmi-sensors if /dev/ipmi0 is missing. ipmi-sensors tries
      to fiddle around with /dev/mem in that case and miserably fails
      in some cases (infinite loop)
    * fjdary60_run: use new binary encoding of hex strings
    * if64: better error handling for cases where clients do not send all information
    * apc_symmetra: handle status 'smart boost' as OK, not CRITICAL

    Livestatus:
    * Delay starting of threads (and handling of socket) until Nagios has
      started its event loop. This prevents showing services as PENDING 
      a short time during program start.

1.1.6b3:
    Multisite:
    * Quicksearch: hide complete host list if field is emptied via Backspace or Del.
      Also allow handle case where substring match is unique.

1.1.6b2:
    Core, Setup, etc.:
    * Packager: fix unpackaged files (sounds, etc)

    Multisite:
    * Complete new design (by Tobias Roeckl, Kopf & Herz)
    * New filters for last service check and last service state change
    * New views "Recently changed services" and "Unchecked services"
    * New page for adding sidebar snapins
    * Drag & Drop for sidebar snapins (thanks to Lars)
    * Grab & Move for sidebar scrolling (thanks to Lars)
    * Filter out summary hosts in most views.
    * Set browser refresh to 30 secs for most views
    * View host status: added a lot of missing information
    * View service status: also added information here
    * Make sure, enough columns can be selected in view editor
    * Allow user to change num columns and refresh directly in view
    * Get back to where you came after editing views
    * New sidebar snapin "Host Matrix"
    * New feature "status_host" for remote sites: Determine connection
      state to remote side by considering a certain host state. This
      avoids livestatus time outs to dead sites.
    * Sidebar snapin site status: fix reload problem
    * New Perf-O-Meters displaying service performance data
    * New snapin "Custom Links" where you easily configure your own
      links via multisite.mk (see example in new default config file)
    * Fixed problem when using only one site and that is not local

    Livestatus:
    * new statistics columns: log_messages and log_messages_rate
    * make statistics average algorithm more sluggish

1.1.5i3:
     Core, Setup, etc.:
     * New Check_MK packager (check_mk -P)

1.1.5i2:
     Core, Setup, etc.:
     * install_nagios.sh: add missing package php5-iconv for SLES11

     Checks & Agents:
     * if64: new SNMP check for network interfaces. Like if, but uses 64 bit
       counters of modern switches. You might need to configure bulkwalk_hosts.
     * Linux agent: option -d enabled debug output
     * Linux agent: fix ipmi-sensors cache corruption detection
     * New check for temperature on Cisco devices (cisco_3640_temp)
     * recompiled waitmax with dietlibc (fixed incompatibility issues
       on older systems)

     Multisite:
     * Filters for groups are negateable.

1.1.5i1:
     Checks & Agents:
     * uptime: new check for system uptime (Linux)
     * if: new SNMP check for network interfaces with very detailed traffic,
       packet and error statistics - PNP graphs included

     Multisite:
     * direct integration of PNP graphs into Multisite views
     * Host state filter: renamed HTML variables (collision with service state). You
       might need to update custom views using a filter on host states.
     * Tactical overview: exclude services of down hosts from problems, also exclude
       summary hosts
     * View host problems/service problems: exclude summary hosts, exclude services
       of down hosts
     * Simplified implementation of sidebar: sidebar is not any longer embeddeable.
     * Sidebar search: Added host site to be able to see the context links on
       the result page
     * Sidebar search: Hitting enter now closes the hint dropdown in all cases

1.1.5i0:
      Core, Setup, etc.:
      * Ship check-specific rra.cfg's for PNP4Nagios (save much IO and disk space)
      * Allow sections in agent output to apear multiple times
      * cleanup_autochecks.py: new option -f for directly activating new config
      * setup.sh: better detection for PNP4Nagios 0.6
      * snmpwalk: use option -Oa, inhibit strings to be output as hex if an umlaut
        is contained.

      Checks & Agents:
      * local: allow more than once performance value, separated by pipe (|)
      * ps.perf: also send memory and CPU usage (currently on Linux and Solaris)
      * Linux: new check for filesystems mount options
      * Linux: new very detailed check for NTP synchronization
      * ifoperstatus: inventory honors device type, per default only Ethernet ports
        will be monitored now
      * kernel: now inventory is supported and finds pgmajfault, processes (per/s)
        and context switches
      * ipmi_sensors: Suppress performance data for fans (save much IO/space)
      * dual_lan_check: fix problem which using MRPE
      * apc_symmetra: PNP template now uses MIN for capacity (instead of AVERAGE)
      * fc_brocade_port_detailed: PNP template now uses MAX instead of AVERAGE
      * kernel: fix text in PNP template
      * ipmi_sensors: fix timeout in agent (lead to missing items)
      * multipath: allow alias as item instead of uuid
      * caching agent: use /var/cache/check_mk as cache directory (instead of /etc/check_mk)
      * ifoperstatus: is now independent of MIB

      Multisite:
      * New column host painter with link to old Nagios services
      * Multisite: new configuration parameter default_user_role
      
      Livestatus:
      * Add missing LDFLAGS for compiling (useful for -g)

1.1.4:
      Summary:
      * A plentitude of problem fixes (including MRPE exit code bug)
      * Many improvements in new Multisite GUI
      * Stability and performance improvements in Livestatus

      Core, Setup, etc.:
      * Check_MK is looking for main.mk not longer in the current and home
        directory
      * install_nagios.sh: fix link to Check_MK in sidebar
      * install_nagios.sh: switch PNP to version 0.6.3
      * install_nagios.sh: better Apache-Config for Multisite setup
      * do not search main.mk in ~ and . anymore (brought only trouble) 
      * clusters: new variable 'clustered_services_of', allowing for overlapping
         clusters (as proposed by Jörg Linge)
      * install_nagios.sh: install snmp package (needed for snmp based checks)
      * Fix ower/group of tarballs: set them to root/root
      * Remove dependency from debian agent package    
      * Fixed problem with inventory when using clustered_services
      * tcp_connect_timeout: Applies now only for connect(), not for
        time of data transmission once a connection is established
      * setup.sh now also works for Icinga
      * New config parameter debug_log: set this to a filename in main.mk and you
        will get a debug log in case if 'invalid output from plugin...'
      * ping-only-hosts: When ping only hosts are summarized, remove Check_MK and
        add single PING to summary host.
      * Service aggregation: fix state relationship: CRIT now worse than UNKNOWN 
      * Make extra_service_conf work also for autogenerated PING on ping-only-hosts
        (groups, contactgroups still missing)

      Checks & Agents:
      * mrpe in Linux agent: Fix bug introduced in 1.1.3: Exit status of plugins was
        not honored anymore (due to newline handling)
      * mrpe: allow for sending check_command to PNP4Nagios (see MRPE docu)
      * Logwatch GUI: fix problem on Python 2.4 (thanks to Lars)
      * multipath: Check is now less restrictive when parsing header lines with
        the following format: "<alias> (<id>)"
      * fsc_ipmi_mem_status: New check for monitoring memory status (e.g. ECC)
         on FSC TX-120 (and maybe other) systems.
      * ipmi_sensors in Linux agent: Fixed compatibility problem with new ipmi
        output. Using "--legacy-output" parameter with newer freeipmi versions now.
      * mrpe: fix output in Solaris agent (did never work)
      * IBM blade center: new checks for chassis blowers, mediatray and overall health
      * New caching agent (wrapper) for linux, supporting efficient fully redundant
        monitoring (please read notes in agents/check_mk_caching_agent)
      * Added new smbios_sel check for monitoring the System Event Log of SMBIOS.
      * fjdarye60_rluns: added missing case for OK state
      * Linux agent: The xinetd does not log each request anymore. Only
        failures are logged by xinetd now. This can be changed in the xinetd
	configuration files.
      * Check df: handle mountpoints containing spaces correctly 
        (need new inventorization if you have mountpoints with spaces)
      * Check md on Linux: handle spare disks correctly
      * Check md on Linux: fix case where (auto-read-only) separated by space
      * Check md on Linux: exclude RAID 0 devices from inventory (were reported as critical)
      * Check ipmi: new config variable ipmi_ignore_nr
      * Linux agent: df now also excludes NFSv4
      * Wrote man-page for ipmi check
      * Check mrpe: correctly display multiline output in Nagios GUI
      * New check rsa_health for monitoring IBM Remote Supervisor Adapter (RSA)
      * snmp scan: suppress error messages of snmpget
      * New check: cpsecure_sessions for number of sessions on Content Security Gateway
      * Logwatch GUI: move acknowledge button to top, use Multisite layout,
         fix several layout problem, remove list of hosts
      * Check logwatch: limit maximum size of stored log messages (configurable
        be logwatch_max_filesize)
      * AIX agent: fix output of MRPE (state and description was swapped)
      * Linux agent: fixed computation of number of processors on S390
      * check netctr: add missing perfdata (was only sent on OK case)
      * Check sylo: New check for monitoring the sylo state
      
      Livestatus:
      * Table hosts: New column 'services' listing all services of that host
      * Column servicegroups:members: 'AuthUser' is now honored
      * New columns: hosts:services_with_state and servicegroups:members_with_state
      * New column: hostgroup:members_with_state
      * Columns hostgroup:members and hostgroup:members_with_state honor AuthUser
      * New rudimentary API for C++
      * Updates API for Python
      * Make stack size of threads configurable
      * Set stack size of threads per default o 64 KB instead of 8 MB
      * New header Localtime: for compensating time offsets of remote sites
      * New performance counter for fork rate
      * New columns for hosts: last_time_{up,down,unreachable}
      * New columns for services: last_time_{ok,warning,critical,unknown}
      * Columns with counts honor now AuthUser
      * New columns for hosts/services: modified_attributes{,_list}
      * new columns comments_with_info and downtimes_with_info
      * Table log: switch output to reverse chronological order!
      * Fix segfault on filter on comments:host_services
      * Fix missing -lsocket on Solaris
      * Add missing SUN_LEN (fixed compile problem on Solaris)
      * Separators: remote sanitiy check allowing separators to be equal
      * New output format "python": declares strings as UTF-8 correctly
      * Fix segault if module loaded without arguments

      Multisite:
      * Improved many builtin views
      * new builtin views for host- and service groups
      * Number of columns now configurable for each layout (1..50)
      * New layout "tiled"
      * New painters for lists of hosts and services in one column
      * Automatically compensate timezone offsets of remote sites
      * New datasources for downtimes and comments
      * New experimental datasource for log
      * Introduce limitation, this safes you from too large output
      * reimplement host- and service icons more intelligent
      * Output error messages from dead site in Multisite mode
      * Increase wait time for master control buttons from 4s to 10s
      * Views get (per-view) configurable browser automatic reload interval
      * Playing of alarm sounds (configurable per view)
      * Sidebar: fix bookmark deletion problem in bookmark snapin
      * Fixed problem with sticky debug
      * Improve pending services view
      * New column with icon with link to Nagios GUI
      * New icon showing items out of their notification period.
      * Multisite: fix bug in removing all downtimes
      * View "Hostgroups": fix color and table heading
      * New sidebar snapin "Problem hosts"
      * Tactical overview: honor downtimes
      * Removed filter 'limit'. Not longer needed and made problems
        with new auto-limitation.
      * Display umlauts from Nagios comments correctly (assuming Latin-1),
         inhibit entering of umlauts in new comments (fixes exception)
      * Switched sidebar from synchronous to asynchronous requests
      * Reduced complete reloads of the sidebar caused by user actions
      * Fix reload problem in frameset: Browser reload now only reloads
        content frames, not frameset.


1.1.3:

      Core, Setup, etc.:
      * Makefile: make sure all files are world readable
      * Clusters: make real host checks for clusters (using check_icmp with multiple IP addresses)
      * check_mk_templates: remove action_url from cluster and summary hosts (they have no performance data)
      * check_mk_template.cfg: fix typo in notes_url
      * Negation in binary conf lists via NEGATE (clustered_services, ingored_services,
	bulkwalk_hosts, etc).
      * Better handling of wrapping performance counters
      * datasource_programs: allow <HOST> (formerly only <IP>)
      * new config variable: extra_nagios_conf: string simply added to Nagios
        object configuration (for example for define command, etc.)
      * New option --flush: delete runtime data of some or all hosts
      * Abort installation if livestatus does not compile.
      * PNP4Nagios Templates: Fixed bug in template file detection for local checks
      * nagios_install.sh: Added support for Ubuntu 9.10
      * SNMP: handle multiline output of snmpwalk (e.g. Hexdumps)
      * SNMP: handle ugly error output of snmpwalk
      * SNMP: allow snmp_info to fetch multiple tables
      * check_mk -D: sort hostlist before output
      * check_mk -D: fix output: don't show aggregated services for non-aggregated hosts
      * check_mk_templates.cfg: fix syntax error, set notification_options to n

      Checks & Agents:
      * logwatch: fix authorization problem on web pages when acknowledging
      * multipath: Added unhandled multipath output format (UUID with 49 signs)
      * check_mk-df.php: Fix locale setting (error of locale DE on PNP 0.6.2)
      * Make check_mk_agent.linux executable
      * MRPE: Fix problems with quotes in commands
      * multipath: Fixed bug in output parser
      * cpu: fixed bug: apply level on 15min, not on 1min avg
      * New check fc_brocade_port_detailed
      * netctrl: improved handling of wrapped counters
      * winperf: Better handling of wrapping counters
      * aironet_client: New check for number of clients and signal
        quality of CISCO Aironet access points
      * aironet_errors: New check for monitoring CRC errors on
        CISCO Aironet access points
      * logwatch: When Agent does not send a log anymore and no local logwatch
                  file present the state will be UNKNOWN now (Was OK before).
      * fjdarye60_sum: New check for summary status of Fidary-E60 devices
      * fjdarye60_disks: New check for status of physical disks
      * fjdarye60_devencs: New check for status of device enclosures
      * fjdarye60_cadaps: New check for status of channel adapters
      * fjdarye60_cmods: New check for status of channel modules
      * fjdarye60_cmods_flash: New check for status of channel modules flash
      * fjdarye60_cmods_mem: New check for status of channel modules memory
      * fjdarye60_conencs: New check for status of controller enclosures
      * fjdarye60_expanders: New check for status of expanders
      * fjdarye60_inletthmls: New check for status of inlet thermal sensors
      * fjdarye60_thmls: New check for status of thermal sensors
      * fjdarye60_psus: New check for status of PSUs
      * fjdarye60_syscaps: New check for status of System Capacitor Units
      * fjdarye60_rluns: New check for RLUNs
      * lparstat_aix: New check by Joerg Linge
      * mrpe: Handles multiline output correctly (only works on Linux,
	      Agents for AIX, Solaris still need fix).
      * df: limit warning and critical levels to 50/60% when using a magic number
      * fc_brocade_port_detailed: allow setting levels on in/out traffic, detect
         baudrate of inter switch links (ISL). Display warn/crit/baudrate in
	 PNP-template

      MK Livestatus:
      * fix operators !~ and !~~, they didn't work (ever)
      * New headers for waiting (please refer to online documentation)
      * Abort on errors even if header is not fixed16
      * Changed response codes to better match HTTP
      * json output: handle tab and other control characters correctly
      * Fix columns host:worst_service_state and host:worst_service_hard_state
      * New tables servicesbygroup, servicesbyhostgroup and hostsbygroup
      * Allow to select columns with table prefix, e.g. host_name instead of name
        in table hosts. This does not affect the columns headers output by
	ColumnHeaders, though.
      * Fix invalid json output of group list column in tables hosts and services
      * Fix minor compile problem.
      * Fix hangup on AuthUser: at certain columns
      * Fix some compile problems on Solaris

      Multisite:
      * Replaced Multiadmin with Multisite.


1.1.2:
      Summary:
      * Lots of new checks
      * MK Livestatus gives transparent access to log files (nagios.log, archive/*.log)
      * Many bug fixes

      MK Livestatus:
      * Added new table "log", which gives you transparent access to the Nagios log files!
      * Added some new columns about Nagios status data to stable 'status'
      * Added new table "comments"
      * Added logic for count of pending service and hosts
      * Added several new columns in table 'status' 
      * Added new columns flap_detection and obsess_over_services in table services
      * Fixed bug for double columns: filter truncated double to int
      * Added new column status:program_version, showing the Nagios version
      * Added new column num_services_pending in table hosts
      * Fixed several compile problems on AIX
      * Fixed bug: queries could be garbled after interrupted connection
      * Fixed segfault on downtimes:contacts
      * New feature: sum, min, max, avg and std of columns in new syntax of Stats:

      Checks & Agents:
      * Check ps: this check now supports inventory in a very flexible way. This simplifies monitoring a great number of slightly different processes such as with ORACLE or SAP.
      * Check 'md': Consider status active(auto-read-only) as OK
      * Linux Agent: fix bug in vmware_state
      * New Checks for APC Symmetra USV
      * Linux Agent: made <<<meminfo>>> work on RedHat 3.
      * New check ps.perf: Does the same as ps, but without inventory, but with performance data
      * Check kernel: fixed missing performance data
      * Check kernel: make CPU utilization work on Linux 2.4
      * Solaris agent: don't use egrep, removed some bashisms, output filesystem type zfs or ufs
      * Linux agent: fixed problem with nfsmount on SuSE 9.3/10.0
      * Check 'ps': fix incompability with old agent if process is in brackets
      * Linux agent: 'ps' now no longer supresses kernel processes
      * Linux agent: make CPU count work correctly on PPC-Linux
      * Five new checks for monitoring DECRU SANs
      * Some new PNP templates for existing checks that still used the default templates
      * AIX Agent: fix filesystem output
      * Check logwatch: Fix problem occuring at empty log lines
      * New script install_nagios.sh that does the same as install_nagios_on_lenny.sh, but also works on RedHat/CentOS 5.3.
      * New check using the output of ipmi-sensors from freeipmi (Linux)
      * New check for LSI MegaRAID disks and arrays using MegaCli (based on the driver megaraid_sas) (Linux)
      * Added section <<<cpu>>> to AIX and Solaris agents
      * New Check for W&T web thermograph (webthermometer)
      * New Check for output power of APC Symmetra USP
      * New Check for temperature sensors of APC Symmetra WEB/SNMP Management Card.
      * apc_symmetra: add remaining runtime to output
      * New check for UPS'es using the generic UPS-MIB (such as GE SitePro USP)
      * Fix bug in PNP-template for Linux NICs (bytes and megabytes had been mixed up).
      * Windows agent: fix bug in output of performance counters (where sometimes with , instead of .)
      * Windows agent: outputs version if called with 'version'
      
      Core, Setup, etc.:
      * New SNMP scan feature: -I snmp scans all SNMP checks (currently only very few checks support this, though)
      * make non-bulkwalk a default. Please edit bulkwalk_hosts or non_bulkwalk_hosts to change that
      * Improve setup autodetection on RedHat/CentOS.  Also fix problem with Apache config for Mutliadmin: On RedHat Check_MK's Apache conf file must be loaded after mod_python and was thus renamed to zzz_check_mk.conf.
      * Fix problem in Agent-RPM: mark xinetd-configfile with %config -> avoid data loss on update
      * Support PNP4Nagios 0.6.2
      * New setup script "install_nagios.sh" for installing Nagios and everything else on SLES11
      * New option define_contactgroups: will automatically create contactgroup definitions for Nagios

1.1.0:
      * Fixed problems in Windows agent (could lead
        to crash of agent in case of unusal Eventlog
	messages)
      * Fixed problem sind 1.0.39: recompile waitmax for
        32 Bit (also running on 64)
      * Fixed bug in cluster checks: No cache files
        had been used. This can lead to missing logfile
	messages.
      * Check kernel: allow to set levels (e.g. on 
	pgmajfaults)
      * Check ps now allows to check for processes owned
        by a specific user (need update of Linux agent)
      * New configuration option aggregate_check_mk: If
        set to True, the summary hosts will show the
	status auf check_mk (default: False)
      * Check winperf.cpuusage now supports levels
        for warning and critical. Default levels are
	at 101 / 101
      * New check df_netapp32 which must be used
        for Netapps that do not support 64 bit 
	counters. Does the same as df_netapp
      * Symlink PNP templates: df_netapp32 and
        df_netapp use same template as df
      * Fix bug: ifoperstatus does not produce performance
        data but said so.
      * Fix bug in Multiadmin: Sorting according to
        service states did not work
      * Fix two bugs in df_netapp: use 64 bit counters
        (32 counter wrap at 2TB filesystems) and exclude
       	snapshot filesystems with size 0 from inventory.
      * Rudimentary support for monitoring ESX: monitor
        virtual filesystems with 'vdf' (using normal df
	check of check_mk) and monitor state of machines 
	with vcbVmName -s any (new check vmware_state).
      * Fixed bug in MRPE: check failed on empty performance
        data (e.g. from check_snmp: there is emptyness
        after the pipe symbol sometimes)
      * MK Livestatus is now multithreaded an can
        handle up to 10 parallel connections (might
        be configurable in a future version).
      * mk_logwatch -d now processes the complete logfile
        if logwatch.state is missing or not including the
	file (this is easier for testing)
      * Added missing float columns to Livestatus.
      * Livestatus: new header StatsGroupBy:
      * First version with "Check_MK Livestatus Module"!
        setup.sh will compile, install and activate
	Livestatus per default now. If you do not want
	this, please disable it by entering <tt>no</tt>,
	when asked by setup.
      * New Option --paths shows all installation, config
        and data paths of Check_mk and Nagios
      * New configuration variable define_hostgroups and
        define service_groups allow you to automatically
        create host- and service groups - even with aliases.
      * Multiadmin has new filter for 'active checks enabled'.
      * Multiadmin filter for check_command is now a drop down list.
      * Dummy commands output error message when passive services
        are actively checked (by accident)
      * New configuration option service_descriptions allows to
        define customized service descriptions for each check type
      * New configuration options extra_host_conf, extra_summary_host_conf
        and extra_service_conf allow to define arbitrary Nagios options
	in host and service defitions (notes, icon_image, custom variables,
        etc)
      * Fix bug: honor only_hosts also at option -C


1.0.39:
      * New configuration variable only_hosts allows
	you to limit check_mk to a subset of your
	hosts (for testing)
      * New configuration parameter mem_extended_perfdata
	sends more performance data on Linux (see 
	check manual for details)
      * many improvements of Multiadmin web pages: optionally 
	filter out services which are (not) currently in downtime
	(host or service itself), optionally (not) filter out summary
	hosts, show host status (down hosts), new action
	for removing all scheduled downtimes of a service.
	Search results will be refreshed every 90 seconds.
	Choose between two different sorting orders.
	Multadmin now also supports user authentication
      * New configuration option define_timeperiods, which
	allows to create Nagios timeperiod definitions.
	This also enables the Multiadmin tools to filter
	out services which are currently not in their
	notification interval.
      * NIC check for Linux (netctr.combined) now supports
	checking of error rates
      * fc_brocade_port: New possibility of monitoring
	CRC errors and C3 discards
      * Fixed bug: snmp_info_single was missing
        in precompiled host checks
	
1.0.38:
      * New: check_mk's multiadmin tool (Python based
	web page). It allows mass administration of
	services (enable/disable checks/notifications, 
	acknowledgements, downtimes). It does not need
	Nagios service- or host groups but works with
	a freeform search.
      * Remove duplicate <?php from the four new 
	PNP templates of 1.0.37.
      * Linux Agent: Kill hanging NFS with signal 9
	(signal 15 does not always help)
      * Some improvements in autodetection. Also make
	debug mode: ./autodetect.py: This helps to
	find problems in autodetection.
      * New configuration variables generate_hostconf and
	generate_dummy_commands, which allows to suppress
	generation of host definitions for Nagios, or 
	dummy commands, resp.
      * Now also SNMP based checks use cache files.
      * New major options --backup and --restore for
	intelligent backup and restore of configuration
	and runtime data
      * New variable simulation_mode allows you to dry
	run your Nagios with data from another installation.
      * Fixed inventory of Linux cpu.loads and cpu.threads
      * Fixed several examples in checks manpages
      * Fixed problems in install_nagios_on_lenny.sh
      * ./setup.sh now understands option --yes: This
        will not output anything except error messages
	and assumes 'yes' to all questions
      * Fix missing 'default.php' in templates for
	local
	
1.0.37:
      * IMPORTANT: Semantics of check "cpu.loads" has changed.
	Levels are now regarded as *per CPU*. That means, that
	if your warning level is at 4.0 on a 2 CPU machine, then 
	a level of 8.0 is applied.
      * On check_mk -v now also ouputs version of check_mk
      * logfile_patterns can now contain host specific entries.
	Please refer to updated online documentation for details.
      * Handling wrapping of performance counters. 32 and 64 bit
	counters should be autodetected and handled correctly.
	Counters wrapping over twice within one check cycle
	cannot be handled, though.
      * Fixed bug in diskstat: Throughput was computed twice
	too high, since /proc/diskstats counts in sectors (512 Bytes)
	not in KB
      * The new configuration variables bulkwalk_hosts and
	non_bulkwalk_hosts, that allow 	to specify, which hosts 
	support snmpbulkwalk (which is
	faster than snmpwalk) and which not. In previos versions,
	always bulk walk was used, but some devices do not support
	that.
      * New configuration variable non_aggregated_hosts allows
	to exclude hosts generally from service aggregation.
      * New SNMP based check for Rittal CMC TC 
	(ComputerMultiControl-TopConcept) Temperature sensors 
      * Fixed several problems in autodetection of setup
      * Fixed inventory check: exit code was always 0
	for newer Python versions.
      * Fixed optical problem in check manual pages with
	newer version of less.
      * New template check_mk-local.php that tries to
	find and include service name specific templates.
	If none is found, default.php will be used.
      * New PNP templates check_mk-kernel.php for major page
	faults, context switches and process creation
      * New PNP template for cpu.threads (Number of threads)
      * Check nfsmounts now detects stale NFS handles and
	triggers a warning state in that case

1.0.36:
      * New feature of Linux/UNIX Agent: "MRPE" allows
	you to call Nagios plugins by the agent. Please
	refer to online documentation for details.
      * Fix bug in logwatch.php: Logfiles names containing spaces
	now work.
      * Setup.sh now automatically creates cfg_dir if
	none found in nagios.cfg (which is the case for the
	default configuration of a self compiled Nagios)
      * Fix computation of CPU usage for VMS.
      * snmp_hosts now allows config-list syntax. If you do
	not define snmp_hosts at all, all hosts with tag
	'snmp' are considered to be SNMP hosts. That is 
	the new preferred way to do it. Please refer
	to the new online documentation.
      * snmp_communities now also allows config-list syntax
	and is compatible to datasource_programs. This allows
	to define different SNMP communities by making use
	of host tags.
      * Check ifoperstatus: Monitoring of unused ports is
	now controlled via ifoperstatus_monitor_unused.
      * Fix problem in Windows-Agent with cluster filesystems:
	temporarily non-present cluster-filesystems are ignored by
	the agent now.
      * Linux agent now supports /dev/cciss/d0d0... in section
	<<<diskstat>>>
      * host configuration for Nagios creates now a variable
	'name host_$HOSTNAME' for each host. This allows
	you to add custom Nagios settings to specific hosts
	in a quite general way.
      * hosts' parents can now be specified with the
	variable 'parents'. Please look at online documentation
	for details.
      * Summary hosts now automatically get their real host as a
	parent. This also holds for summary cluster hosts.
      * New option -X, --config-check that checks your configuration
	for invalid variables. You still can use your own temporary
	variables if you prefix them with an underscore.
	IMPORTANT: Please check your configuration files with
	this option. The check may become an implicit standard in
	future versions.
      * Fixed problem with inventory check on older Python 
	versions.
      * Updated install_nagios_on_lenny.sh to Nagios version
	3.2.0 and fixed several bugs.

1.0.35:
      * New option -R/--restart that does -S, -H and -C and
	also restarts Nagios, but before that does a Nagios
	config check. If that fails, everything is rolled
	back and Nagios keeps running with the old configuration.
      * PNP template for PING which combines RTA and LOSS into
	one graph.
      * Host check interval set to 1 in default templates.
      * New check for hanging NFS mounts (currently only
	on Linux)
      * Changed check_mk_templates.cfg for PING-only hosts:
	No performance data is processed for the PING-Check
	since the PING data is already processed via the
	host check (avoid duplicate RRDs)
      * Fix broken notes_url for logwatch: Value from setup.sh
	was ignored and always default value taken.
      * Renamed config variable mknagios_port to agent_port
	(please updated main.mk if you use that variable)
      * Renamed config variable mknagios_min_version to
	agent_min_version (update main.mk if used)
      * Renamed config variable mknagios_autochecksdir to 
	autochecksdir (update main.mk if used)
      * configuration directory for Linux/UNIX agents is
	now configurable (default is /etc/check_mk)
      * Add missing configuration variable to precompiled
	checks (fix problem when using clusters)
      * Improved multipath-check: Inventory now determines
	current number of paths. And check output is more
	verbose.
      * Mark config files as config files in RPM. RPM used
	to overwrite main.mk on update!
	
1.0.34:
      * Ship agents for AIX and SunOS/Solaris (beta versions).
      * setup script now autodetects paths and settings of your
	running Nagios
      * Debian package of check_mk itself is now natively build
	with paths matching the prepackaged Nagios on Debian 5.0
      * checks/df: Fix output of check: percentage shown in output
	did include reserved space for root where check logic did
	not. Also fix logic: account reserved space as used - not
	as avail.
      * checks/df: Exclude filesystems with size 0 from inventory.
      * Fix bug with host tags in clusters -> precompile did not
	work.
      * New feature "Inventory Check": Check for new services. Setting
	inventory_check_interval=120 in main.mk will check for new services
	every 2 hours on each host. Refer to online documentation
	for more details.
      * Fixed bug: When agent sends invalid information or check
	has bug, check_mk now handles this gracefully
      * Fixed bug in checks/diskstat and in Linux agent. Also
	IDE disks are found. The inventory does now work correctly
	if now disks are found.
      * Determine common group of Apache and Nagios at setup.
	Auto set new variable www_group which replaces logwatch_groupid.
	Fix bug: logwatch directories are now created with correct
	ownership when check_mk is called manually as root.
      * Default templates: notifications options for hosts and
	services now include also recovery, flapping and warning
	events.
      * Windows agent: changed computation of RAM and SWAP usage
	(now we assume that "totalPageFile" includes RAM *and*
	SWAP).
      * Fix problem with Nagios configuration files: remove
	characters Nagios considers as illegal from service
	descriptions.
      * Processing of performance data (check_icmp) for host
        checks and PING-only-services now set to 1 in default
	templates check_mk_templates.cfg.
      * New SNMP checks for querying FSC ServerView Agent: fsc_fans,
	fsc_temp and fsc_subsystems. Successfully tested with agents
	running	on Windows and Linux.
      * RPM packaged agent tested to be working on VMWare ESX 4.0 
	(simply install RPM package with rpm -i ... and open port 
	in firewall with "esxcfg-firewall -o 6556,tcp,in,check_mk")
      * Improve handling of cache files: inventory now uses cache
	files only if they are current and if the hosts are not
	explicitely specified.
	
1.0.33:
      * Made check_mk run on Python 2.3.4 (as used in CentOS 4.7
	und RedHat 4.7). 
      * New option -M that prints out manual pages of checks.
	Only a few check types are documented yet, but more will
	be following.
      * Package the empty directory /usr/lib/check_mk_agent/plugins
	and ../local into the RPM and DEB package of the agent
      * New feature: service_dependencies. check_mk lets you comfortably
	create Nagios servicedependency definitions for you and also
	supports them by executing the checks in an optimal order.
      * logwatch.php: New button for hiding the context messages.
	This is a global setting for all logfiles and its state is
	stored in a cookie.
	
1.0.32:
      * IMPORTANT: Configuration variable datasource_programs is now
        analogous to that of host_groups. That means: the order of
        program and hostlist must be swapped!
      * New option --fake-dns, useful for tests with non-existing
	hosts.
      * Massive speed improvement for -S, -H and -C
      * Fixed bug in inventory of clusters: Clustered services where
	silently dropped (since introduction of host tags). Fixed now.
      * Fixed minor bug in inventory: Suppress DNS lookup when using
	--no-tcp
      * Fixed bug in cluster handling: Missing function strip_tags()
	in check_mk_base.py was eliminated.
      * Changed semantics of host_groups, summary_host_groups,
	host_contactgroups, and summary_host_groups for clusters. 
	Now the cluster names will be relevant, not
	the names of the nodes. This allows the cluster hosts to
	have different host/contactgroups than the nodes. And it is more
	consistent with other parts of the configuration.
      * Fixed bug: datasource_programs on cluster nodes did not work
	when precompiling

1.0.31:
      * New option -D, --dump that dumps all configuration information
	about one, several or all hosts
	New config variables 'ignored_checktypes' and 'ignored_services',
        which allow to include certain checktypes in general or
        some services from some hosts from inventory
      * Config variable 'clustered_services' now has the same semantics
	as ignored_checktypes and allows to make it host dependent.
      * Allow magic tags PHYSICAL_HOSTS, CLUSTER_HOSTS and ALL_HOSTS at
	all places, where lists of hosts are expected (except checks).
	This fixes various problems that arise when using all_hosts at
	those places:
	  * all_hosts might by changed by another file in conf.d
	  * all_hosts does not contain the cluster hosts
      * Config file 'final.mk' is read after all other config files -
	if it exists. You can put debug code there that prints the
	contents of your variables.
      * Use colored output only, if stdout is a tty. If you have
	problems with colors, then you can pipe the output
	through cat or less
      * Fixed bug with host tags: didn't strip off tags when
	processing configuration lists (occurs when using
	custom host lists)
      * mk_logwatch is now aware of inodes of logfiles. This
	is important for fast rotating files: If the inode
	of a logfile changes between two checks mk_logwatch
	assumes that the complete content is new, even if
	the new file is longer than the old one.
      * check_mk makes sure that you do not have duplicate
	hosts in all_hosts or clusters.

1.0.30:
      * Windows agent now automatically monitors all existing
	event logs, not only "System" and "Application".

1.0.29:
      * Improved default Nagios configuration file:
	added some missing templates, enter correct URLs
	asked at setup time.
      * IMPORANT: If you do not use the new default 
	Nagios configuration file you need to rename
	the template for aggregated services (summary
	services) to check_mk_summarizes (old name
	was 'check_mk_passive-summary'). Aggregated
	services are *always* passive and do *never*
	have performance data.
      * Hopefully fixed CPU usage output on multi-CPU
	machines
      * Fixed Problem in Windows Agent: Eventlog monitoring
	does now also work, if first record has not number 1
	(relevant for larger/older eventlogs)
      * Fixed bug in administration.html: Filename for Nagios
	must be named check_mk.cfg and *not* main.mk. Nagios
	does not read files without the suffix .cfg. 
      * magic factor for df, that allows to automatgically 
        adapt levels for very big or very small filesystems.
      * new concept of host tags simplyfies configuration.
      * IMPORTANT: at all places in the configuration where
	lists of hosts are used those are not any longer
	interpreted as regular expressions. Hostnames
	must match exactly. Therefore the list [ "" ] does
	not any longer represent the list of all hosts.
	It is a bug now. Please write all_hosts instead
	of [ "" ]. The semantics for service expressions
	has not changed.
      * Fixed problem with logwatch.php: Begin with
	<?php, not with <?. This makes some older webservers
	happy.
      * Fixed problem in check ipmi: Handle corrupt output
	from agent
      * Cleaned up code, improved inline documentation
      * Fixed problem with vms_df: default_filesystem_levels,
	filesystem_levels and df magic number now are used
	for df, vms_df and df_netapp together. Works now also
	when precompiled.
	
1.0.28:
      * IMPORTANT: the config file has been renamed from
	check_mk.cfg to main.mk. This has been suggested
	by several of my customers in order to avoid 
	confusion with Nagios configuration files. In addition,
	all check_mk's configuration file have to end in
	'.mk'. This also holds for the autochecks. The 
	setup.sh script will automatically rename all relevant
	files. Users of RPM or DEB installations have to remove
	the files themselves - sorry.
      * Windows agent supports eventlogs. Current all Warning
        and Error messages from 'System' and 'Application' are
        being sent to check_mk. Events can be filtered on the
	Nagios host.
      * Fixed bug: direct RRD update didn't work. Should now.
      * Fixed permission problems when run as root.
      * Agent is expected to send its version in <<<check_mk>>>
	now (not any longer in <<<mknagios>>>
      * Fixed bug in Windows agent. Performance counters now output
	correct values
      * Change checks/winperf: Changed 'ops/sec' into MB/s.
	That measures read and write disk throughput
	(now warn/crit levels possible yet)
      * new SNMP check 'ifoperstatus' for checking link
        of network interfaces via SNMP standard MIB
      * translated setup script into english
      * fixed bug with missing directories in setup script
      * made setup script's output nicer, show version information
      * NEW: mk_logwatch - a new plugin for the linux/UNIX agent
	for watching logfiles
      * Better error handling with Nagios pipe
      * Better handling of global error: make check_mk return
	CRIT, when no data can retrieved at all.
      * Added missing template 'check_mk_pingonly' in sample
	Nagios config file (is needed for hosts without checks)
	
1.0.27:
      * Ship source code of windows agent
      * fix several typos
      * fix bug: option --list-hosts did not work
      * fix bug: precompile "-C" did not work because
	of missing extension .py
      * new option -U,--update: It combines -S, -H and
	-U and writes the Nagios configuration into a
	file (not to stdout).
      * ship templates for PNP4Nagios matching most check_mk-checks.
	Standard installation path is /usr/share/check_mk/pnp-templates
	
1.0.26:
      -	Changed License to GNU GPL Version 2
      * modules check_mk_admin and check_mk_base are both shipped
	uncompiled.
      * source code of windows agent togehter with Makefile shipped
	with normal distribution
      * checks/md now handles rare case where output of /proc/mdstat
	shows three lines per array

1.0.25:
      * setup skript remembers paths

1.0.24:
      * fixed bug with precompile: Version of Agent was always 0

1.0.23:
      * fixed bug: check_config_variables was missing in precompiled
	files
      * new logwatch agent in Python plus new logwatch-check that
	handles both the output from the old and the new agent

1.0.22:
      * Default timeout for TCP transfer increased from 3.0 to 60.0
      * Windows agent supports '<<<mem>>>' that is compatible with Linux
      * Windows agents performance counters output fixed
      * Windows agent can now be cross-compiled with mingw on Linux
      * New checktype winperf.cpuusage that retrieves the percentage
	of CPU usage from windows (still has to be tested on Multi-CPU
	machine)
      * Fixed bug: logwatch_dir and logwatch_groupid got lost when
	precompiling. 
      * arithmetic for CPU usage on VMS multi-CPU machines changed

1.0.21:
      * fixed bug in checks/df: filesystem levels did not work
	with precompiled checks

1.0.20:
      * new administration guide in doc/
      * fixed bug: option -v now works independent of order
      * fixed bug: in statgrab_net: variable was missing (affected -C)
      * fixed bug: added missing variables, imported re (affected -C)
      * check ipmi: new option ipmi_summarize: create only one check for all sensors
      * new pnp-template for ipmi summarized ambient temperature
 
1.0.19:
      * Monitoring of Windows Services
      * Fixed bug with check-specific default parameters
      * Monitoring of VMS (agent not included yet)
      * Retrieving of data via an external programm (e.g. SSH/RSH)
      * setup.sh does not overwrite check_mk.cfg but installs
	the new default file as check_mk.cfg-1.0.19
      * Put hosts into default hostgroup if none is configured<|MERGE_RESOLUTION|>--- conflicted
+++ resolved
@@ -3,16 +3,13 @@
     * FIX: fix exception in BI-Boxes views of host groups
 
     Event Console:
-<<<<<<< HEAD
     * FIX: support non-Ascii characters in matching expressions. Note:
            you need to edit and save each affected rule once in order
            to make the fix work.
-=======
     * FIX: Fixed exception when logging actions exectuted by mkeventd
 
     Multisite:
     * FIX: Fixed several minor IE7 related layout bugs
->>>>>>> 4ae395fe
 
 1.2.2b1:
     Core:
