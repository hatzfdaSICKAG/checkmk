1.1.9i6:
    Core, Setup, etc.:
    * cmk -D: show ip address of host 

    Checks & Agents:
    * megaraid_ldisks: remove debug output
<<<<<<< HEAD
    * fc_brocade_port: hide on SNMP scan, prefer fc_brocade_port_detailed
    * fc_brocade_port_detailed: improve scan function, find more devices
    * New agent for HP-UX
    * hpux_cpu: new check for monitoring CPU load average on HP-UX
    * hpux_if: New check for monitoring NICs on HP-UX (compatible to if/if64)
    * hpux_multipath: New check for monitoring Multipathing on HP-UX
    * hpux_lvm: New check for monitoring LVM mirror state on HP-UX
    * hpux_serviceguard: new check for monitoring HP-UX Serviceguard
=======
    * drbd: Fixed var typo which prevented inventory of drbd general check
      (Thanks to Andreas Behler)
>>>>>>> c11dea8d


1.1.9i5:
    Multisite:
    * custom notes: new macros $URL_PREFIX$ and $SITE$, making 
      multi site setups easier
    * new intelligent logwatch icon, using url_prefix in multi site
      setups


1.1.9i4:
    Core, Setup, etc.:
    * added missing 'register 0' to host template
    * setup: fix creation of symlink cmk if already existing

    Multisite:
    * New reschedule icon now also works for non-local sites.
    * painter options are now persisted on a per-user-base
    * new optional column for displaying host and service comments
      (not used in shipped views but available in view editor)

    Livestatus:
    * Check for buffer overflows (replace strcat with strncat, etc.)
    * Reduce number of log messages (reclassify to debug)

    Checks & Agents:
    * apc_symmetra: handle empty SNMP variables and treat as 0.


1.1.9i3:
    INCOMPATIBLE CHANGES:
    * You need a current version of Livestatus for Multisite to work!
    * Multisite: removed (undocumented) view parameters show_buttons and show_controls.
      Please use display_options instead.
    * Finally removed deprecated filesystem_levels. Please use check_parameters instead.
    * Livestatus: The StatsGroupBy: header is still working but now deprecated.
      Please simply use Columns: instead. If your query contains at least one Stats:-
      header than Columns: has the meaning of the old StatsGroupBy: header

    Core, Setup, etc.:
    * Create alias 'cmk' for check_mk in bin/ (easier typing)
    * Create alias 'mkp' for check_mk -P in bin/ (easier typing) 

    Multisite:
    * Each column can now have a tooltip showing another painter (e.g.
      show the IP address of a host when hovering over its name)
    * Finally show host/services icons from the nagios value "icon_image".
      Put your icon files in /usr/share/check_mk/web/htdocs/images/icons.
      OMD users put the icons into ~/local/share/check_mk/web/htdocs/images/icons.
    * New automatic PNP-link icons: These icons automatically appear, if
      the new livestatus is configured correctly (see below). 
    * new view property "hidebutton": allow to hide context button to a view.
    * Defaults views 'Services: OK', 'Services: WARN, etc. do now not create
      context buttons (cleans up button bar).
    * new HTML parameter display_options, which allows to switch off several
      parts of the output (e.g. the HTML header, external links, etc).
    * View hoststatus: show PNP graph of host (usually ping stats)
    * new tab "Display": here the user can choose time stamp
      display format and PNP graph ranges
    * new column "host_tags", showing the Check_MK host tags of a host
    * new datasource "alert_stats" for computing alert statistics
    * new view "Alert Statistics" showing alert statistics for all hosts
      and services
    * Sidebar: Fixed snapin movement to the bottom of the snapin list in Opera
    * Sidebar: Fixed scroll position saving in Opera
    * Fixed reloading button animation in Chrome/IE (Changed request to async mode)
    * Sidebar: Removed scrollbars of in older IE versions and IE8 with compat mode
    * Sidebar: Fixed scrolling problem in IE8 with compat mode (or maybe older IE versions)
      which broke the snapin titles and also the tactical overview table
    * Sidebar: Fixed bulletlist positioning
    * Sidebar: The sidebar quicksearch snapin is case insensitive again
    * Fixed header displaying on views when the edit button is not shown to the user
    * View pages are not refreshed when at least one form (Filter, Commands,
      Display Options) is open
    * Catching javascript errors when pages from other domain are opened in content frame
    * Columns in view editor can now be added/removed/moved easily

    Checks & Agents:
    * Fixed problem with OnlyFrom: in Linux agent (df didn't work properly)
    * cups_queues: fixed plugin error due to invalid import of datetime,
      converted other checks from 'from datetime import...' to 'import datetime'.
    * printer_supply: handle the case where the current value is missing
    * megaraid_ldisks: Fixed item detection to be compatible with different versions of megaraid
    * Linux Agent: Added new 3ware agent code to support multiple controllers
      (Re-inventory of 3ware checks needed due to changed check item names)

    Livestatus:
    * new column pnpgraph_present in table host and service. In order for this
      column to work you need to specify the base directory of the PNP graphs
      with the module option pnp_path=, e.g. pnp_path=/omd/sites/wato/var/pnp4nagios/perfdata
    * Allow more than one column for StatsGroupBy:
    * Do not use function is_contact_member_of_contactgroup anymore (get compatible
      with Nagios CVS)
    * Livestatus: log timeperiod transitions (active <-> inactive) into Nagios
      log file. This will enable us to create availability reports more simple
      in future.

1.1.9i2:
    Checks & Agents:
    * ibm_imm_health: fix inventory function
    * if/if64: fix average line in PNP-template, fix display of speed for 20MBit
      lines (e.g. Frame Relay)

    Multisite:
    * WATO: Fixed omd mode/site detection and help for /etc/sudoers
    * WATO: Use and show common log for pending changes 
    * Sidebar Quicksearch: Now really disabling browser built-in completion
      dropdown selections
    
1.1.9i1:
    INCOMPATIBLE CHANGES:
    * TCP / SNMP: hosts using TCP and SNMP now must use the tags 'tcp'
      and 'snmp'. Hosts with the tag 'ping' will not inventorize any
      service. New configuration variable tcp_hosts.
    * Inventory: The call syntax for inventory has been simplified. Just
      call check_mk -I HOSTNAME now. Omit the "tcp" or "snmp". If you
      want to do inventory just for certain check types, type "check_mk --checks=snmp_info,if -I hostnames..."
      instead
    * perfdata_format now defaults to "pnp". Previous default was "standard".
      You might have to change that in main.mk if you are not using PNP (only
      relevant for MRPE checks)
    * inventory_check_severity defaults to 1 now (WARNING)
    * aggregation_output_format now defaults to "multiline"
    * Removed non_bulkwalk_hosts. You can use bulkwalk_hosts with NEGATE
      instead (see docu)
    * snmp_communites is now initialized with [], not with {}. It cannot
      be a dict any longer.
    * bulkwalk_hosts is now initizlized with []. You can do += here just
      as with all other rule variables.
    * Configuration check (-X) is now always done. It is now impossible to
      call any Check_MK action with an invalid configuration. This saves
      you against mistyped variables.
    * Check kernel: converted performance data from counters to rates. This
      fixes RRD problems (spikes) on reboots and also allows better access 
      to the peformance data for the Perf-O-Meters.  Also changed service 
      descriptions. You need to reinventurize the kernel checks. Your old
      RRDs will not be deleted, new ones will be created.
    * Multisite: parameters nagios_url, nagios_cgi_url and pnp_url are now
      obsolete. Instead the new parameter url_prefix is used (which must
      end with a /).

    Core, Setup, etc.:
    * Improve error handling: if hosts are monitored with SNMP *and* TCP,
      then after an error with one of those two agents checks from the
      other haven't been executed. This is fixed now. Inventory check
      is still not complete in that error condition.
    * Packages (MKP): Allow to create and install packages within OMD!
      Files are installed below ~/local/share/check_mk. No root permissions
      are neccessary
    * Inventory: Better error handling on invalid inventory result of checks
    * setup.sh: fix problem with missing package_info (only appears if setup
      is called from another directory)
    * ALL_SERVICES: Instead of [ "" ] you can now write ALL_SERVICES
    * debug_log: also output Check_MK version, check item and check parameters
    * Make sure, host has no duplicate service - this is possible e.g. by
      monitoring via agent and snmp in parallel. duplicate services will
      make Nagios reject the configuration.
    * --snmpwalk: do not translate anymore, use numbers. All checks work
      with numbers now anyway.
    * check_mk -I snmp will now try all checktypes not having an snmp scan
      function. That way all possible checks should be inventorized.
    * new variable ignored_checks: Similar to ignored_checktypes, but allows
      per-host configuration
    * allow check implementations to use common include files. See if/if64
      for an example
    * Better handling for removed checks: Removed exceptions in check_mk calls
      when some configured checks have been removed/renamed

    Checks & Agents:
    * Renamed check functions of imm_health check from test_imm to imm_health
      to have valid function and check names. Please remove remove from
      inventory and re-inventory those checks.
    * fc_brocade_port_detailed: allow to specify port state combinations not 
      to be critical
    * megaraid_pdisks: Using the real enclosure number as check item now
    * if/if64: allow to configure averaging of traffic over time (e.g. 15 min) 
      and apply traffic levels and averaged values. Also allow to specify relative
      traffic levels. Allow new parameter configuration via dictionary. Also
      allow to monitor unused ports and/or to ignore link status.
    * if/if64: Added expected interface speed to warning output
    * if/if64: Allow to ignore speed setting (set target speed to None)
    * wut_webtherm: handle more variants of WuT Webtherms (thanks to Lefty)
    * cisco_fan: Does not inventorize 'notPresent' sensors anymore. Improved output
    * cisco_power: Not using power source as threshold anymore. Improved output
    * cisco_fan: Does not inventorize 'notPresent' sensors anymore. Improved output
    * cisco_power: Not using power source as threshold anymore. Improved output
    * cisco_power: Excluding 'notPresent' devices from inventory now
    * cisco_temp_perf: Do not crash if device does not send current temperature
    * tcp_conn_stats: new check for monitoring number of current TCP connections
    * blade_*: Added snmp scan functions for better automatic inventory
    * blade_bays: Also inventorizes standby blades and has a little more
                  verbose output.
    * blade_blowers: Can handle responses without rpm values now. Improved output
    * blade_health: More detailed output on problems
    * blade_blades: Added new check for checking the health-, present- and
                    power-state of IBM Bladecenter blades
    * win_dhcp_pools: Several cleanups in check
    * Windows agent: allow restriction to ip addresses with only_hosts (like xinetd)
    * heartbeat_rscstatus: Catching empty output from agent correctly
    * tcp_conn_stats: Fixed inventory function when no conn stats can be inventoried
    * heartbeat_nodes: fix Linux agent for hostname with upper case letters (thanks to
            Thorsten Robers)
    * heartbeat_rscstatus: Catching empty output from agent correctly
    * heartbeat_rscstatus: Allowing a list as expected state to expect multiple OK states
    * win_dhcp_pools agent plugin: Filtering additional error message on
      systems without dhcp server
    * j4p_performance: Added experimental agent plugin fetching data via 
      jmx4perl agent (does not need jmx4perl on Nagios)
    * j4p_performance.mem: added new experimental check for memory usage via JMX.
    * if/if64: added Perf-O-Meter for Multisite
    * sylo: fix performance data: on first execution (counter wrap) the check did
      output only one value instead of three. That lead to an invalid RRD.
    * Cleaned up several checks to meet the variable naming conventions
    * drbd: Handling unconfigured drbd devices correctly. These devices are
      ignored during nventory
    * printer_supply: In case of OKI c5900 devices the name of the supply units ins not
      unique. The color of the supply unit is reported in a dedicated OID and added to the
      check item name to have a unique name now.
    * printer_supply: Added simple pnp template to have better graph formating for the check results
    * check_mk.only_from: new check for monitoring the IP address access restriction of the
      agent. The current Linux and Windows agents provide this information.
    * snmp_info check: Recoded not to use snmp_info_single anymore
    * Linux Agent: Fixed <<<cpu>>> output on SPARC machines with openSUSE
    * df_netapp/df_netapp32: Made check inventory resistant against empty size values
    * df_netapp32: Added better detection for possible 32bit counter wrap
    * fc_brocade_port_detailed: Made check handle phystate "noSystemControlAccessToSlot" (10)
      The check also handles unknown states better now
    * printer_supply: Added new parameter "printer_supply_some_remaining_status" to
      configure the reported state on small remaining capacity.
    * Windows agent: .vbs scripts in agents plugins/ directory are executed
      automatically with "cscript.exe /Nologo" to prevent wrong file handlers
    * aironet_clients: Only counting clients which don't have empty values for strength
    * statgrab_disk: Fixed byte calculation in plugin output
    * statgrab_disk: Added inventory function
    * 3ware_disks: Ignoring devices in state NOT-PRESENT during inventory

    Multisite:
    * The custom open/close states of custom links are now stored for each
      user
    * Setting doctype in sidebar frame now
    * Fixed invalid sidebar css height/width definition
    * Fixed repositioning the sidebar scroll state after refreshing the page
    * Fixed mousewheel scrolling in opera/chrome
    * Fixed resize bug on refresh in chrome
    * New view for all services of a site
    * Sidebar snapin site_status: make link target configurable
    * Multisite view "Recently changed services": sort newest first
    * Added options show_header and show_controls to remove the page headers
      from views
    * Cool: new button for an immediate reschedule of a host or service
      check: the view is redisplayed exactly at the point of time when
      Nagios has finished the check. This makes use of MK Livestatus'
      unique waiting feature.

   Livestatus:
    * Added no_more_notifications and check_flapping_recovery_notification
      fields to host table and no_more_notifications field to service table.
      Thanks to Matthew Kent

1.1.8:
    Core, Setup, etc.:
    * setup.sh: turn off Python debugging
    * Cleaned up documentation directory
    * cluster host: use real IP address for host check if cluster has
      one (e.g. service IP address)

    Checks & Agents:
    * Added missing PNP template for check_mk-hr_cpu
    * hr_fs: inventory now ignores filesystem with size 0,
      check does not longer crash on filesystems with size 0
    * logwatch: Fixed typo in 'too many unacknowledged logs' error message
    * ps: fix bug: inventory with fixed user name now correctly puts
      that user name into the resulting check - not None.
    * ps: inventory with GRAB_USER: service description may contain
      %u. That will be replaced with the user name and thus makes the
      service description unique.
    * win_dhcp_pools: better handle invalid agent output
    * hp_proliant_psu: Fixed multiple PSU detection on one system (Thanks to Andreas Döhler)
    * megaraid_pdisks: Fixed coding error
    * cisco_fan: fixed check bug in case of critical state
    * nfsmounts: fix output (free and used was swapped), make output identical to df

    Livestatus:
    * Prohibit { and } in regular expressions. This avoids a segmentation
      fault caused by regcomp in glibc for certain (very unusual) regular
      expressions.
    * Table status: new columns external_command_buffer_slots,
      external_command_buffer_usage and external_command_buffer_max
      (this was implemented according to an idea and special request of
       Heinz Fiebig. Please sue him if this breaks anything for you. I was
       against it, but he thinks that it is absolutely neccessary to have
       this in version 1.1.8...)
    * Table status: new columns external_commands and external_commands_rate
      (also due to Mr. Fiebig - he would have quit our workshop otherwise...)
    * Table downtimes/comments: new column is_service

    Multisite:
    * Snapin Performance: show external command per second and usage and
      size of external command buffer
    * Downtimes view: Group by hosts and services - just like comments
    * Fix links for items containing + (e.g. service descriptionen including
      spaces)
    * Allow non-ASCII character in downtimes and comments
    * Added nagvis_base_url to multisite.mk example configuration
    * Filter for host/service groups: use name instead of alias if 
      user has no permissions for groups

1.1.8b3:
    Core, Setup, etc.:
    * Added some Livestatus LQL examples to documentation
    * Removed cleanup_autochecks.py. Please use check_mk -u now.
    * RRA configuration for PNP: install in separate directory and do not
      use per default, since they use an undocumented feature of PNP.

    Checks & Agents:
    * postfix_mailq: Changed limit last 6 lines which includes all needed
		information
    * hp_proliant_temp/hp_proliant_fans: Fixed wrong variable name
    * hp_procurve_mem: Fixed wrong mem usage calculation
    * ad_replication: Works no with domain controller hostnames like DC02,DC02
    * aironet_client: fix crash on empty variable from SNMP output
    * 3ware_disks, 3ware_units: hopefully repaired those checks
    * added rudimentary agent for HP-UX (found in docs/)

    Multisite:
    * added Perf-O-Meter to "Problems of Host" view
    * added Perf-O-Meter to "All Services" view
    * fix bug with cleaning up persistent connections
    * Multisite now only fetches the available PNP Graphs of hosts/services
    * Quicksearch: limit number of items in dropdown to 80
      (configurable via quicksearch_dropdown_limit)
    * Views of hosts: make counts of OK/WARN/CRIT klickable, new views
      for services of host in a certain state
    * Multisite: sort context buttons in views alphabetically
    * Sidebar drag scrolling: Trying to compensate lost mouse events when
	leaving the sidebar frame while dragging

    Livestatus:
    * check for event_broker_options on start
    * Fix memory leakage caused by Filter: headers using regular expressions
    * Fix two memory leaks in logfile parser

1.1.8b2:
    Core, Setup, etc.:
    * Inventory: skip SNMP-only hosts on non-SNMP checktypes (avoids timeouts)
    * Improve error output for invalid checks
    
    Checks & Agents:
    * fix bug: run local and plugins also when spaces are in path name
      (such as C:\Program Files\Check_MK\plugins
    * mem.vmalloc: Do not create a check for 64 bit architectures, where
      vmalloc is always plenty
    * postfix_mailq: limit output to 1000 lines
    * multipath: handle output of SLES 11 SP1 better
    * if/if64: output operstatus in check output
    * if/if64: inventory now detects type 117 (gigabitEthernet) for 3COM
    * sylo: better handling of counter wraps.

    Multisite:
    * cleanup implementation of how user settings are written to disk
    * fix broken links in 'Edit view -> Try out' situation
    * new macros $HOSTNAME_LOWER$, $HOSTNAME_UPPER$ and $HOSTNAME_TITLE$ for
      custom notes

1.1.8b1:
    Core, Setup, etc.:
    * SNMPv3: allow privProtocol and privPassword to be specified (thanks
      to Josef Hack)
    * install_nagios.sh: fix problem with broken filenames produced by wget
    * install_nagios.sh: updated software to newest versions
    * install_nagios.sh: fix Apache configuration problem
    * install_nagios.sh: fix configuration vor PNP4Nagios 0.6.6
    * config generation: fix host check of cluster hosts
    * config generation: add missing contact groups for summary hosts
    * RPM package of agent: do not overwrite xinetd.d/check_mk, but install
      new version with .rpmnew, if admin has changed his one
    * legacy_checks: fix missing perfdata, template references where in wrong
      direction (thanks Daniel Nauck for his precise investigation)

    Checks & Agents:
    * New check imm_health by Michael Nieporte
    * rsa_health: fix bug: detection of WARNING state didn't work (was UNKNOWN
            instead)
    * check_mk_agent.solaris: statgrab now excludes filesystems. This avoids hanging
      in case of an NFS problem. Thanks to Divan Santana.
    * multipath: Handle new output of multipath -l (found on SLES11 SP1)
    * ntp: fix typo in variable ntp_inventory_mode (fixes inventory problem)
    * if64: improve output formatting of link speed
    * cisco_power: inventory function now ignores non-redundant power supplies
    * zpool_status: new check from Darin Perusich for Solaris zpools

    Multisite:
    * fix several UTF-8 problems: allow non-ascii characters in host names
      (must be UTF 8 encoded!)
    * improve compatibility with Python 2.3
    * Allow loading custom style sheet overriding Check_MK styles by setting
      custom_style_sheet in multisite.mk
    * Host icons show link to detail host, on summary hosts.
    * Fix sidebar problem: Master Control did not display data correctly
    * status_host: honor states even if sites hosting status hosts is disabled
      (so dead-detection works even if local site is disabled)
    * new config variable start_url: set url for welcome page
    * Snapin Quicksearch: if no host is matching, automatically search for
      services
    * Remove links to legacy Nagios GUI (can be added by user if needed)
    * Sidebar Quicksearch: fix several annoyances
    * Views with services of one host: add title with host name and status

    Livestatus:
    * fix memory leak: lost ~4K on memory on each StatsAnd: or StatsOr:
      header (found by Sven Nierlein)
    * fix invalid json output for empty responses (found by Sven Nierlein)
    * fix Stats: avg ___ for 0 matching elements. Output was '-nan' and is
      now '0.0'
    * fix output of floating point numbers: always use exponent and make
      sure a decimal point is contained (this makes JSON/Python detect
      the correct type)

1.1.7i5:
    Core, Setup, etc.:
    * SNMP: do not load any MIB files (speeds up snmpwalk a lot!)
    * legacy_checks: new config variable allowing creating classical
      non-Check_MK checks while using host tags and config options
    * check_mk_objects.cfg: beautify output, use tabs instead of spaces
    * check_mk -II: delete only specified checktypes, allow to reinventorize
      all hosts
    * New option -O, --reload: Does the same as -R, but reloads Nagios
      instead of restarting it.
    * SNMP: Fixed string detection in --snmpwalk calls
    * SNMP: --snmpwalk does walk the enterprises tree correctly now
    * SNMP: Fixed missing OID detection in SNMP check processing. There was a problem
      when the first column had OID gaps in the middle. This affected e.g. the cisco_locif check.
    * install_nagios.sh: correctly detect Ubuntu 10.04.1
    * Config output: make order of service deterministic
    * fix problem with missing default hostgroup

    Multisite:
    * Sidebar: Improved the quicksearch snapin. It can search for services, 
      servicegroups and hostgroups now. Simply add a prefix "s:", "sg:" or "hg:"
      to search for other objects than hosts.
    * View editor: fix bug which made it impossible to add more than 10 columns
    * Service details: for Check_MK checks show description from check manual in
      service details
    * Notes: new column 'Custom notes' which allows customizable notes
      on a per host / per service base (see online docu for details)
    * Configuration: new variable show_livestatus_errors which can be set
      to False in order to hide error about unreachable sites
    * hiding views: new configuration variables hidden_views and visible_views
    * View "Service problems": hide problems of down or unreachable hosts. This
      makes the view consistant with "Tactical Overview"

    Checks & Agents:
    * Two new checks: akcp_sensor_humidity and akcp_sensor_temp (Thanks to Michael Nieporte)
    * PNP-template for kernel: show average of displayed range
    * ntp and ntp.time: Inventory now per default just creates checks for ntp.time (summary check).
      This is controlled by the new variable ntp_inventory_mode (see check manuals).
    * 3ware: Three new checks by Radoslav Bak: 3ware_disks, 3ware_units, 3ware_info
    * nvidia: agent now only queries GPUCoreTemp and GPUErrors. This avoids
      a vmalloc leakage of 32kB per call (bug in NVIDIA driver)
    * Make all SNMP based checks independent of standard MIB files
    * ad_replication: Fixed syntax errors and unhandled date output when
      not replicated yet
    * ifoperstatus: Allowing multiple target states as a list now
    * cisco_qos: Added new check to monitor traffic in QoS classes on Cisco routers
    * cisco_power: Added scan function
    * if64/if/cisco_qos: Traffic is displayed in variable byte scales B/s,KB/s,MB/s,GB/s
      depending on traffic amount.
    * if64: really using ifDescr with option if_inventory_uses_description = True
    * if64: Added option if_inventory_uses_alias to using ifAlias for the item names
    * if64/if: Fixed bug displaying the out traffic (Perfdata was ok)
    * if64/if: Added WARN/CRIT thresholds for the bandwidth usage to be given as rates
    * if64/if: Improved PNP-Templates
    * if64/if: The ifoperstatus check in if64/if can now check for multiple target states
    * if64/if: Removing all null bytes during hex string parsing (These signs Confuse nagios pipe)
    * Fixed hr_mem and hr_fs checks to work with new SNMP format
    * ups_*: Inventory works now on Riello UPS systems
    * ups_power: Working arround wrong implemented RFC in some Riello UPS systems (Fixing negative power
      consumption values)
    * FreeBSD Agent: Added sections: df mount mem netctr ipmitool (Thanks to Florian Heigl)
    * AIX: exclude NFS and CIFS from df (thanks to Jörg Linge)
    * cisco_locif: Using the interface index as item when no interface name or description are set

    Livestatus:
    * table columns: fix type of num_service_* etc.: was list, is now int (thanks to Gerhard Laußer)
    * table hosts: repair semantics of hard_state (thanks to Michael Kraus). Transition was one
      cycle to late in certain situations.

1.1.7i4:
    Core, Setup, etc.:
    * Fixed automatic creation of host contactgroups
    * templates: make PNP links work without rewrite

    Multisite:
    * Make page handler modular: this allows for custom pages embedded into
      the Multisite frame work and thus using Multisite for other tasks as
      well.
    * status_host: new state "waiting", if status host is still pending
    * make PNP links work without rewrite
    * Fix visibility problem: in multisite setups all users could see
      all objects.

1.1.7i3:
    Core, Setup, etc.:
    * Fix extra_nagios_conf: did not work in 1.1.7i2
    * Service Check_MK now displays overall processing time including
      agent communication and adds this as performance data
    * Fix bug: define_contactgroups was always assumed True. That led to duplicate
      definitions in case of manual definitions in Nagios 

    Checks & Agents:
    * New Check: hp_proliant_da_phydrv for monitoring the state of physical disks
      in HP Proliant Servers
    * New Check: hp_proliant_mem for monitoring the state of memory modules in
      HP Proliant Servers
    * New Check: hp_proliant_psu for monitoring the state of power supplies in
      HP Proliant Servers
    * PNP-templates: fix several templates not working with MULTIPLE rrds
    * new check mem.vmalloc for monitoring vmalloc address space in Linux kernel.
    * Linux agent: add timeout of 2 secs to ntpq 
    * wmic_process: make check OK if no matching process is found

    Livestatus:
    * Remove obsolete parameter 'accept_timeout'
    * Allow disabling idle_timeout and query_timeout by setting them to 0.

    Multisite:
    * logwatch page: wrap long log lines

1.1.7i2:
    Incompatible Changes:
    * Remove config option define_timeperiods and option --timeperiods.
      Check_MK does not longer define timeperiod definitions. Please
      define them manually in Nagios.
    * host_notification_period has been removed. Use host_extra_conf["notification_period"]
      instead. Same holds for service_notification_periods, summary_host_notification_periods
      and summary_service_notification_periods.
    * Removed modes -H and -S for creating config data. This now does
      the new option -N. Please set generate_hostconf = False if you
      want only services to be defined.

    Core, Setup, etc.:
    * New config option usewalk_hosts, triggers --usewalk during
      normal checking for selected hosts.
    * new option --scan-parents for automatically finding and 
      configuring parent hosts (see online docu for details)
    * inventory check: put detailed list of unchecked items into long
      plugin output (to be seen in status details)
    * New configuration variable check_parameters, that allows to
      override default parameters set by inventory, without defining 
      manual checks!

    Checks & Agents:
    * drbd: changed check parameters (please re-inventorize!)
    * New check ad_replication: Checks active directory replications
      of domain controllers by using repadm
    * New check postifx_mailq: Checks mailqueue lengths of postifx mailserves
    * New check hp_procurve_cpu: Checks the CPU load on HP Procurve switches
    * New check hp_procurve_mem: Checks the memory usage on HP Procurve switches
    * New check hp_procurve_sensors: Checks the health of PSUs, FANs and
      Temperature on HP Procurve switches
    * New check heartbeat_crm: Monitors the general state of heartbeat clusters
      using the CRM
    * New check heartbeat_crm_resources: Monitors the state of resources and nodes
      in heartbeat clusters using the CRM
    * *nix agents: output AgentOS: in header
    * New agent for FreeBSD: It is based on the linux agent. Most of the sections
      could not be ported easily so the FreeBSD agent provides information for less
      checks than the linux agent.
    * heartbeat_crm and heartbeat_crm.resources: Change handling of check parameters.
      Please reinvenurize and read the updated man page of those checks
    * New check hp_proliant_cpu: Check the physical state of CPUs in HP Proliant servers
    * New check hp_proliant_temp: Check the temperature sensors of HP Proliant servers
    * New check hp_proliant_fans: Check the FAN sensors of HP Proliant servers

    Multisite:
    * fix chown problem (when nagios user own files to be written
      by the web server)
    * Sidebar: Fixed snapin movement problem using older firefox
      than 3.5.
    * Sidebar: Fixed IE8 and Chrome snapin movement problems
    * Sidebar: Fixed IE problem where sidebar is too small
    * Multisite: improve performance in multi site environments by sending
      queries to sites in parallel
    * Multisite: improve performance in high latency situations by
      allowing persistent Livestatus connections (set "persist" : True 
      in sites, use current Livestatus version)

    Livestatus:
    * Fix problems with in_*_period. Introduce global
      timeperiod cache. This also improves performance
    * Table timeperiods: new column 'in' which is 0/1 if/not the
      timeperiod is currently active
    * New module option idle_timeout. It sets the time in ms
      Livestatus waits for the next query. Default is 300000 ms (5 min).
    * New module option query_timeout. It limits the time between
      two lines of a query (in ms). Default is 10000 ms (10 sec).

1.1.7i1: Core, Setup, etc.:
    * New option -u for reordering autochecks in per-host-files
      (please refer to updated documentation about inventory for
       details)
    * Fix exception if check_mk is called without arguments. Show
      usage in that case.
    * install_nagios.sh: Updated to NagVis 1.5 and fixed download URL
    * New options --snmpwalk and --usewalk help implemeting checks
      for SNMP hardware which is not present
    * SNMP: Automatically detect missing entries. That fixes if64
      on some CISCO switches.
    * SNMP: Fix hex string detection (hopefully)
    * Do chown only if running as root (avoid error messages)
    * SNMP: SNMPv3 support: use 4-tuple of security level, auth protocol,
      security name and password instead of a string in snmp_communities
      for V3 hosts.
    * SNMP: Fixed hexstring detection on empty strings
    * New option -II: Is like -I, but removes all previous autochecks
      from inventorized hosts
    * install_nagios.sh: Fix detection of PNP4Nagios URL and URL of
      NagVis
    * Packager: make sanity check prohibiting creating of package files
      in Check MK's directories
    * install_nagios.sh: Support Ubuntu 10.04 (Thanks to Ben)
      
    Checks & Agents:
    * New check ntp.time: Similar to 'ntp' but only honors the system peer
      (that NTP peer where ntpq -p prints a *).
    * wmic_process: new check for ressource consumption of windows processes
    * Windows agent supports now plugins/ and local/ checks
    * [FIX] ps.perf now correctly detects extended performance data output
      even if number of matching processes is 0
    * renamed check cisco_3640_temp to cisco_temp, renamed cisco_temp
      to cisco_temp_perf, fixed snmp detection of those checks
    * New check hr_cpu - checking the CPU utilization via SNMP
    * New check hr_fs - checking filesystem usage via SNMP
    * New check hr_mem - checking memory usage via SNMP
    * ps: inventory now can configured on a per host / tag base
    * Linux: new check nvidia.temp for monitoring temperature of NVIDIA graphics card
    * Linux: avoid free-ipmi hanging forever on hardware that does not support IPMI
    * SNMP: Instead of an artificial index column, which some checks use, now
      the last component of the OID is used as index. That means that inventory
      will find new services and old services will become UNKNOWN. Please remove
      the outdated checks.
    * if: handle exception on missing OIDs
    * New checks hp_blade* - Checking health of HP BladeSystem Enclosures via SNMP
    * New check drbd - Checking health of drbd nodes
    * New SNMP based checks for printers (page counter, supply), contributed
      by Peter Lauk (many thanks!)
    * New check cups_queues: Checking the state of cups printer queues
    * New check heartbeat_nodes: Checking the node state and state of the links
      of heartbeat nodes
    * New check heartbeat_rscstatus: Checks the local resource status of
      a heartbeat node
    * New check win_dhcp_pools: Checks the usage of Windows DHCP Server lease pools
    * New check netapp_volumes: Checks on/offline-condition and states of netapp volumes 

    Multisite:
    * New view showing all PNP graphs of services with the same description
    * Two new filters for host: notifications_enabled and acknowledged
    * Files created by the webserver (*.mk) are now created with the group
      configured as common group of Nagios and webserver. Group gets write
      permissions on files and directories.
    * New context view: all services of a host group
    * Fix problems with Umlauts (non-Ascii-characters) in performance data
    * New context view: all services of a host group
    * Sidebar snapins can now fetch URLs for the snapin content instead of
      building the snapin contents on their own.
    * Added new nagvis_maps snapin which displays all NagVis maps available
      to the user. Works with NagVis 1.5 and newer.

1.1.6:
    Core, Setup, etc.:
    * Service aggregation: new config option aggregation_output_format.
      Settings this to "multiline" will produce Nagios multiline output
      with one line for each individual check.

    Multisite:
    * New painter for long service plugin output (Currently not used
      by any builtin view)

    Checks & Agents:
    * Linux agent: remove broken check for /dev/ipmi0

1.1.6rc3:
    Core, Setup, etc.:
    * New option --donate for donating live host data to the community.
      Please refer to the online documentation for details.
    * Tactical Overview: Fixed refresh timeout typo
      (Was 16 mins instead of 10 secs)

    Livestatus:
    * Assume strings are UTF-8 encoded in Nagios. Convert from latin-1 only
      on invalid UTF-8 sequences (thanks to Alexander Yegorov)

    Multisite:
    * Correctly display non-ascii characters (fixes exception with 'ascii codec')
      (Please also update Livestatus to 1.1.6rc3)

1.1.6rc2:
    Multisite:
    * Fix bug in Master control: other sites vanished after klicking buttons.
      This was due to connection error detection in livestatus.py (Bug found
      by Benjamin Odenthal)
    * Add theme and baseurl to links to PNP (using features of new PNP4Nagios
      0.6.4)

    Core, Setup, etc.:
    * snmp: hopefully fix HEX/string detection now

    Checks & Agents:
    * md: fix inventory bug on resync=PENDING (Thanks to Darin Perusich)

1.1.6rc1:
    Multisite:
    * Repair Perf-O-Meters on webkit based browsers (e.g. Chrome, Safari)
    * Repair layout on IE7/IE8. Even on IE6 something is working (definitely
      not transparent PNGs though). Thanks to Lars.
    * Display host state correct if host is pending (painter "host with state")
    * Logfile: new filter for plugin output
    * Improve dialog flow when cloning views (button [EDIT] in views snapin)
    * Quicksearch: do not open search list if text did not change (e.g. Shift up),
      close at click into field or snapin.

    Core, Setup, etc.:
    * Included three patched from Jeff Dairiki dealing with compile flags
      and .gitignore removed from tarballs
    * Fix problem with clustered_services_of[]: services of one cluster
      appeared also on others
    * Packager: handle broken files in package dir
    * snmp handling: better error handling in cases where multiple tables
      are merged (e.g. fc_brocade_port_detailed)
    * snmp: new handling of unprintable strings: hex dumps are converted
      into binary strings now. That way all strings can be displayed and
      no information is lost - nevertheless.
      
    Checks & Agents:
    * Solaris agent: fixed rare df problems on Solaris 10, fix problem with test -f
      (thanks to Ulf Hoffmann)
    * Converted all PNP templates to format of 0.6.X. Dropped compatibility
      with 0.4.X.
    * Do not use ipmi-sensors if /dev/ipmi0 is missing. ipmi-sensors tries
      to fiddle around with /dev/mem in that case and miserably fails
      in some cases (infinite loop)
    * fjdary60_run: use new binary encoding of hex strings
    * if64: better error handling for cases where clients do not send all information
    * apc_symmetra: handle status 'smart boost' as OK, not CRITICAL

    Livestatus:
    * Delay starting of threads (and handling of socket) until Nagios has
      started its event loop. This prevents showing services as PENDING 
      a short time during program start.

1.1.6b3:
    Multisite:
    * Quicksearch: hide complete host list if field is emptied via Backspace or Del.
      Also allow handle case where substring match is unique.

1.1.6b2:
    Core, Setup, etc.:
    * Packager: fix unpackaged files (sounds, etc)

    Multisite:
    * Complete new design (by Tobias Roeckl, Kopf & Herz)
    * New filters for last service check and last service state change
    * New views "Recently changed services" and "Unchecked services"
    * New page for adding sidebar snapins
    * Drag & Drop for sidebar snapins (thanks to Lars)
    * Grab & Move for sidebar scrolling (thanks to Lars)
    * Filter out summary hosts in most views.
    * Set browser refresh to 30 secs for most views
    * View host status: added a lot of missing information
    * View service status: also added information here
    * Make sure, enough columns can be selected in view editor
    * Allow user to change num columns and refresh directly in view
    * Get back to where you came after editing views
    * New sidebar snapin "Host Matrix"
    * New feature "status_host" for remote sites: Determine connection
      state to remote side by considering a certain host state. This
      avoids livestatus time outs to dead sites.
    * Sidebar snapin site status: fix reload problem
    * New Perf-O-Meters displaying service performance data
    * New snapin "Custom Links" where you easily configure your own
      links via multisite.mk (see example in new default config file)
    * Fixed problem when using only one site and that is not local

    Livestatus:
    * new statistics columns: log_messages and log_messages_rate
    * make statistics average algorithm more sluggish

1.1.5i3:
     Core, Setup, etc.:
     * New Check_MK packager (check_mk -P)

1.1.5i2:
     Core, Setup, etc.:
     * install_nagios.sh: add missing package php5-iconv for SLES11

     Checks & Agents:
     * if64: new SNMP check for network interfaces. Like if, but uses 64 bit
       counters of modern switches. You might need to configure bulkwalk_hosts.
     * Linux agent: option -d enabled debug output
     * Linux agent: fix ipmi-sensors cache corruption detection
     * New check for temperature on Cisco devices (cisco_3640_temp)
     * recompiled waitmax with dietlibc (fixed incompatibility issues
       on older systems)

     Multisite:
     * Filters for groups are negateable.

1.1.5i1:
     Checks & Agents:
     * uptime: new check for system uptime (Linux)
     * if: new SNMP check for network interfaces with very detailed traffic,
       packet and error statistics - PNP graphs included

     Multisite:
     * direct integration of PNP graphs into Multisite views
     * Host state filter: renamed HTML variables (collision with service state). You
       might need to update custom views using a filter on host states.
     * Tactical overview: exclude services of down hosts from problems, also exclude
       summary hosts
     * View host problems/service problems: exclude summary hosts, exclude services
       of down hosts
     * Simplified implementation of sidebar: sidebar is not any longer embeddeable.
     * Sidebar search: Added host site to be able to see the context links on
       the result page
     * Sidebar search: Hitting enter now closes the hint dropdown in all cases

1.1.5i0:
      Core, Setup, etc.:
      * Ship check-specific rra.cfg's for PNP4Nagios (save much IO and disk space)
      * Allow sections in agent output to apear multiple times
      * cleanup_autochecks.py: new option -f for directly activating new config
      * setup.sh: better detection for PNP4Nagios 0.6
      * snmpwalk: use option -Oa, inhibit strings to be output as hex if an umlaut
        is contained.

      Checks & Agents:
      * local: allow more than once performance value, separated by pipe (|)
      * ps.perf: also send memory and CPU usage (currently on Linux and Solaris)
      * Linux: new check for filesystems mount options
      * Linux: new very detailed check for NTP synchronization
      * ifoperstatus: inventory honors device type, per default only Ethernet ports
        will be monitored now
      * kernel: now inventory is supported and finds pgmajfault, processes (per/s)
        and context switches
      * ipmi_sensors: Suppress performance data for fans (save much IO/space)
      * dual_lan_check: fix problem which using MRPE
      * apc_symmetra: PNP template now uses MIN for capacity (instead of AVERAGE)
      * fc_brocade_port_detailed: PNP template now uses MAX instead of AVERAGE
      * kernel: fix text in PNP template
      * ipmi_sensors: fix timeout in agent (lead to missing items)
      * multipath: allow alias as item instead of uuid
      * caching agent: use /var/cache/check_mk as cache directory (instead of /etc/check_mk)
      * ifoperstatus: is now independent of MIB

      Multisite:
      * New column host painter with link to old Nagios services
      * Multisite: new configuration parameter default_user_role
      
      Livestatus:
      * Add missing LDFLAGS for compiling (useful for -g)

1.1.4:
      Summary:
      * A plentitude of problem fixes (including MRPE exit code bug)
      * Many improvements in new Multisite GUI
      * Stability and performance improvements in Livestatus

      Core, Setup, etc.:
      * Check_MK is looking for main.mk not longer in the current and home
        directory
      * install_nagios.sh: fix link to Check_MK in sidebar
      * install_nagios.sh: switch PNP to version 0.6.3
      * install_nagios.sh: better Apache-Config for Multisite setup
      * do not search main.mk in ~ and . anymore (brought only trouble) 
      * clusters: new variable 'clustered_services_of', allowing for overlapping
         clusters (as proposed by Jörg Linge)
      * install_nagios.sh: install snmp package (needed for snmp based checks)
      * Fix ower/group of tarballs: set them to root/root
      * Remove dependency from debian agent package    
      * Fixed problem with inventory when using clustered_services
      * tcp_connect_timeout: Applies now only for connect(), not for
        time of data transmission once a connection is established
      * setup.sh now also works for Icinga
      * New config parameter debug_log: set this to a filename in main.mk and you
        will get a debug log in case if 'invalid output from plugin...'
      * ping-only-hosts: When ping only hosts are summarized, remove Check_MK and
        add single PING to summary host.
      * Service aggregation: fix state relationship: CRIT now worse than UNKNOWN 
      * Make extra_service_conf work also for autogenerated PING on ping-only-hosts
        (groups, contactgroups still missing)

      Checks & Agents:
      * mrpe in Linux agent: Fix bug introduced in 1.1.3: Exit status of plugins was
        not honored anymore (due to newline handling)
      * mrpe: allow for sending check_command to PNP4Nagios (see MRPE docu)
      * Logwatch GUI: fix problem on Python 2.4 (thanks to Lars)
      * multipath: Check is now less restrictive when parsing header lines with
        the following format: "<alias> (<id>)"
      * fsc_ipmi_mem_status: New check for monitoring memory status (e.g. ECC)
         on FSC TX-120 (and maybe other) systems.
      * ipmi_sensors in Linux agent: Fixed compatibility problem with new ipmi
        output. Using "--legacy-output" parameter with newer freeipmi versions now.
      * mrpe: fix output in Solaris agent (did never work)
      * IBM blade center: new checks for chassis blowers, mediatray and overall health
      * New caching agent (wrapper) for linux, supporting efficient fully redundant
        monitoring (please read notes in agents/check_mk_caching_agent)
      * Added new smbios_sel check for monitoring the System Event Log of SMBIOS.
      * fjdarye60_rluns: added missing case for OK state
      * Linux agent: The xinetd does not log each request anymore. Only
        failures are logged by xinetd now. This can be changed in the xinetd
	configuration files.
      * Check df: handle mountpoints containing spaces correctly 
        (need new inventorization if you have mountpoints with spaces)
      * Check md on Linux: handle spare disks correctly
      * Check md on Linux: fix case where (auto-read-only) separated by space
      * Check md on Linux: exclude RAID 0 devices from inventory (were reported as critical)
      * Check ipmi: new config variable ipmi_ignore_nr
      * Linux agent: df now also excludes NFSv4
      * Wrote man-page for ipmi check
      * Check mrpe: correctly display multiline output in Nagios GUI
      * New check rsa_health for monitoring IBM Remote Supervisor Adapter (RSA)
      * snmp scan: suppress error messages of snmpget
      * New check: cpsecure_sessions for number of sessions on Content Security Gateway
      * Logwatch GUI: move acknowledge button to top, use Multisite layout,
         fix several layout problem, remove list of hosts
      * Check logwatch: limit maximum size of stored log messages (configurable
        be logwatch_max_filesize)
      * AIX agent: fix output of MRPE (state and description was swapped)
      * Linux agent: fixed computation of number of processors on S390
      * check netctr: add missing perfdata (was only sent on OK case)
      * Check sylo: New check for monitoring the sylo state
      
      Livestatus:
      * Table hosts: New column 'services' listing all services of that host
      * Column servicegroups:members: 'AuthUser' is now honored
      * New columns: hosts:services_with_state and servicegroups:members_with_state
      * New column: hostgroup:members_with_state
      * Columns hostgroup:members and hostgroup:members_with_state honor AuthUser
      * New rudimentary API for C++
      * Updates API for Python
      * Make stack size of threads configurable
      * Set stack size of threads per default o 64 KB instead of 8 MB
      * New header Localtime: for compensating time offsets of remote sites
      * New performance counter for fork rate
      * New columns for hosts: last_time_{up,down,unreachable}
      * New columns for services: last_time_{ok,warning,critical,unknown}
      * Columns with counts honor now AuthUser
      * New columns for hosts/services: modified_attributes{,_list}
      * new columns comments_with_info and downtimes_with_info
      * Table log: switch output to reverse chronological order!
      * Fix segfault on filter on comments:host_services
      * Fix missing -lsocket on Solaris
      * Add missing SUN_LEN (fixed compile problem on Solaris)
      * Separators: remote sanitiy check allowing separators to be equal
      * New output format "python": declares strings as UTF-8 correctly
      * Fix segault if module loaded without arguments

      Multisite:
      * Improved many builtin views
      * new builtin views for host- and service groups
      * Number of columns now configurable for each layout (1..50)
      * New layout "tiled"
      * New painters for lists of hosts and services in one column
      * Automatically compensate timezone offsets of remote sites
      * New datasources for downtimes and comments
      * New experimental datasource for log
      * Introduce limitation, this safes you from too large output
      * reimplement host- and service icons more intelligent
      * Output error messages from dead site in Multisite mode
      * Increase wait time for master control buttons from 4s to 10s
      * Views get (per-view) configurable browser automatic reload interval
      * Playing of alarm sounds (configurable per view)
      * Sidebar: fix bookmark deletion problem in bookmark snapin
      * Fixed problem with sticky debug
      * Improve pending services view
      * New column with icon with link to Nagios GUI
      * New icon showing items out of their notification period.
      * Multisite: fix bug in removing all downtimes
      * View "Hostgroups": fix color and table heading
      * New sidebar snapin "Problem hosts"
      * Tactical overview: honor downtimes
      * Removed filter 'limit'. Not longer needed and made problems
        with new auto-limitation.
      * Display umlauts from Nagios comments correctly (assuming Latin-1),
         inhibit entering of umlauts in new comments (fixes exception)
      * Switched sidebar from synchronous to asynchronous requests
      * Reduced complete reloads of the sidebar caused by user actions
      * Fix reload problem in frameset: Browser reload now only reloads
        content frames, not frameset.


1.1.3:

      Core, Setup, etc.:
      * Makefile: make sure all files are world readable
      * Clusters: make real host checks for clusters (using check_icmp with multiple IP addresses)
      * check_mk_templates: remove action_url from cluster and summary hosts (they have no performance data)
      * check_mk_template.cfg: fix typo in notes_url
      * Negation in binary conf lists via NEGATE (clustered_services, ingored_services,
	bulkwalk_hosts, etc).
      * Better handling of wrapping performance counters
      * datasource_programs: allow <HOST> (formerly only <IP>)
      * new config variable: extra_nagios_conf: string simply added to Nagios
        object configuration (for example for define command, etc.)
      * New option --flush: delete runtime data of some or all hosts
      * Abort installation if livestatus does not compile.
      * PNP4Nagios Templates: Fixed bug in template file detection for local checks
      * nagios_install.sh: Added support for Ubuntu 9.10
      * SNMP: handle multiline output of snmpwalk (e.g. Hexdumps)
      * SNMP: handle ugly error output of snmpwalk
      * SNMP: allow snmp_info to fetch multiple tables
      * check_mk -D: sort hostlist before output
      * check_mk -D: fix output: don't show aggregated services for non-aggregated hosts
      * check_mk_templates.cfg: fix syntax error, set notification_options to n

      Checks & Agents:
      * logwatch: fix authorization problem on web pages when acknowledging
      * multipath: Added unhandled multipath output format (UUID with 49 signs)
      * check_mk-df.php: Fix locale setting (error of locale DE on PNP 0.6.2)
      * Make check_mk_agent.linux executable
      * MRPE: Fix problems with quotes in commands
      * multipath: Fixed bug in output parser
      * cpu: fixed bug: apply level on 15min, not on 1min avg
      * New check fc_brocade_port_detailed
      * netctrl: improved handling of wrapped counters
      * winperf: Better handling of wrapping counters
      * aironet_client: New check for number of clients and signal
        quality of CISCO Aironet access points
      * aironet_errors: New check for monitoring CRC errors on
        CISCO Aironet access points
      * logwatch: When Agent does not send a log anymore and no local logwatch
                  file present the state will be UNKNOWN now (Was OK before).
      * fjdarye60_sum: New check for summary status of Fidary-E60 devices
      * fjdarye60_disks: New check for status of physical disks
      * fjdarye60_devencs: New check for status of device enclosures
      * fjdarye60_cadaps: New check for status of channel adapters
      * fjdarye60_cmods: New check for status of channel modules
      * fjdarye60_cmods_flash: New check for status of channel modules flash
      * fjdarye60_cmods_mem: New check for status of channel modules memory
      * fjdarye60_conencs: New check for status of controller enclosures
      * fjdarye60_expanders: New check for status of expanders
      * fjdarye60_inletthmls: New check for status of inlet thermal sensors
      * fjdarye60_thmls: New check for status of thermal sensors
      * fjdarye60_psus: New check for status of PSUs
      * fjdarye60_syscaps: New check for status of System Capacitor Units
      * fjdarye60_rluns: New check for RLUNs
      * lparstat_aix: New check by Joerg Linge
      * mrpe: Handles multiline output correctly (only works on Linux,
	      Agents for AIX, Solaris still need fix).
      * df: limit warning and critical levels to 50/60% when using a magic number
      * fc_brocade_port_detailed: allow setting levels on in/out traffic, detect
         baudrate of inter switch links (ISL). Display warn/crit/baudrate in
	 PNP-template

      MK Livestatus:
      * fix operators !~ and !~~, they didn't work (ever)
      * New headers for waiting (please refer to online documentation)
      * Abort on errors even if header is not fixed16
      * Changed response codes to better match HTTP
      * json output: handle tab and other control characters correctly
      * Fix columns host:worst_service_state and host:worst_service_hard_state
      * New tables servicesbygroup, servicesbyhostgroup and hostsbygroup
      * Allow to select columns with table prefix, e.g. host_name instead of name
        in table hosts. This does not affect the columns headers output by
	ColumnHeaders, though.
      * Fix invalid json output of group list column in tables hosts and services
      * Fix minor compile problem.
      * Fix hangup on AuthUser: at certain columns
      * Fix some compile problems on Solaris

      Multisite:
      * Replaced Multiadmin with Multisite.


1.1.2:
      Summary:
      * Lots of new checks
      * MK Livestatus gives transparent access to log files (nagios.log, archive/*.log)
      * Many bug fixes

      MK Livestatus:
      * Added new table "log", which gives you transparent access to the Nagios log files!
      * Added some new columns about Nagios status data to stable 'status'
      * Added new table "comments"
      * Added logic for count of pending service and hosts
      * Added several new columns in table 'status' 
      * Added new columns flap_detection and obsess_over_services in table services
      * Fixed bug for double columns: filter truncated double to int
      * Added new column status:program_version, showing the Nagios version
      * Added new column num_services_pending in table hosts
      * Fixed several compile problems on AIX
      * Fixed bug: queries could be garbled after interrupted connection
      * Fixed segfault on downtimes:contacts
      * New feature: sum, min, max, avg and std of columns in new syntax of Stats:

      Checks & Agents:
      * Check ps: this check now supports inventory in a very flexible way. This simplifies monitoring a great number of slightly different processes such as with ORACLE or SAP.
      * Check 'md': Consider status active(auto-read-only) as OK
      * Linux Agent: fix bug in vmware_state
      * New Checks for APC Symmetra USV
      * Linux Agent: made <<<meminfo>>> work on RedHat 3.
      * New check ps.perf: Does the same as ps, but without inventory, but with performance data
      * Check kernel: fixed missing performance data
      * Check kernel: make CPU utilization work on Linux 2.4
      * Solaris agent: don't use egrep, removed some bashisms, output filesystem type zfs or ufs
      * Linux agent: fixed problem with nfsmount on SuSE 9.3/10.0
      * Check 'ps': fix incompability with old agent if process is in brackets
      * Linux agent: 'ps' now no longer supresses kernel processes
      * Linux agent: make CPU count work correctly on PPC-Linux
      * Five new checks for monitoring DECRU SANs
      * Some new PNP templates for existing checks that still used the default templates
      * AIX Agent: fix filesystem output
      * Check logwatch: Fix problem occuring at empty log lines
      * New script install_nagios.sh that does the same as install_nagios_on_lenny.sh, but also works on RedHat/CentOS 5.3.
      * New check using the output of ipmi-sensors from freeipmi (Linux)
      * New check for LSI MegaRAID disks and arrays using MegaCli (based on the driver megaraid_sas) (Linux)
      * Added section <<<cpu>>> to AIX and Solaris agents
      * New Check for W&T web thermograph (webthermometer)
      * New Check for output power of APC Symmetra USP
      * New Check for temperature sensors of APC Symmetra WEB/SNMP Management Card.
      * apc_symmetra: add remaining runtime to output
      * New check for UPS'es using the generic UPS-MIB (such as GE SitePro USP)
      * Fix bug in PNP-template for Linux NICs (bytes and megabytes had been mixed up).
      * Windows agent: fix bug in output of performance counters (where sometimes with , instead of .)
      * Windows agent: outputs version if called with 'version'
      
      Core, Setup, etc.:
      * New SNMP scan feature: -I snmp scans all SNMP checks (currently only very few checks support this, though)
      * make non-bulkwalk a default. Please edit bulkwalk_hosts or non_bulkwalk_hosts to change that
      * Improve setup autodetection on RedHat/CentOS.  Also fix problem with Apache config for Mutliadmin: On RedHat Check_MK's Apache conf file must be loaded after mod_python and was thus renamed to zzz_check_mk.conf.
      * Fix problem in Agent-RPM: mark xinetd-configfile with %config -> avoid data loss on update
      * Support PNP4Nagios 0.6.2
      * New setup script "install_nagios.sh" for installing Nagios and everything else on SLES11
      * New option define_contactgroups: will automatically create contactgroup definitions for Nagios

1.1.0:
      * Fixed problems in Windows agent (could lead
        to crash of agent in case of unusal Eventlog
	messages)
      * Fixed problem sind 1.0.39: recompile waitmax for
        32 Bit (also running on 64)
      * Fixed bug in cluster checks: No cache files
        had been used. This can lead to missing logfile
	messages.
      * Check kernel: allow to set levels (e.g. on 
	pgmajfaults)
      * Check ps now allows to check for processes owned
        by a specific user (need update of Linux agent)
      * New configuration option aggregate_check_mk: If
        set to True, the summary hosts will show the
	status auf check_mk (default: False)
      * Check winperf.cpuusage now supports levels
        for warning and critical. Default levels are
	at 101 / 101
      * New check df_netapp32 which must be used
        for Netapps that do not support 64 bit 
	counters. Does the same as df_netapp
      * Symlink PNP templates: df_netapp32 and
        df_netapp use same template as df
      * Fix bug: ifoperstatus does not produce performance
        data but said so.
      * Fix bug in Multiadmin: Sorting according to
        service states did not work
      * Fix two bugs in df_netapp: use 64 bit counters
        (32 counter wrap at 2TB filesystems) and exclude
       	snapshot filesystems with size 0 from inventory.
      * Rudimentary support for monitoring ESX: monitor
        virtual filesystems with 'vdf' (using normal df
	check of check_mk) and monitor state of machines 
	with vcbVmName -s any (new check vmware_state).
      * Fixed bug in MRPE: check failed on empty performance
        data (e.g. from check_snmp: there is emptyness
        after the pipe symbol sometimes)
      * MK Livestatus is now multithreaded an can
        handle up to 10 parallel connections (might
        be configurable in a future version).
      * mk_logwatch -d now processes the complete logfile
        if logwatch.state is missing or not including the
	file (this is easier for testing)
      * Added missing float columns to Livestatus.
      * Livestatus: new header StatsGroupBy:
      * First version with "Check_MK Livestatus Module"!
        setup.sh will compile, install and activate
	Livestatus per default now. If you do not want
	this, please disable it by entering <tt>no</tt>,
	when asked by setup.
      * New Option --paths shows all installation, config
        and data paths of Check_mk and Nagios
      * New configuration variable define_hostgroups and
        define service_groups allow you to automatically
        create host- and service groups - even with aliases.
      * Multiadmin has new filter for 'active checks enabled'.
      * Multiadmin filter for check_command is now a drop down list.
      * Dummy commands output error message when passive services
        are actively checked (by accident)
      * New configuration option service_descriptions allows to
        define customized service descriptions for each check type
      * New configuration options extra_host_conf, extra_summary_host_conf
        and extra_service_conf allow to define arbitrary Nagios options
	in host and service defitions (notes, icon_image, custom variables,
        etc)
      * Fix bug: honor only_hosts also at option -C


1.0.39:
      * New configuration variable only_hosts allows
	you to limit check_mk to a subset of your
	hosts (for testing)
      * New configuration parameter mem_extended_perfdata
	sends more performance data on Linux (see 
	check manual for details)
      * many improvements of Multiadmin web pages: optionally 
	filter out services which are (not) currently in downtime
	(host or service itself), optionally (not) filter out summary
	hosts, show host status (down hosts), new action
	for removing all scheduled downtimes of a service.
	Search results will be refreshed every 90 seconds.
	Choose between two different sorting orders.
	Multadmin now also supports user authentication
      * New configuration option define_timeperiods, which
	allows to create Nagios timeperiod definitions.
	This also enables the Multiadmin tools to filter
	out services which are currently not in their
	notification interval.
      * NIC check for Linux (netctr.combined) now supports
	checking of error rates
      * fc_brocade_port: New possibility of monitoring
	CRC errors and C3 discards
      * Fixed bug: snmp_info_single was missing
        in precompiled host checks
	
1.0.38:
      * New: check_mk's multiadmin tool (Python based
	web page). It allows mass administration of
	services (enable/disable checks/notifications, 
	acknowledgements, downtimes). It does not need
	Nagios service- or host groups but works with
	a freeform search.
      * Remove duplicate <?php from the four new 
	PNP templates of 1.0.37.
      * Linux Agent: Kill hanging NFS with signal 9
	(signal 15 does not always help)
      * Some improvements in autodetection. Also make
	debug mode: ./autodetect.py: This helps to
	find problems in autodetection.
      * New configuration variables generate_hostconf and
	generate_dummy_commands, which allows to suppress
	generation of host definitions for Nagios, or 
	dummy commands, resp.
      * Now also SNMP based checks use cache files.
      * New major options --backup and --restore for
	intelligent backup and restore of configuration
	and runtime data
      * New variable simulation_mode allows you to dry
	run your Nagios with data from another installation.
      * Fixed inventory of Linux cpu.loads and cpu.threads
      * Fixed several examples in checks manpages
      * Fixed problems in install_nagios_on_lenny.sh
      * ./setup.sh now understands option --yes: This
        will not output anything except error messages
	and assumes 'yes' to all questions
      * Fix missing 'default.php' in templates for
	local
	
1.0.37:
      * IMPORTANT: Semantics of check "cpu.loads" has changed.
	Levels are now regarded as *per CPU*. That means, that
	if your warning level is at 4.0 on a 2 CPU machine, then 
	a level of 8.0 is applied.
      * On check_mk -v now also ouputs version of check_mk
      * logfile_patterns can now contain host specific entries.
	Please refer to updated online documentation for details.
      * Handling wrapping of performance counters. 32 and 64 bit
	counters should be autodetected and handled correctly.
	Counters wrapping over twice within one check cycle
	cannot be handled, though.
      * Fixed bug in diskstat: Throughput was computed twice
	too high, since /proc/diskstats counts in sectors (512 Bytes)
	not in KB
      * The new configuration variables bulkwalk_hosts and
	non_bulkwalk_hosts, that allow 	to specify, which hosts 
	support snmpbulkwalk (which is
	faster than snmpwalk) and which not. In previos versions,
	always bulk walk was used, but some devices do not support
	that.
      * New configuration variable non_aggregated_hosts allows
	to exclude hosts generally from service aggregation.
      * New SNMP based check for Rittal CMC TC 
	(ComputerMultiControl-TopConcept) Temperature sensors 
      * Fixed several problems in autodetection of setup
      * Fixed inventory check: exit code was always 0
	for newer Python versions.
      * Fixed optical problem in check manual pages with
	newer version of less.
      * New template check_mk-local.php that tries to
	find and include service name specific templates.
	If none is found, default.php will be used.
      * New PNP templates check_mk-kernel.php for major page
	faults, context switches and process creation
      * New PNP template for cpu.threads (Number of threads)
      * Check nfsmounts now detects stale NFS handles and
	triggers a warning state in that case

1.0.36:
      * New feature of Linux/UNIX Agent: "MRPE" allows
	you to call Nagios plugins by the agent. Please
	refer to online documentation for details.
      * Fix bug in logwatch.php: Logfiles names containing spaces
	now work.
      * Setup.sh now automatically creates cfg_dir if
	none found in nagios.cfg (which is the case for the
	default configuration of a self compiled Nagios)
      * Fix computation of CPU usage for VMS.
      * snmp_hosts now allows config-list syntax. If you do
	not define snmp_hosts at all, all hosts with tag
	'snmp' are considered to be SNMP hosts. That is 
	the new preferred way to do it. Please refer
	to the new online documentation.
      * snmp_communities now also allows config-list syntax
	and is compatible to datasource_programs. This allows
	to define different SNMP communities by making use
	of host tags.
      * Check ifoperstatus: Monitoring of unused ports is
	now controlled via ifoperstatus_monitor_unused.
      * Fix problem in Windows-Agent with cluster filesystems:
	temporarily non-present cluster-filesystems are ignored by
	the agent now.
      * Linux agent now supports /dev/cciss/d0d0... in section
	<<<diskstat>>>
      * host configuration for Nagios creates now a variable
	'name host_$HOSTNAME' for each host. This allows
	you to add custom Nagios settings to specific hosts
	in a quite general way.
      * hosts' parents can now be specified with the
	variable 'parents'. Please look at online documentation
	for details.
      * Summary hosts now automatically get their real host as a
	parent. This also holds for summary cluster hosts.
      * New option -X, --config-check that checks your configuration
	for invalid variables. You still can use your own temporary
	variables if you prefix them with an underscore.
	IMPORTANT: Please check your configuration files with
	this option. The check may become an implicit standard in
	future versions.
      * Fixed problem with inventory check on older Python 
	versions.
      * Updated install_nagios_on_lenny.sh to Nagios version
	3.2.0 and fixed several bugs.

1.0.35:
      * New option -R/--restart that does -S, -H and -C and
	also restarts Nagios, but before that does a Nagios
	config check. If that fails, everything is rolled
	back and Nagios keeps running with the old configuration.
      * PNP template for PING which combines RTA and LOSS into
	one graph.
      * Host check interval set to 1 in default templates.
      * New check for hanging NFS mounts (currently only
	on Linux)
      * Changed check_mk_templates.cfg for PING-only hosts:
	No performance data is processed for the PING-Check
	since the PING data is already processed via the
	host check (avoid duplicate RRDs)
      * Fix broken notes_url for logwatch: Value from setup.sh
	was ignored and always default value taken.
      * Renamed config variable mknagios_port to agent_port
	(please updated main.mk if you use that variable)
      * Renamed config variable mknagios_min_version to
	agent_min_version (update main.mk if used)
      * Renamed config variable mknagios_autochecksdir to 
	autochecksdir (update main.mk if used)
      * configuration directory for Linux/UNIX agents is
	now configurable (default is /etc/check_mk)
      * Add missing configuration variable to precompiled
	checks (fix problem when using clusters)
      * Improved multipath-check: Inventory now determines
	current number of paths. And check output is more
	verbose.
      * Mark config files as config files in RPM. RPM used
	to overwrite main.mk on update!
	
1.0.34:
      * Ship agents for AIX and SunOS/Solaris (beta versions).
      * setup script now autodetects paths and settings of your
	running Nagios
      * Debian package of check_mk itself is now natively build
	with paths matching the prepackaged Nagios on Debian 5.0
      * checks/df: Fix output of check: percentage shown in output
	did include reserved space for root where check logic did
	not. Also fix logic: account reserved space as used - not
	as avail.
      * checks/df: Exclude filesystems with size 0 from inventory.
      * Fix bug with host tags in clusters -> precompile did not
	work.
      * New feature "Inventory Check": Check for new services. Setting
	inventory_check_interval=120 in main.mk will check for new services
	every 2 hours on each host. Refer to online documentation
	for more details.
      * Fixed bug: When agent sends invalid information or check
	has bug, check_mk now handles this gracefully
      * Fixed bug in checks/diskstat and in Linux agent. Also
	IDE disks are found. The inventory does now work correctly
	if now disks are found.
      * Determine common group of Apache and Nagios at setup.
	Auto set new variable www_group which replaces logwatch_groupid.
	Fix bug: logwatch directories are now created with correct
	ownership when check_mk is called manually as root.
      * Default templates: notifications options for hosts and
	services now include also recovery, flapping and warning
	events.
      * Windows agent: changed computation of RAM and SWAP usage
	(now we assume that "totalPageFile" includes RAM *and*
	SWAP).
      * Fix problem with Nagios configuration files: remove
	characters Nagios considers as illegal from service
	descriptions.
      * Processing of performance data (check_icmp) for host
        checks and PING-only-services now set to 1 in default
	templates check_mk_templates.cfg.
      * New SNMP checks for querying FSC ServerView Agent: fsc_fans,
	fsc_temp and fsc_subsystems. Successfully tested with agents
	running	on Windows and Linux.
      * RPM packaged agent tested to be working on VMWare ESX 4.0 
	(simply install RPM package with rpm -i ... and open port 
	in firewall with "esxcfg-firewall -o 6556,tcp,in,check_mk")
      * Improve handling of cache files: inventory now uses cache
	files only if they are current and if the hosts are not
	explicitely specified.
	
1.0.33:
      * Made check_mk run on Python 2.3.4 (as used in CentOS 4.7
	und RedHat 4.7). 
      * New option -M that prints out manual pages of checks.
	Only a few check types are documented yet, but more will
	be following.
      * Package the empty directory /usr/lib/check_mk_agent/plugins
	and ../local into the RPM and DEB package of the agent
      * New feature: service_dependencies. check_mk lets you comfortably
	create Nagios servicedependency definitions for you and also
	supports them by executing the checks in an optimal order.
      * logwatch.php: New button for hiding the context messages.
	This is a global setting for all logfiles and its state is
	stored in a cookie.
	
1.0.32:
      * IMPORTANT: Configuration variable datasource_programs is now
        analogous to that of host_groups. That means: the order of
        program and hostlist must be swapped!
      * New option --fake-dns, useful for tests with non-existing
	hosts.
      * Massive speed improvement for -S, -H and -C
      * Fixed bug in inventory of clusters: Clustered services where
	silently dropped (since introduction of host tags). Fixed now.
      * Fixed minor bug in inventory: Suppress DNS lookup when using
	--no-tcp
      * Fixed bug in cluster handling: Missing function strip_tags()
	in check_mk_base.py was eliminated.
      * Changed semantics of host_groups, summary_host_groups,
	host_contactgroups, and summary_host_groups for clusters. 
	Now the cluster names will be relevant, not
	the names of the nodes. This allows the cluster hosts to
	have different host/contactgroups than the nodes. And it is more
	consistent with other parts of the configuration.
      * Fixed bug: datasource_programs on cluster nodes did not work
	when precompiling

1.0.31:
      * New option -D, --dump that dumps all configuration information
	about one, several or all hosts
	New config variables 'ignored_checktypes' and 'ignored_services',
        which allow to include certain checktypes in general or
        some services from some hosts from inventory
      * Config variable 'clustered_services' now has the same semantics
	as ignored_checktypes and allows to make it host dependent.
      * Allow magic tags PHYSICAL_HOSTS, CLUSTER_HOSTS and ALL_HOSTS at
	all places, where lists of hosts are expected (except checks).
	This fixes various problems that arise when using all_hosts at
	those places:
	  * all_hosts might by changed by another file in conf.d
	  * all_hosts does not contain the cluster hosts
      * Config file 'final.mk' is read after all other config files -
	if it exists. You can put debug code there that prints the
	contents of your variables.
      * Use colored output only, if stdout is a tty. If you have
	problems with colors, then you can pipe the output
	through cat or less
      * Fixed bug with host tags: didn't strip off tags when
	processing configuration lists (occurs when using
	custom host lists)
      * mk_logwatch is now aware of inodes of logfiles. This
	is important for fast rotating files: If the inode
	of a logfile changes between two checks mk_logwatch
	assumes that the complete content is new, even if
	the new file is longer than the old one.
      * check_mk makes sure that you do not have duplicate
	hosts in all_hosts or clusters.

1.0.30:
      * Windows agent now automatically monitors all existing
	event logs, not only "System" and "Application".

1.0.29:
      * Improved default Nagios configuration file:
	added some missing templates, enter correct URLs
	asked at setup time.
      * IMPORANT: If you do not use the new default 
	Nagios configuration file you need to rename
	the template for aggregated services (summary
	services) to check_mk_summarizes (old name
	was 'check_mk_passive-summary'). Aggregated
	services are *always* passive and do *never*
	have performance data.
      * Hopefully fixed CPU usage output on multi-CPU
	machines
      * Fixed Problem in Windows Agent: Eventlog monitoring
	does now also work, if first record has not number 1
	(relevant for larger/older eventlogs)
      * Fixed bug in administration.html: Filename for Nagios
	must be named check_mk.cfg and *not* main.mk. Nagios
	does not read files without the suffix .cfg. 
      * magic factor for df, that allows to automatgically 
        adapt levels for very big or very small filesystems.
      * new concept of host tags simplyfies configuration.
      * IMPORTANT: at all places in the configuration where
	lists of hosts are used those are not any longer
	interpreted as regular expressions. Hostnames
	must match exactly. Therefore the list [ "" ] does
	not any longer represent the list of all hosts.
	It is a bug now. Please write all_hosts instead
	of [ "" ]. The semantics for service expressions
	has not changed.
      * Fixed problem with logwatch.php: Begin with
	<?php, not with <?. This makes some older webservers
	happy.
      * Fixed problem in check ipmi: Handle corrupt output
	from agent
      * Cleaned up code, improved inline documentation
      * Fixed problem with vms_df: default_filesystem_levels,
	filesystem_levels and df magic number now are used
	for df, vms_df and df_netapp together. Works now also
	when precompiled.
	
1.0.28:
      * IMPORTANT: the config file has been renamed from
	check_mk.cfg to main.mk. This has been suggested
	by several of my customers in order to avoid 
	confusion with Nagios configuration files. In addition,
	all check_mk's configuration file have to end in
	'.mk'. This also holds for the autochecks. The 
	setup.sh script will automatically rename all relevant
	files. Users of RPM or DEB installations have to remove
	the files themselves - sorry.
      * Windows agent supports eventlogs. Current all Warning
        and Error messages from 'System' and 'Application' are
        being sent to check_mk. Events can be filtered on the
	Nagios host.
      * Fixed bug: direct RRD update didn't work. Should now.
      * Fixed permission problems when run as root.
      * Agent is expected to send its version in <<<check_mk>>>
	now (not any longer in <<<mknagios>>>
      * Fixed bug in Windows agent. Performance counters now output
	correct values
      * Change checks/winperf: Changed 'ops/sec' into MB/s.
	That measures read and write disk throughput
	(now warn/crit levels possible yet)
      * new SNMP check 'ifoperstatus' for checking link
        of network interfaces via SNMP standard MIB
      * translated setup script into english
      * fixed bug with missing directories in setup script
      * made setup script's output nicer, show version information
      * NEW: mk_logwatch - a new plugin for the linux/UNIX agent
	for watching logfiles
      * Better error handling with Nagios pipe
      * Better handling of global error: make check_mk return
	CRIT, when no data can retrieved at all.
      * Added missing template 'check_mk_pingonly' in sample
	Nagios config file (is needed for hosts without checks)
	
1.0.27:
      * Ship source code of windows agent
      * fix several typos
      * fix bug: option --list-hosts did not work
      * fix bug: precompile "-C" did not work because
	of missing extension .py
      * new option -U,--update: It combines -S, -H and
	-U and writes the Nagios configuration into a
	file (not to stdout).
      * ship templates for PNP4Nagios matching most check_mk-checks.
	Standard installation path is /usr/share/check_mk/pnp-templates
	
1.0.26:
      -	Changed License to GNU GPL Version 2
      * modules check_mk_admin and check_mk_base are both shipped
	uncompiled.
      * source code of windows agent togehter with Makefile shipped
	with normal distribution
      * checks/md now handles rare case where output of /proc/mdstat
	shows three lines per array

1.0.25:
      * setup skript remembers paths

1.0.24:
      * fixed bug with precompile: Version of Agent was always 0

1.0.23:
      * fixed bug: check_config_variables was missing in precompiled
	files
      * new logwatch agent in Python plus new logwatch-check that
	handles both the output from the old and the new agent

1.0.22:
      * Default timeout for TCP transfer increased from 3.0 to 60.0
      * Windows agent supports '<<<mem>>>' that is compatible with Linux
      * Windows agents performance counters output fixed
      * Windows agent can now be cross-compiled with mingw on Linux
      * New checktype winperf.cpuusage that retrieves the percentage
	of CPU usage from windows (still has to be tested on Multi-CPU
	machine)
      * Fixed bug: logwatch_dir and logwatch_groupid got lost when
	precompiling. 
      * arithmetic for CPU usage on VMS multi-CPU machines changed

1.0.21:
      * fixed bug in checks/df: filesystem levels did not work
	with precompiled checks

1.0.20:
      * new administration guide in doc/
      * fixed bug: option -v now works independent of order
      * fixed bug: in statgrab_net: variable was missing (affected -C)
      * fixed bug: added missing variables, imported re (affected -C)
      * check ipmi: new option ipmi_summarize: create only one check for all sensors
      * new pnp-template for ipmi summarized ambient temperature
 
1.0.19:
      * Monitoring of Windows Services
      * Fixed bug with check-specific default parameters
      * Monitoring of VMS (agent not included yet)
      * Retrieving of data via an external programm (e.g. SSH/RSH)
      * setup.sh does not overwrite check_mk.cfg but installs
	the new default file as check_mk.cfg-1.0.19
      * Put hosts into default hostgroup if none is configured<|MERGE_RESOLUTION|>--- conflicted
+++ resolved
@@ -4,7 +4,6 @@
 
     Checks & Agents:
     * megaraid_ldisks: remove debug output
-<<<<<<< HEAD
     * fc_brocade_port: hide on SNMP scan, prefer fc_brocade_port_detailed
     * fc_brocade_port_detailed: improve scan function, find more devices
     * New agent for HP-UX
@@ -13,10 +12,8 @@
     * hpux_multipath: New check for monitoring Multipathing on HP-UX
     * hpux_lvm: New check for monitoring LVM mirror state on HP-UX
     * hpux_serviceguard: new check for monitoring HP-UX Serviceguard
-=======
     * drbd: Fixed var typo which prevented inventory of drbd general check
       (Thanks to Andreas Behler)
->>>>>>> c11dea8d
 
 
 1.1.9i5:
