1.2.2b1:
    Core:
    * cmk --notify: added notification script to generate HTML mails including
      the performance graphs of hosts and services
    * cmk --notify: added the macros NOTIFY_LASTHOSTSTATECHANGE, NOTIFY_HOSTSTATEID,
      NOTIFY_LASTSERVICESTATECHANGE, NOTIFY_SERVICESTATEID, NOTIFY_NOTIFICATIONCOMMENT,
      NOTIFY_NOTIFICATIONAUTHOR, NOTIFY_NOTIFICATIONAUTHORNAME, NOTIFY_NOTIFICATIONAUTHORALIAS
    * FIX: more robust deletion of precompiled files to ensure the correct 
      creation of the files (Thanks to Guido Günther)
    * FIX: Inventory for cluster nodes who are part of multiple clusters 
    * cmk --notify: added plugin for sms notification
    * FIX: precompiled checks: correct handling of sys.exit() call when using python2.4 
    * cmk --notify: improved logging on wrong notification type

    Checks & Agents:
    * winperf_processor now outputs float usage instead of integer
    * FIX: mssql_counters.file_sizes - Fixed wrong value for "Log Files" in output
    * FIX: drbd: Parameters for expected roles and disk states can now be set to 
           None to disable alerting on changed values
    * printer_supply_ricoh: New check for Ricoh printer supply levels
    * jolokia_metrics.mem: now supports warn/crit levels for heap, nonheap, totalheap
    * jolokia_metrics.mem: add dedicated PNP graph
    * FIX: logwatch.ec: use UNIX socket instead of Pipe for forwarding into EC 
    * FIX: logwatch.ec: fixed exception when forwarding "OK" lines
    * FIX: logwatch.ec: fixed forwarding of single log lines to event console
    * Improved performance of logwatch.ec check in case of many messages
    * livestatus_status: new check for monitoring performance of monitoring
    * FIX: diskstat.include: fix computation of queue length on windows
      (thanks to K.H. Fiebig)
    * lnx_bonding: new check for bonding interfaces on Linux
    * ovs_bonding: new check for bonding interfaces on Linux / Open vSwitch
    * if: Inventory settings can now be set host based
    * FIX: lnx_bonding/ovs_bonding: correct definition of bonding.include
    * Add: if check now able to handle interface groups  (if_groups)
    * Add: oracle_tablespace now with flexible warn/crit levels(magic number)

    Multisite:
    * Added comment painter to notification related views
    * Added compatibility code to use hashlib.md5() instead of md5.md5(), which
      is deprecated in python > 2.5 to prevent warning messages in apache error log
    * FIX: Preventing autocomplete in password fields of "edit profile" dialog

    BI:
    * Use Ajax to delay rendering of invisible parts of the tree (this
      saves lots of HTML code)

    WATO:
    * Added hr_mem check to the memory checkgroup to make it configurable in WATO
    * Make page_header configurable in global settings
    * FIX: Fixed some typos in ldap error messages
    * FIX: Fixed problem on user profile page when no alias set for a user
    * FIX: list valuespecs could not be extended after once saving
    * FIX: fix title of foldable areas contained in list valuespecs
    * FIX: Fixed bug where pending log was not removed in multisite setup
    * FIX: Fixed generation of auth.php (Needed for NagVis Multisite Authorisation)
    * FIX: Fixed missing general.* permissions in auth.php on slave sites in 
      case of distributed WATO setups
<<<<<<< HEAD
    * Added oracle_tablespaces configuration to the application checkgroup
=======
    * FIX: Fixed synchronisation of mkeventd configs in distributed WATO setups
>>>>>>> 044ac071

    Event Console:
    * Added UNIX socket for sending events to the EC
    * Speed up rule matches in some special cases by factor of 100 and more
    * Init-Script: Improved handling of stale pidfiles
    * Init-Script: Detecting and reporting already running processes

1.2.1i5:
    Core:
    * Improved handling of CTRL+C (SIGINT) to terminate long runnining tasks 
      (e.g.  inventory of SNMP hosts)
    * FIX: PING services on clusters are treated like the host check of clusters
    * cmk --notify: new environment variable NOTIFY_WHAT which has HOST or SERVICE as value
    * cmk --notify: removing service related envvars in case of host notifications
    * cmk --notify: added test code to help developing nitofication plugins.
      Can be called with "cmk --notify fake-service debug" for example

    Checks & Agents:
    * Linux Agent, diskstat: Now supporting /dev/emcpower* devices (Thanks to Claas Rockmann-Buchterkirche)
    * FIX: winperf_processor: Showing 0% on "cmk -nv" now instead of 100%
    * FIX: win_dhcp_pools: removed faulty output on non-german windows 2003 servers 
           with no dhcp server installed (Thanks to Mathias Decker)
    * Add: fileinfo is now supported by the solaris agent. Thanks to Daniel Roettgermann
    * Logwatch: unknown eventlog level ('u') from windows agent treated as warning
    * FIX: logwatch_ec: Added state undefined as priority
    * Add: New Check for Raritan EMX Devices
    * Add: mailman_lists - New check to gather statistics of mailman mailinglists
    * FIX: megaraid_bbu - Handle missing charge information (ignoring them)
    * FIX: myssql_tablespaces - fix PNP graph (thanks to Christian Zock)
    * kernel.util: add "Average" information to PNP graph
    * Windows Agent: Fix startup crash on adding a logfiles pattern, but no logfile specified
    * Windows Agent: check_mk.example.ini: commented logfiles section

    Multisite:
    * FIX: Fixed rendering of dashboard globes in opera
    * When having row selections enabled and no selected and performing
      actions an error message is displayed instead of performing the action on
      all rows
    * Storing row selections in user files, cleaned up row selection 
      handling to single files. Cleaned up GET/POST mixups in confirm dialogs
    * Add: New user_options to limit seen nagios objects even the role is set to see all
    * Fix: On site configaration changes, only relevant sites are marked as dirty
    * Fix: Distributed setup: Correct cleanup of pending changes logfile after "Activate changes"
    * FIX: LDAP: Fixed problem with special chars in LDAP queries when having
    contactgroup sync plugin enabled
    * FIX: LDAP: OpenLDAP - Changed default filter for users
    * FIX: LDAP: OpenLDAP - Using uniqueMember instead of member when searching for groups of a user
    * FIX: LDAP: Fixed encoding problem of ldap retrieved usernames
    * LDAP: Role sync plugin validates the given group DNs with the group base dn now
    * LDAP: Using roles defined in default user profile in role sync plugin processing
    * LDAP: Improved error handling in case of misconfigurations
    * LDAP: Reduced number of ldap querys during a single page request / sync process
    * LDAP: Implemnted some kind of debug logging for LDAP communication
    * FIX: Re-added an empty file as auth.py (wato plugin) to prevent problems during update 

    WATO:
    * CPU load ruleset does now accept float values
    * Added valuespec for cisco_mem check to configure thresholds via WATO
    * FIX: Fixed displaying of tag selections when creating a rule in the ruleeditor
    * FIX: Rulesets are always cloned in the same folder
    * Flexibile notifications: removed "debug notification" script from GUI (you can make it
      executable to be choosable again)
    * Flexibile notifications: added plain mail notification which uses the
      mail templates from global settings dialog

    BI:
    * Added FOREACH_SERVICE capability to leaf nodes
    * Add: Bi views now support debug of livestatus queries

1.2.1i4:
    Core:
    * Better exception handling when executing "Check_MK"-Check. Printing python
      exception to status output and traceback to long output now.
    * Added HOSTTAGS to notification macros which contains all Check_MK-Tags
      separated by spaces
    * Output better error message in case of old inventory function
    * Do object cache precompile for monitoring core on cmk -R/-O
    * Avoid duplicate verification of monitoring config on cmk -R/-O
    * FIX: Parameter --cleanup-autochecks (long for -u) works now like suggested in help
    * FIX: Added error handling when trying to --restore with a non existant file

    Notifications:
    * Fix flexible notifications on non-OMD systems
    
    Checks & Agents:
    * Linux Agent, mk_postgres: Supporting pgsql and postgres as user
    * Linux Agent, mk_postgres: Fixed database stats query to be compatible
      with more versions of postgres
    * apache_status: Modified to be usable on python < 2.6 (eg RHEL 5.x)
    * apache_status: Fixed handling of PIDs with more than 4 numbers
    * Add: New Check for Rittal CMC PSM-M devices
    * Smart plugin: Only use relevant numbers of serial
    * Add: ibm_xraid_pdisks - new check for agentless monitoring of disks on IBM SystemX servers.
    * Add: hp_proliant_da_cntlr check for disk controllers in HP Proliant servers
    * Add: Check to monitor Storage System Drive Box Groups attached to HP servers
    * Add: check to monitor the summary status of HP EML tape libraries
    * Add: apc_rackpdu_status - monitor the power consumption on APC rack PDUs
    * Add: sym_brightmail_queues - monitor the queue levels on Symantec Brightmail mail scanners.
    * Add: plesk_domains - List domains configured in plesk installations
    * Add: plesk_backups - Monitor backup spaces configured for domains in plesk
    * Add: mysql_connections - Monitor number of parallel connections to mysql daemon
    * Add: flexible notifcations: filter by hostname
    * New script multisite_to_mrpe for exporting services from a remote system
    * FIX: postgres_sessions: handle case of no active/no idle sessions
    * FIX: correct backslash representation of windows logwatch files
    * FIX: postgres_sessions: handle case of no active/no idle sessions
    * FIX: zfsget: fix exception on snapshot volumes (where available is '-')
    * FIX: zfsget: handle passed-through filesystems (need agent update)
    * FIX: loading notification scripts in local directory for real
    * FIX: oracle_version: return valid check result in case of missing agent info
    * FIX: apache_status: fixed bug with missing 'url', wrote man page
    * FIX: fixed missing localisation in check_parameteres.py 
    * FIX: userdb/ldap.py: fixed invalid call site.getsitepackages() for python 2.6
    * FIX: zpool_status: fixed crash when spare devices were available
    * FIX: hr_fs: handle negative values in order to larger disks (thanks to Christof Musik)
    * FIX: mssql_backup: Fixed wrong calculation of backup age in seconds


    Multisite:
    * Implemented LDAP integration of Multisite. You can now authenticate your
      users using the form based authentication with LDAP. It is also possible
      to synchronize some attributes like mail addresses, names and roles from
      LDAP into multisite.
    * Restructured cookie auth cookies (all auth cookies will be invalid
      after update -> all users have to login again)
    * Modularized login and cookie validation
    * Logwatch: Added buttons to acknowledge all logs of all hosts or really
      all logs which currently have a problem
    * Check reschedule icon now works on services containing an \
    * Now showing correct representation of SI unit kilo ( k )
    * if perfometer now differs between byte and bit output
    * Use pprint when writing global settings (makes files more readable)
    * New script for settings/removing downtimes: doc/treasures/downtime
    * New option when setting host downtimes for also including child hosts
    * Option dials (refresh, number of columns) now turnable by mouse wheel
    * Views: Commands/Checkboxes buttons are now activated dynamically (depending on data displayed)
    * FIX: warn / crit levels in if-check when using "bit" as unit
    * FIX: Fixed changing own password when notifications are disabled
    * FIX: On page reload, now updating the row field in the headline
    * FIX: ListOfStrings Fields now correctly autoappend on focus
    * FIX: Reloading of sidebar after activate changes
    * FIX: Main Frame without sidebar: reload after activate changes
    * FIX: output_format json: handle newlines correctly
    * FIX: handle ldap logins with ',' in distinguished name
    * FIX: quote HTML variable names, fixes potential JS injection
    * FIX: Sidebar not raising exceptions on configured but not available snapins
    * FIX: Quicksearch: Fixed Up/Down arrow handling in chrome
    * FIX: Speedometer: Terminating data updates when snapin is removed from sidebar
    * FIX: Views: toggling forms does not disable the checkbox button anymore
    * FIX: Dashboard: Fixed wrong display options in links after data reloads
    * FIX: Fixed "remove all downtimes" button in views when no downtimes to be deleted 
    * FIX: Services in hosttables now use the service name as header (if no custom title set)
    * New filter for host_contact and service_contact
    
    WATO:
    * Add: Creating a new rule immediately opens its edit formular
    * The rules formular now uses POST as transaction method
    * Modularized the authentication and user management code
    * Default config: add contact group 'all' and put all hosts into it
    * Reverse order of Condition, Value and General options in rule editor
    * Allowing "%" and "+" in mail prefixes of contacts now
    * FIX: Fixed generated manual check definitions for checks without items
      like ntp_time and tcp_conn_stats
    * FIX: Persisting changing of folder titles when only the title has changed
    * FIX: Fixed rendering bug after folder editing

    Event Console:
    * Replication slave can now copy rules from master into local configuration
      via a new button in WATO.
    * Speedup access to event history by earlier filtering and prefiltering with grep
    * New builtin syslog server! Please refer to online docu for details.
    * Icon to events of host links to view that has context button to host
    * FIX: remove event pipe on program shutdown, prevents syslog freeze
    * FIX: hostnames in livestatus query now being utf8 encoded
    * FIX: fixed a nastiness when reading from local pipe
    * FIX: fix exception in rules that use facility local7
    * FIX: fix event icon in case of using TCP access to EC
    * FIX: Allowing ":" in application field (e.g. needed for windows logfiles)
    * FIX: fix bug in Filter "Hostname/IP-Address of original event"

    Livestatus:
    * FIX: Changed logging output "Time to process request" to be debug output

1.2.1i3:
    Core:
    * added HOST/SERVICEPROBLEMID to notification macros
    * New configuration check_periods for limiting execution of
      Check_MK checks to a certain time period.

    Checks & Agents:
    * Windows agent: persist offsets for logfile monitoring

    Notifications:
    * fix two errors in code that broke some service notifications

    Event Console:
    * New performance counter for client request processing time
    * FIX: fixed bug in rule optimizer with ranges of syslog priorities

    WATO:
    * Cloning of contact/host/service groups (without members)

    Checks & Agents:
    * logwatch: Fixed confusion with ignore/ok states of log messages
    * AIX Agent: now possible to specify -d flag. Please test :)

1.2.1i2:
    Core:
    * Improved validation of inventory data reported by checks
    * Added -d option to precompiled checks to enable debug mode
    * doc/treasures: added script for printing RRD statistics

    Notifications:
    * New system of custom notification, with WATO support

    Event Console:
    * Moved source of Event Console into Check_MK project 
    * New button for resetting all rule hits counters
    * When saving a rule then its hits counter is always reset
    * New feature of hiding certain actions from the commands in the status GUI
    * FIX: rule simulator ("Try out") now handles cancelling rules correctly
    * New global option for enabling log entries for rule hits (debugging)
    * New icon linking to event views for the event services
    * check_mkevents outputs last worst line in service output
    * Max. number of queued connections on status sockets is configurable now
    * check_mkevents: new option -a for ignoring acknowledged events
    * New sub-permissions for changing comment and contact while updating an event
    * New button for generating test events directly via WATO
    * Allow Event Console to replicate from another (master) console for
      fast failover.
    * Allow event expiration also on acknowledged events (configurable)

    Multisite:
    * Enable automation login with _username= and _secret=, while
      _secret is the content of var/check_mk/web/$USER/automation.secret
    * FIX: Fixed releasing of locks and livestatus connections when logging out
    * FIX: Fixed login/login confusions with index page caching
    * FIX: Speed-o-meter: Fixed calculation of Check_MK passive check invervals
    * Removed focus of "Full name" attribute on editing a contact
    * Quicksearch: Convert search text to regex when accessing livestatus
    * FIX: WATO Folder filter not available when WATO disabled
    * WATO Folder Filter no longer available in single host views
    * Added new painters "Service check command expanded" and
      "Host check command expanded"
    * FIX: Corrected garbled description for sorter "Service Performance data" 
    * Dashboard globes can now be filtered by host_contact_group/service_contact_group
    * Dashboard "iframe" attribute can now be rendered dynamically using the
      "iframefunc" attribute in the dashlet declaration
    * Dashboard header can now be hidden by setting "title" to None
    * Better error handling in PNP-Graph hover menus in case of invalid responses

    Livestatus:
    * Added new table statehist, used for SLA queries
    * Added new column check_command_expanded in table hosts
    * Added new column check_command_expanded in table services
    * New columns livestatus_threads, livestatus_{active,queued}_connections

    BI:
    * Added missing localizations
    * Added option bi_precompile_on_demand to split compilations of
      the aggregations in several fragments. If possible only the needed
      aggregations are compiled to reduce the time a user has to wait for
      BI based view. This optimizes BI related views which display
      information for a specific list of hosts or aggregation groups.
    * Added new config option bi_compile_log to collect statistics about
      aggregation compilations
    * Aggregations can now be part of more than one aggregation group
      (just configure a list of group names instead of a group name string)
    * Correct representation of (!), (!!) and (?) markers in check output
    * Corrected representation of assumed state in box layout
    * Feature: Using parameters for hosttags

    WATO:
    * Added progress indicator in single site WATO "Activate Changes"
    * Users & Contacts: Case-insensitive sorting of 'Full name' column
    * ntp/ntp.time parameters are now configurable via WATO
    * FIX: Implemented basic non HTTP 200 status code response handling in interactive
           progress dialogs (e.g. bulk inventory mode)
    * FIX: Fixed editing of icon_image rules
    * Added support of locked hosts and folders ( created by CMDB )
    * Logwatch: logwatch agents/plugins now with ok pattern support 
    * Valuespec: Alternative Value Spec now shows helptext of its elements
    * Valuespec: DropdownChoice, fixed exception on validate_datatype

    Checks & Agents:
    * New check mssql_counters.locks: Monitors locking related information of
      MSSQL tablespaces
    * Check_MK service is now able to output additional performance data
      user_time, system_time, children_user_time, children_system time
    * windows_updates agent plugin: Fetching data in background mode, caching
      update information for 30 minutes
    * Windows agent: output ullTotalVirtual and ullAvailVirtual (not yet
      being used by check)
    * Solaris agent: add <<<uptime>>> section (thanks to Daniel Roettgermann)
    * Added new WATO configurable option inventory_services_rules for the
      windows services inventory check
    * Added new WATO configurable option inventory_processes_rules for the
      ps and ps.perf inventory
    * FIX: mssql_counters checks now really only inventorize percentage based
      counters if a base value is set
    * win_dhcp_pools: do not inventorize empty pools any more. You can switch
      back to old behaviour with win_dhcp_pools_inventorize_empty = True
    * Added new Check for Eaton UPS Devices
    * zfsget: new check for monitoring ZFS disk usage for Linux, Solaris, FreeBSD
      (you need to update your agent as well)
    * Added new Checks for Gude PDU Units
    * logwatch: Working around confusion with OK/Ignore handling in logwatch_rules
    * logwatch_ec: Added new subcheck to forward all incoming logwatch messages
      to the event console. With this check you can use the Event Console 
      mechanisms and GUIs instead of the classic logwatch GUI. It can be 
      enabled on "Global Settings" page in WATO for your whole installation.
      After enabling it you need to reinventorize your hosts.
    * Windows Update Check: Now with caching, Thanks to Phil Randal and Patrick Schlüter
    * Windows Check_MK Agent: Now able to parse textfiles for logwatch output
    * Added new Checks sni_octopuse_cpu, sni_octopuse_status, sni_octopuse_trunks: These
      allow monitoring Siemens HiPath 3000/5000 series PBX.
    * if-checks now support "bit" as measurement unit
    * winperf_phydisk: monitor average queue length for read/write

1.2.0p4:
    WATO:
    * FIX: fixed detection of existing groups when creating new groups
    * FIX: allow email addresses like test@test.test-test.com
    * FIX: Fixed Password saving problem in user settings

    Checks & Agents:
    * FIX: postgres_sessions: handle case of no active/no idle sessions
    * FIX: winperf_processor: handle parameters "None" (as WATO creates)
    * FIX: mssql_counters: remove debug output, fix bytes output
    * FIX: mssql_tablespaces: gracefully handle garbled agent output

    Multisite:
    * FIX: performeter_temparature now returns unicode string, because of °C
    * FIX: output_format json in webservices now using " as quotes

    Livestatus:
    * FIX: fix two problems when reloading module in Icinga (thanks to Ronny Biering)

1.2.0p3:
    Mulitisite
    * Added "view" parameter to dashlet_pnpgraph webservice
    * FIX: BI: Assuming "OK" for hosts is now possible
    * FIX: Fixed error in makeuri() calls when no parameters in URL
    * FIX: Try out mode in view editor does not show context buttons anymore
    * FIX: WATO Folder filter not available when WATO disabled
    * FIX: WATO Folder Filter no longer available in single host views
    * FIX: Quicksearch converts search text to regex when accessing livestatus
    * FIX: Fixed "access denied" problem with multisite authorization in PNP/NagVis
           in new OMD sites which use the multisite authorization
    * FIX: Localize option for not OMD Environments

    WATO:
    * FIX: Users & Contacts uses case-insensitive sorting of 'Full name' column  
    * FIX: Removed focus of "Full name" attribute on editing a contact
    * FIX: fix layout bug in ValueSpec ListOfStrings (e.g. used in
           list of explicit host/services in rules)
    * FIX: fix inheritation of contactgroups from folder to hosts
    * FIX: fix sorting of users, fix lost user alias in some situations
    * FIX: Sites not using distritubed WATO now being skipped when determining
           the prefered peer
    * FIX: Updating internal variables after moving hosts correctly
      (fixes problems with hosts tree processed in hooks)

    BI:
    * FIX: Correct representation of (!), (!!) and (?) markers in check output

    Livestatus:
    * FIX: check_icmp: fixed calculation of remaining length of output buffer
    * FIX: check_icmp: removed possible buffer overflow on do_output_char()
    
    Livecheck:
    * FIX: fixed problem with long plugin output
    * FIX: added /0 termination to strings
    * FIX: changed check_type to be always active (0)
    * FIX: fix bug in assignment of livecheck helpers 
    * FIX: close inherited unused filedescriptors after fork()
    * FIX: kill process group of called plugin if timeout is reached
           -> preventing possible freeze of livecheck
    * FIX: correct escaping of character / in nagios checkresult file
    * FIX: fixed SIGSEGV on hosts without defined check_command
    * FIX: now providing correct output buffer size when calling check_icmp 

    Checks & Agents:
    * FIX: Linux mk_logwatch: iregex Parameter was never used
    * FIX: Windows agent: quote '%' in plugin output correctly
    * FIX: multipath check now handles '-' in "user friendly names"
    * New check mssql_counters.locks: Monitors locking related information of
      MSSQL tablespaces
    * FIX: mssql_counters checks now really only inventorize percentage based
      counters if a base value is set
    * windows_updates agent plugin: Fetching data in background mode, caching
      update information for 30 minutes
    * FIX: netapp_vfiler: fix inventory function (thanks to Falk Krentzlin)
    * FIX: netapp_cluster: fix inventory function
    * FIX: ps: avoid exception, when CPU% is missing (Zombies on Solaris)
    * FIX: win_dhcp_pools: fixed calculation of perc_free
    * FIX: mssql_counters: fixed wrong log size output

1.2.0p3:
    Multisite:
    * Added "view" parameter to dashlet_pnpgraph webservice

    WATO:
    * FIX: It is now possible to create clusters in empty folders
    * FIX: Fixed problem with complaining empty ListOf() valuespecs

    Livestatus:
    * FIX: comments_with_info in service table was always empty

1.2.1i1:
    Core:
    * Allow to add options to rules. Currently the options "disabled" and
      "comment" are allowed. Options are kept in an optional dict at the
      end of each rule.
    * parent scan: skip gateways that are reachable via PING
    * Allow subcheck to be in a separate file (e.g. foo.bar)
    * Contacts can now define *_notification_commands attributes which can now
      override the default notification command check-mk-notify
    * SNMP scan: fixed case where = was contained in SNMP info
    * check_imap_folder: new active check for searching for certain subjects
      in an IMAP folder
    * cmk -D shows multiple agent types e.g. when using SNMP and TCP on one host

    Checks & Agents:
    * New Checks for Siemens Blades (BX600)
    * New Checks for Fortigate Firewalls
    * Netapp Checks for CPU Util an FC Port throughput
    * FIX: megaraid_pdisks: handle case where no enclosure device exists
    * FIX: megaraid_bbu: handle the controller's learn cycle. No errors in that period.
    * mysql_capacity: cleaned up check, levels are in MB now
    * jolokia_info, jolokia_metrics: new rewritten checks for jolokia (formerly
      jmx4perl). You need the new plugin mk_jokokia for using them
    * added preliminary agent for OpenVMS (refer to agents/README.OpenVMS) 
    * vms_diskstat.df: new check file usage of OpenVMS disks
    * vms_users: new check for number of interactive sessions on OpenVMS
    * vms_cpu: new check for CPU utilization on OpenVMS
    * vms_if: new check for network interfaces on OpenVMS
    * vms_system.ios: new check for total direct/buffered IOs on OpenVMS
    * vms_system.procs: new check for number of processes on OpenVMS
    * vms_queuejobs: new check for monitoring current VMS queue jobs
    * FIX: mssql_backup: Fixed problems with datetime/timezone calculations
    * FIX: mssql agent: Added compatibility code for MSSQL 9
    * FIX: mssql agent: Fixed connection to default instances ("MSSQLSERVER")
    * FIX: mssql agent: Fixed check of databases with names starting with numbers
    * FIX: mssql agent: Fixed handling of databases with spaces in names
    * f5_bigip_temp: add performance data
    * added perf-o-meters for a lot of temperature checks
    * cmctc_lcp.*: added new checks for Rittal CMC-TC LCP
    * FIX: diskstat (linux): Don't inventorize check when data empty
    * Cisco: Added Check for mem an cpu util
    * New check for f5 bigip network interfaces
    * cmctc.temp: added parameters for warn/crit, use now WATO rule
      "Room temperature (external thermal sensors)"
    * cisco_asa_failover: New Check for clustered Cisco ASA Firewalls 
    * cbl_airlaser.status: New Check for CBL Airlaser IP1000 laser bridge.
    * cbl_airlaser.hardware: New Check for CBL Airlaser IP1000 laser bridge.
      Check monitors the status info and allows alerting based on temperature.
    * df, hr_fs, etc.: Filesystem checks now support grouping (pools)
      Please refer to the check manpage of df for details
    * FIX: windows agent: try to fix crash in event log handling
    * FreeBSD Agent: Added swapinfo call to mem section to make mem check work again
    * windows_multipath: Added the missing check for multipath.vbs (Please test)
    * carel_uniflair_cooling: new check for monitoring datacenter air conditioning by "CAREL"
    * Added Agent for OpenBSD
    * Added Checks for UPS devices
    * cisco_hsrp: New Check for monitoring HSRP groups on Cisco Routers. (SMIv2 version)
    * zypper: new check and plugin mk_zypper for checking zypper updates.
    * aironet_clients: Added support for further Cisco WLAN APs (Thanks to Stefan Eriksson for OIDs)
    * aironet_errors: Added support for further Cisco WLAN APs
    * apache_status: New check to monitor apache servers which have the status-module enabled.
      This check needs the linux agent plugin "apache_status" installed on the target host.

    WATO:
    * Added permission to control the "clone host" feature in WATO
    * Added new role/permission matrix page in WATO to compare
      permissions of roles
    * FIX: remove line about number of rules in rule set overview
      (that garbled the logical layout)
    * Rules now have an optional comment and an URL for linking to 
      documntation
    * Rule now can be disabled without deleting them.
    * Added new hook "sites-saved"
    * Allow @ in user names (needed for some Kerberos setups)
    * Implemented new option in WATO attributes: editable
      When set to False the attribute can only be changed during creation
      of a new object. When editing an object this attribute is only displayed.
    * new: search for rules in "Host & Service Configuration"
    * parent scan: new option "ping probes", that allows skipping 
      unreachable gateways.
    * User managament: Added fields for editing host/service notification commands
    * Added new active check configuration for check_smtp
    * Improved visualization of ruleset lists/dictionaries
    * Encoding special chars in RegExp valuespec (e.g. logwatch patterns)
    * Added check_interval and retry_interval rules for host checks
    * Removed wmic_process rule from "inventory services" as the check does not support inventory
    * Made more rulegroup titles localizable
    * FIX: Fixed localization of default permissions
    * FIX: Removed double collect_hosts() call in activate changes hook
    * FIX: Fixed double hook execution when using localized multisite
    * FIX: User list shows names of contactgroups when no alias given
    * FIX: Reflecting alternative mode of check_http (check ssl certificate
    age) in WATO rule editor
    * FIX: Fixed monitoring of slave hosts in master site in case of special
      distributed wato configurations
    * FIX: Remove also user settings and event console rule on factory reset
    * FIX: complex list widgets (ListOf) failed back to old value when
           complaining
    * FIX: complex list widgets (ListOf) lost remaining entries after deleting one
    * FIX: Fixed error in printer_supply valuespec which lead to an exception
           when defining host/service specific rules
    * FIX: Fixed button url icon in docu-url link

    BI:
    * Great speed up of rule compilation in large environments

    Multisite:
    * Added css class="dashboard_<name>" to the dashboard div for easier
    customization of the dashboard style of a special dashboard
    * Dashboard: Param wato_folder="" means WATO root folder, use it and also
      display the title of this folder
    * Sidebar: Sorting aggregation groups in BI snapin now
    * Sidebar: Sorting sites in master control snapin case insensitive
    * Added some missing localizations (error messages, view editor)
    * Introducted multisite config option hide_languages to remove available
      languages from the multisite selection dialogs. To hide the builtin
      english language simply add None to the list of hidden languages.
    * FIX: fixed localization of general permissions
    * FIX: show multisite warning messages even after page reload
    * FIX: fix bug in Age ValueSpec: days had been ignored
    * FIX: fixed bug showing only sidebar after re-login in multisite
    * FIX: fixed logwatch loosing the master_url parameter in distributed setups
    * FIX: Fixed doubled var "site" in view editor (site and siteopt filter)
    * FIX: Don't crash on requests without User-Agent HTTP header
    * Downtimes: new conveniance function for downtime from now for ___ minutes.
      This is especially conveniant for scripting.
    * FIX: fixed layout of login dialog when showing up error messages
    * FIX: Fixed styling of wato quickaccess snapin preview
    * FIX: Made printer_supply perfometer a bit more robust against bad perfdata
    * FIX: Removed duplicate url parameters e.g. in dashboard (display_options)
    * FIX: Dashboard: If original request showed no "max rows"-message, the
           page rendered during reload does not show the message anymore
    * FIX: Fixed bug in alert statistics view (only last 1000 lines were
           processed for calculating the statistics)
    * FIX: Added missing downtime icon for comment view
    * FIX: Fixed handling of filter configuration in view editor where filters
           are using same variable names. Overlaping filters are now disabled
	   in the editor.
    * FIX: Totally hiding hidden filters from view editor now

    Livecheck:
    * FIX: Compile livecheck also if diet libc is missing

1.2.0p2:
    Core:
    * simulation_mode: legacy_checks, custom_checks and active_checks
      are replaced with dummy checks always being OK
    * FIX: Precisely define order of reading of configuration files. This
      fixes a WATO rule precedence problem

    Checks & Agents:
    * FIX: Fixed syntax errors in a bunch of man pages
    * if_lancom: silently ignore Point-To-Point interfaces
    * if_lancom: add SSID to logical WLAN interface names
    * Added a collection of MSSQL checks for monitoring MSSQL servers
      (backups, tablespaces, counters)
    * New check wut_webio_io: Monitor the IO input channels on W&T Web-IO 
      devices
    * nfsmounts: reclassify "Stale NFS handle" from WARN to CRIT
    * ORACLE agent/checks: better error handling. Let SQL errors get
      through into check output, output sections even if no database
      is running.
    * oracle_version: new check outputting the version of an ORACLE
      database - and using uncached direct SQL output.
    * ORACLE agent: fix handling of EXCLUDE, new variable ONLY_SIDS
      for explicitely listing SIDs to monitor
    * mk_logwatch on Linux: new options regex and iregex for file selection
    * remove obsolete ORACLE checks where no agent plugins where available
    * FIX: printer_supply: Fix problem on DELL printers with "S/N" in output
      (thanks to Sebastian Talmon)
    * FIX: winperf_phydisk: Fix typo (lead to WATO rule not being applied)
    * Windows agent: new [global] option crash_debug (see online docu)
    * AIX agent: new check for LVM volume status in rootvg.
    * PostgreSQL plugin: agent is now modified to work with PostgreSQL 
      versions newer than 8.1. (multiple reports, thanks!)

    Multisite:
    * Show number of rows and number of selected rows in header line
      (also for WATO hosts table)
    * FIX: fix problem in showing exceptions (due to help function)
    * FIX: fixed several localization problems in view/command processing
    * FIX: fixed duplicated settings in WATO when using localisation
    * FIX: fixed exception when refering to a language which does not exist
    * FIX: Removing all downtimes of a host/service is now possible again
    * FIX: The refresh time in footer is updated now when changing the value
    * FIX: view editor shows "(Mobile)" hint in view titles when linking to views

    WATO: 
    * Main menu of ruleeditor (Host & Service Parameters) now has
      a topic for "Used rules" - a short overview of all non-empty
      rulesets.
    * FIX: add missing context help to host details dialog
    * FIX: set new site dirty is host move due to change of
      folder attributes
    * FIX: fix exception on unknown value in DropdownChoice
    * FIX: add service specification to ruleset Delay service notifications
    * FIX: fixed problem with disabled sites in WATO
    * FIX: massive speedup when changing roles/users and activing changes
      (especially when you have a larger number of users and folders)
    * Add variable CONTACTPAGER to allowed macros in notifications
    * FIX: fixed default setting if "Hide names of configuration variables"
      in WATO
    * FIX: ListOfString Textboxes (e.g. parents of folders) do now extend in IE
    * FIX: fixed duplicated sections of permissions in rule editor

    BI:
    * New iterators FOREACH_CHILD and FOREACH_PARENT
    * FIX: fix handling of FOREACH_ in leaf nodes (remove hard coded
      $HOST$, replace with $1$, $2$, ..., apply argument substitution)
    * New logical datatable for aggregations that have the same name
      as a host. Converted view "BI Boxes" to this new table. This allows
      for Host-Aggregations containing data of other hosts as well.
    * count_ok: allow percentages, e.g. "count_ok!70%!50%"

1.2.0p1:
    Core:
    * Added macros $DATE$, $SHORTDATETIME$ and $LONGDATETIME$' to
      notification macros

    Checks & Agents:
    * FIX: diskstat: handle output 'No Devices Found' - avoiding exception
    * 3ware_units: Following states now lead to WARNING state instead of
      CRITICAL: "VERIFY-PAUSED", "VERIFYING", "REBUILDING"
    * New checks tsm_stagingpools, tsm_drive and tsm_storagepools
      Linux/UNIX
    * hpux_fchba: new check for monitoring FibreChannel HBAs und HP-UX

    Multisite:
    * FIX: fix severe exception in all views on older Python versions
      (like RedHat 5.5).

    WATO:
    * FIX: fix order of rule execution: subfolders now take precedence
      as they should.

1.2.0:
    Setup:
    * FIX: fix building of RPM packages (due to mk_mysql, mk_postgres)

    Core:
    * FIX: fix error message in case of duplicate custom check

    WATO:
    * FIX: add missing icon on cluster hosts to WATO in Multisite views
    * FIX: fix search field in host table if more than 10 hosts are shown
    * FIX: fix bulk edit and form properties (visibility of attributes was broken)
    * FIX: fix negating hosts in rule editor

    Checks & Agents: 
    * fileinfo: added this check to Linux agent. Simply put your
      file patterns into /etc/check_mk/fileinfo.cfg for configuration.
    * mysql.sessions: New check for MySQL sessions (need new plugin mk_mysql)
    * mysql.innodb_io: New check for Disk-IO of InnoDB
    * mysql_capacity: New check for used/free capacity of MySQL databases
    * postgres_sessions: New check for PostgreSQL number of sessions
    * postgres_stat_database: New check for PostgreSQL database statistics
    * postgres_stat_database.size: New check for PostgreSQL database size
    * FIX: hpux_if: convert_to_hex was missing on non-SNMP-hosts -replace
      with inline implementation
    * tcp_conn_stats: handle state BOUND (found on Solaris)
    * diskstat: support for checking latency, LVM and VxVM on Linux (needs 
      updated agent)
    * avoid duplicate checks cisco_temp_perf and cisco_sensor_temp

1.2.0b6:
    Multisite:
    * FIX: Fixed layout of some dropdown fields in view filters
    * Make heading in each page clickable -> reload page
    * FIX: Edit view: couldn't edit filter settings
    * FIX: Fixed styling of links in multisite context help
    * FIX: Fixed "select all" button for IE
    * FIX: Context links added by hooks are now hidden by the display
           option "B" again
    * FIX: preselected "refresh" option did not reflect view settings
           but was simply the first available option - usually 30.
    * FIX: fixed exception with custom views created by normal users

    WATO:
    * FIX: Fixed "select all" button in hosts & folders for IE
    * Optically mark modified variables in global settings
    * Swapped icons for rule match and previous rule match (makes for sense)

    Core:
    * FIX: Fixed "make_utf is not defined" error when having custom
           timeperiods defined in WATO

    Checks & Agents: 
    * MacOS X: Agent for MacOS (Thanks to Christian Zigotzky)
    * AIX: New check aix_multipath: Supports checking native AIX multipathing from AIX 5.2 onward
    * Solaris: New check solaris_multipath: Supports checking native Solaris multipath from Solaris10 and up.
    * Solaris: The ZFS Zpool status check now looks more closely at the reported messages. (It's also tested to work on Linux now)

1.2.0b5:
    Core:
    * FIX: handle UTF-8 encoded binary strings correctly (e.g. in host alias)
    * FIX: fix configuration of passive checks via custom_checks
    * Added NOTIFICATIONTYPE to host/service mail bodies

    WATO:
    * Site management: "disabled" only applies to Livestatus now
    * FIX: fix folding problems with dependent host tags
    * FIX: Detecting duplicate tag ids between regular tags and auxtags
    * FIX: Fixed layout problem of "new special rule" button in rule editor
    * FIX: Fixed layout problem on "activate changes" page
    * FIX: Added check if contacts belong to contactgroup before contactgroup deletion
    * FIX: fix site configuration for local site in Multisite environments
    * FIX: "(no not monitor)" setting in distributed WATO now works
    * FIX: Site management: replication setting was lost after re-editing
    * FIX: fixed problems after changing D/WATO-configuration
    * FIX: D/WATO: mark site dirty after host deletion
    * FIX: D/WATO: replicate auth.secret, so that login on one site also
           is valid on the replication slaves
    * FIX: implement locking in order to prevent data corruption on
           concurrent changes
    * FIX: Fixed handling of validation errors in cascading dropdown fields
    * FIX: fix cloning of users
    * Keep track of changes made by other users before activating changes,
      let user confirm this, new permission can be used to prevent a user
      from activating foreign changes.
    * FIX: Allowing german umlauts in users mail addresses
    * Allow list of aux tags to be missing in host tag definitions. This
      makes migration from older version easier.
    * FIX: user management modules can now deal with empty lines in htpasswd
    * FIX: Fixed js error on hostlist page with search form

    Multisite:
    * New display type 'boxes-omit-root' for BI views
    * Hostgroup view BI Boxes omits the root level
    * Finalized layout if view options and commands/filters/painteroptions.
    * Broken plugins prevent plugin caching now
    * FIX: remove refresh button from dashboard.
    * FIX: remove use of old option defaults.checkmk_web_uri
    * FIX: fixed outgoing bandwidth in fc port perfometer
    * FIX: remove nasty JS error in sidebar
    * FIX: fix folding in custom links (directories would not open)
    * FIX: animation of rotation treeangle in trees works again
    * FIX: Logwatch: Changed font color back to black
    * FIX: show toggle button for checkboxes in deactivated state
    * FIX: fix repeated stacked refresh when toggling columns
    * FIX: disable checkbox button in non-checkboxable layouts
    * FIX: fix table layout for views (gaps where missing sometimes)
    * FIX: Fixed sorting views by perfdata values which contain floats
    * FIX: fix sometimes-broken sizing of sidebar and dashboard on Chrome
    * FIX: fix dashboard layout on iPad
    * FIX: Fixed styling issues of sidebar in IE7
    * FIX: fix problem where filter settings (of checkboxes) are not effective
           when it comes to executing commands
    * FIX: Fixed styling issues of view filters with dropdown fields
    * FIX: multisite login can now deal with empty lines in htpasswd
    * FIX: Fixed a bunch of js/css errors

    Mobile:
    * FIX: Fixed logtime filter settings in all mobile views
    * FIX: fix some layout problems

    BI:
    * New aggregation function count_ok, that counts the number
      of nodes in state OK.
    * FIX: Removed debug output int count_ok aggregation

    Checks & Agents:
    * Linux: Modified cluster section to allow pacemaker/corosync clusters without heartbeat
    * AIX: convert NIC check to lnx_if (now being compatible with if/if64)
    * AIX: new check for CPU utilization (using section lparstat_aix)
    * ntp checks: Changed default value of time offsets to be 200ms (WARN) / 500ms (CRIT)
    * aironet_{errors,clients}: detect new kinds of devices (Thanks to Tiago Sousa)
    * check_http, check_tcp: allow to omit -I and use dynamic DNS name instead

1.2.0b4:
    Core:
    * New configuration variable snmp_timing, allowing to 
      configure timeout and retries for SNMP requests (also via WATO)
    * New configuration variable custom_checks. This is mainly for
      WATO but also usable in main.mk It's a variant of legacy_checks that
      automatically creates the required "define command" sections.

    WATO:
    * ps and ps.perf configurable via WATO now (without inventory)
    * New layout of main menu and a couple of other similar menus
    * New layout of ruleset overviews
    * Hide check_mk variable names per default now (change via global settings)
    * New layout of global settings
    * Folder layout: show contact groups of folder
    * Folder movement: always show complete path to target folder
    * Sidebar snapin: show pending changes
    * New rule for configuring custom_checks - allowing to run arbitrary
      active checks even if not yet formalized (like HTTP and TCP)
    * Added automation_commands to make automations pluginable
    * New layout and new internal implementation of input forms
    * New layout for view overview and view editor
    * Split up host search in two distinct pages
    * Use dynamic items in rule editor for hosts and items (making use
      of ListOfStrings())
    * FIX: audit log was not shown if no entry for today existed
    * FIX: fix parent scan on single site installations
    * FIX: fix folder visibility permission handling
    * FIX: honor folder-permissions when creating, deleting 
           and modifiying rules
    * FIX: detect non-local site even if unix: is being used
    * FIX: better error message if not logged into site during 
           action that needs remote access
    * FIX: send automation data via POST not GET. This fixes inventory
           on hosts with more than 500 services.
    * FIX: make config options directly active after resetting them
           to their defaults (didn't work for start_url, etc.
    * FIX: Fixed editing of ListOf in valuespec editors (e.g. used in logwatch
    pattern editor)
    * FIX: Reimplemented correct behaviour of the logwatch pattern "ignore"
    state which is used to drop the matching log lines

    Multisite:
    * FIX: fixed filter of recent event views (4 hours didn't catch)
    * FIX: convert more buttons to new graphical style
    * FIX: Logwatch handles logs with only OK lines in it correctly in logfile list views
    * FIX: Fixed syntax error in "Single-Host Problems" view definition
    * New help button at top right of each page now toggles help texts
    * Snapin Custom Links allows to specify HTTP link target
    * Redesign of bar with Display/Filter/Commands/X/1,2,3,4,6,8/30,60,90/Edit

    Mobile GUI:
    * FIX: commands can be executed again
    * FIX: fixed styling of buttons

    Checks & Agents:
    * FIX: Logwatch: fixed missing linebreak during reclassifing lines of logfiles
    * FIX: Logwatch: Logwatch services in rules configured using WATO must be
      given as item, not as whole service name
    * New active check via WATO: check_ldap
    * printer_alerts: new configuration variable printer_alerts_text_map. Make
      'Energiesparen' on Brother printers an OK state.
    * services: This check can now be parameterized in a way that it warn if
      a certain service is running. WATO formalization is available.

    BI:
    * FIX: make rotating folding arrows black (white was not visible)
    * Display format 'boxes' now in all BI views available
    * Display format 'boxes' now persists folding state

1.2.0b3:
    Core:
    * FIX: fixed SNMP info declaration in checks: could be garbled
      up in rare cases
    * avoid duplicate parents definition, when using 'parents' and
      extra_host_conf["parents"] at the same time. The later one has
      precedence.

    Multisite:
    * Logwatch: Colorizing OK state blocks correctly
    * FIX: allow web plugins to be byte compiled (*.pyc). Those
      are preferred over *.py if existing
    * View Editor: Fixed jump to top of the page after moving painters during
      editing views
    * FIX: Fixed login redirection problem after relogging
    * Filter for times now accept ranges (from ... until)
    * New view setting for page header: repeat. This repeats the
      column headers every 20'th row.
    * FIX: Fixed problem with new eval/pickle
    * FIX: Fixed commands in host/service search views

    Checks & Agents:
    * FIX: Made logwatch parsing mechanism a little more robust
      (Had problems with emtpy sections from windows agent)
    * FIX: brocade_fcport: Configuration of portsates now possible  
    * if_lancom: special version for if64 for LANCOM devices (uses
      ifName instead of ifDescr)


    WATO:
    * Reimplemented folder listing in host/folders module
    * Redesigned the breadcrumb navigation
    * Global settings: make boolean switches directly togglable
    * New button "Recursive Inventory" on folder: Allows to do
      a recursive inventory over all hosts. Also allows to selectively
      retry only hosts that have failed in a previous inventory.
    * You can configure parents now (via a host attribute, no rules are
      neccessary).
    * You can now do an automated scan for parents and layer 3 (IP)
    * You can configure active checks (check_tcp, ...) via WATO now
    * FIX: fix page header after confirmation dialogs
    * FIX: Fixed umlaut problem in host aliases and ip addresses created by WATO
    * FIX: Fixed exception caused by validation problems during editing tags in WATO
    * FIX: create sample config only if both rules.mk and hosttags.mk are missing
    * FIX: do not loose host tags when both using WATO-configured and 
      manual ones (via multisite.mk)
    * Timeperiods: Make list of exceptions dynamic, not fixed to 10 entries
    * Timeperiods: Configure exclusion of other timeperiods
    * Configuration of notification_delay and notification_interval

1.2.0b2:
    Core:
    * FIX: Cluster host checks were UNKNOWN all the time
    * FIX: reset counter in case of (broken) future time
    * FIX: Automation try-inventory: Fixed problem on where checks which
      produce equal service descriptions could lead to invalid inventory
      results on cluster hosts.
    * FIX: do not create contacts if they won't be assigned to any host
      or service. Do *not* assign to dummy catch-all group "check_mk".

    WATO:
    * Added new permission "move hosts" to allow/deny moving of hosts in WATO
    * Also write out contact definitions for users without contactgroups to
      have the mail addresses and other notification options persisted
    * FIX: deletion of automation accounts now works
    * FIX: Disabling notifications for users does work now
    * New main overview for rule editor
    * New multisite.mk option wato_hide_varnames for hiding Check_MK 
      configuration variable names from the user
    * New module "Logwatch Pattern Analyzer" to verify logwatch rules
    * Added new variable logwatch_rules which can also be managed through the
      WATO ruleset editor (Host/Service Parameters > Parameters and rules for
      inventorized checks > Various applications > Logwatch Patterns)
    * Users & Contacts: Added new option wato_hidden_users which holds a list
      of userids to hide the listed users from the WATO user management GUI.
    * WATO API: Added new method rewrite_configuration to trigger a rewrite of
      all host related wato configuration files to distribute changed tags
    * Added new internal hook pre-activate-changes to execute custom
      code BEFORE Check_MK is called to restart Nagios
    * FIX: Only showing sudo hint message on sudo error message in automation
      command
    * FIX: Fixed js eror in IE7 on WATO host edit page
    * FIX: Using pickle instead of repr/eval when reading data structures from
      urls to prevent too big security issues
    * Rule editor: improve sorting of groups and rulesets
    * FIX: Escaping single quotes in strings when writing auth.php
    * FIX: Fix resorting of host tags (was bug in ListOf)

    Multisite
    * Added config option default_ts_format to configure default timestamp
      output format in multisite
    * Layout and design update
    * Quicksearch: display site name if more than one different site
      is present in the current search result list
    * FIX: Fixed encoding problem in "custom notification" message
    * New configuration parameter page_heading for the HTML page heads
      of the main frameset (%s will be replaced with OMD site name)
    * FIX: Fix problem where snapins where invisible
    * FIX: Fixed multisite timeout errors when nagios not running
    * Sidebar: some new layout improvements
    * Login page is not shown in framesets anymore (redirects framed page to
      full screen login page)
    * FIX: fix exception when disallowing changing display options
    * FIX: Automatically redirect from login page to target page when already
      logged in
    * FIX: Updating the dashboard header time when the dashlets refresh

    BI:
    * Added new painter "affected hosts (link to host page)" to show all
      host names with links to the "hosts" view
    * FIX: Fixed filtering of Single-Host Aggregations
    * New sorter for aggregation group
    * FIX: fix sorting of Single-Host Aggregations after group
    * Avoid duplicate rule incarnations when using FOREACH_*
    * BI Boxes: allow closing boxes (not yet persisted)
    * New filter for services (not) contained in any aggregate
    * Configure sorting for all BI views

    Checks & Agents:
    * FIX: snmp_uptime handles empty snmp information without exception
    * FIX: Oracle checks try to handle ORA-* errors reported by the agent
      All oracle checks will return UNKNOWN when finding an ORA-* message
    * FIX: filesystem levels set via WATO didn't work, but do now
    * FIX: Group filters can handle groups without aliases now
    * nfsmounts: Added nfs4 support thanks to Thorsten Hintemann
    * megaraid_pdisks megaraid_ldisks: Support for Windows.  Thanks to Josef Hack

1.2.0b1:
    Core, Setup, etc.:
    * new tool 'livedump' for dumping configuration and status
      information from one monitoring core and importing this
      into another.
    * Enable new check registration API (not yet used in checks)
    * FIX: fix handling of prefix-tag rules (+), needed for WATO
    * FIX: handle buggy SNMP devices with non-consecutive OIDS
      (such as BINTEC routers)
    * Check API allows a check to get node information
    * FIX: fix problem with check includes in subchecks
    * Option --checks now also applies to ad-hoc check (e.g.
      cmk --checks=mrpe,df -v somehost)
    * check_mk_templates.cfg: added s to notification options
      of host and service (= downtime alerts)

    WATO:
    * Hosttag-editor: allow reordering of tags
    * Create very basic sample configuration when using
      WATO the first time (three tag groups, two rules)
    * Much more checks are configurable via WATO now
    * Distributed WATO: Made all URL calls using curl now
    * FIX: fix bug in inventory in validate_datatype()
    * Better output in case of inventory error
    * FIX: fix bug in host_icon rule on non OMD
    * FIX: do not use isdisjoint() (was in rule editor on Lenny)
    * FIX: allow UTF-8 encoded permission translations
    * FIX: Fixed several problems in OMD apache shared mode
    * FIX: Do not use None$ as item when creating new rules
    * FIX: Do load *all* users from htpasswd, so passwords from
      users not created via WATO will not be lost.
    * FIX: honor site disabling in replication module
    * FIX: honor write permissions on folder in "bulk delete"
    * FIX: honor permissions for "bulk cleanup" and "bulk edit"
    * FIX: honor write permissions and source folder when moving hosts
    * FIX: honor permissions on hosts also on bulk inventory
    * Only create contacts in Nagios if they are member of at
      least one contact group.
    * It is now possible to configure auxiliary tags via WATO
      (formerly also called secondary tags)
    * FIX: Fixed wrong label "Main Overview" shown for moved WATO folders
      in foldertree snapin
    * FIX: Fixed localization of empty host tags
    * FIX: User alias and notification enabling was not saved

    Checks & Agents:
    * hpux_if: fix missing default parameter errors
    * hpux_if: make configurable via WATO
    * if.include: fix handling of NIC with index 0
    * hpux_lunstats: new check for disk IO on HP-UX
    * windows - mk_oracle tablespace: Added missing sid column
    * diskstat: make inventory mode configurable via WATO
    * added new checks for Fujitsu ETERNUS DX80 S2 
      (thanks to Philipp Höfflin)
    * New checks: lgp_info, lgp_pdu_info and lgp_pdu_aux to monitor Liebert
      MPH/MPX devices
    * Fix Perf-O-Meter of fileage
    * hpux_snmp_cs.cpu: new SNMP check for CPU utilization
      on HP-UX.
    * if/if64: inventory also picks up type 62 (fastEther). This
      is needed on Cisco WLC 21xx series (thanks to Ralf Ertzinger)
    * FIX: fix inventory of f5_bigip_temp
    * mk_oracle (lnx+win): Fixed TEMP tablespace size calculations
    * ps: output node process is running on (only for clusters)
    * FIX: Linux Agent: Fixed ipmi-sensors handling of Power_Unit data
    * hr_mem: handle rare case where more than one entry is present
      (this prevents an exception of pfSense)
    * statgrab_load: level is now checked against 15min average - 
      in order to be consistent with the Linux load check
    * dell_powerconnect_cpu: hopefully correctly handle incomplete
      output from agent now.
    * ntp: do not check 'when' anymore since it can produce false
      alarms.
    * postfix_mailq: handle output with 'Total requests:' in last line
    * FIX: check_mk-hp_blade_psu.php: allow more than 4 power supplies
    * FIX: smart plugin: handle cases with missing vendor (thanks
      to Stefan Kärst)
    * FIX: megaraid_bbu: fix problem with alternative agent output
      (thanks to Daniel Tuecks)
    * mk_oracle: fix quoting problem, replace sessions with version,
      use /bin/bash instead of /bin/sh

    Multisite:
    * Added several missing localization strings
    * IE: Fixed problem with clicking SELECT fields in the new wato foldertree snapin
    * Fixed problem when trying to visit dashboards from new wato foldertree snapin
    * Chrome: Fixed styling problem of foldertree snapin
    * Views: Only show the commands and row selection options for views where
      commands are possible
    * The login mask honors the default_language definition now
    * check_bi_local.py: works now with cookie based authentication
    * FIX: Fixed wrong redirection after login in some cases
    * FIX: Fixed missing stats grouping in alert statistics view
    * FIX: Fixed preview table styling in view editor
    * FIX: Multisite authed users without permission to multisite are
      automatically logged out after showing the error message
    * Retry livestatus connect until timeout is used up. This avoids
      error messages when the core is being restarted
    * Events view now shows icon and text for "flapping" events
    * Use buffer for HTML creation (this speeds up esp. HTTPS a lot)
    * FIX: Fixed state filter in log views

    Livestatus:
    * Add missing column check_freshness to services table

    BI:
    * New column (painter) for simplistic box display of tree.
      This is used in a view for a single hostgroup.

1.1.13i3:
    Core, Setup, etc.:
    * *_contactgroups lists: Single group rules are all appended. When a list
      is found as a value this first list is used exclusively. All other
      matching rules are ignored
    * cmk -d does now honor --cache and --no-tcp
    * cmk -O/-R now uses omd re{start,load} core if using OMD
    * FIX: setup.sh now setups up permissions for conf.d/wato
      correctly
    * cmk --localize update supports an optional ALIAS which is used as
      display string in the multisite GUI
    * FIX: Fixed encoding problems with umlauts in group aliases
    * FIX: honor extra_summary_host_conf (was ignored)
    * new config variable snmpv2c_hosts that allows to enable SNMP v2c
      but *not* bulkwalk (for some broken devices). bulkwalk_hosts still
      implies v2c.

    Checks & Agents:
    * Windows agent: output eventlog texts in UTF-8 encoding. This
      should fix problems with german umlauts in message texts.
    * Windows agent: Added installer for the windows agent (install_agent.exe)
    * Windows agent: Added dmi_sysinfo.bat plugin (Thanks to Arne-Nils Kromer for sharing)
    * Disabled obsolete checks fc_brocade_port and fc_brocade_port_detailed.
      Please use brocade_fcport instead.
    * aironet_errors, statgrab_disk, statgrab_net: Performance data has
      been converted from counters to rates. You might need to delete your
      existing RRDs of these checks. Sorry, but these have been that last
      checks still using counters...
    * ibm_imm_health: added last missing scan function
    * Filesystem checks: trend performance data is now normalized to MB/24h.
      If you have changed the trend range, then your historic values will
      be displayed in a wrong scale. On the other hand - from now on changes
      in the range-setting will not affect the graph anymore.
    * if/if64/lnx_if: pad port numbers with zeros in order to sort correctly.
      This can be turned off with if_inventory_pad_portnumbers = False.
    * Linux agent: wrap freeipmi with lock in order to avoid cache corruption
    * New check: megaraid_bbu - check existance & status of LSI MegaRaid BBU module
    * HP-UX Agent: fix mrpe (remove echo -e and test -e, thanks to Philipp Lemke)
    * FIX: ntp checks: output numeric data also if stratum too high
    * Linux agent: new check for dmraid-based "bios raid" (agent part as plugin)
    * FIX: if64 now uses ifHighSpeed instead of ifSpeed for determining the
      link speed (fixes speed of 10GBit/s and 20GBit/s ports, thanks Marco Poet)
    * cmctc.temp: serivce has been renamed from "CMC Temperature %s" to just
      "Temperature %s", in order to be consistent with the other checks.
    * mounts: exclude changes of the commit option (might change on laptops),
      make only switch to ro critical, other changes warning.
    * cisco_temp_sensor: new check for temperature sensors of Cisco NEXUS
      and other new Cisco devices
    * oracle_tablespace: Fixed tablespace size/free space calculations
    * FIX: if/if64: omit check result on counter wrap if bandwidth traffic levels
      are used.

    Multisite:
    * Improve transaction handling and reload detection: user can have 
      multiple action threads in parallel now
    * Sounds in views are now enabled per default. The new configuration
      variable enable_sounds can be set to False in multisite.mk in order
      to disable sounds.
    * Added filter for log state (UP,DOWN,OK,CRIT...) to all log views
    * New painter for normal and retry check interval (added to detail views)
    * Site filter shows "(local)" in case of non multi-site setup
    * Made "wato folder" columns sortable
    * Hiding site filter in multisite views in single site setups
    * Replaced "wato" sidebar snapin which mixed up WATO and status GUIs with
      the new "wato_foldertree" snapin which only links to the status views
      filtered by the WATO folder.
    * Added "Dashboard" section to views snapin which shows a list of all dashboards
    * FIX: Fixed auth problem when following logwatch icon links while using
      the form based auth
    * FIX: Fix problem with Umlaut in contact alias
    * FIX: Creating auth.php file on first login dialog based login to ensure
      it exists after login when it is first needed
    * Dashboard: link problem views to *unhandled* views (this was
      inconsistent)
    * Localization: Fixed detection of gettext template file when using the
      local/ hierarchy in OMD

    Mobile:
    * Improved sorting of views in main page 
    * Fix: Use all the availiable space in header
    * Fix: Navigation with Android Hardwarekeys now working
    * Fix: Links to pnp4nagios now work better
    * Fix: Host and Service Icons now finger friendly
    * Fix: Corrected some buildin views

    WATO:
    * Removed IP-Address attribute from folders
    * Supporting localized tag titles
    * Using Username as default value for full names when editing users
    * Snapshot/Factory Reset is possible even with a broken config
    * Added error messages to user edit dialog to prevent notification problems
      caused by incomplete configuration
    * Activate Changes: Wato can also reload instead of restarting nagios
    * Replication: Can now handle replication sites which use the form based auth
    * Replication: Added option to ignore problems with the ssl certificates
                   used in ssl secured replications
    * WATO now supports configuring Check_MK clusters
    * FIX: Fixed missing folders in "move to" dropdown fields
    * FIX: Fixed "move to target folders" after CSV import
    * FIX: Fixed problem with duplicate extra_buttons when using the i18n of multiisite
    * FIX: Fixed problem with duplicate permissions when using the i18n of multiisite
    * FIX: Writing single host_contactgroups rules for each selected
      contactgroup in host edit dialog
    * FIX: Fixed wrong folder contacgroup related permissions in auth.php api
    * FIX: Fixed not up-to-date role permission data in roles_saved hook
    * FIX: Fixed duplicate custom columns in WATO after switching languages

    BI:
    * improve doc/treasures/check_bi_local.py: local check that creates
      Nagios services out of BI aggregates

    Livestatus:
    * ColumnHeaders: on is now able to switch column header on even if Stats:
      headers are used. Artifical header names stats_1, stats_2, etc. are
      begin used. Important: Use "ColumnHeaders: on" after Columns: and 
      after Stats:.

1.1.13i2:
    Core, Setup, etc.:
    * cmk -I: accept host tags and cluster names

    Checks & Agents:
    * linux agent - ipmi: Creating directory of cache file if not exists
    * dell_powerconnect_cpu: renamed service from CPU to "CPU utilization", in
      order to be consistent with other checks
    
    Multisite:
    * Several cleanups to prevent css/js warning messages in e.g. Firefox
    * Made texts in selectable rows selectable again
    * Adding reschedule icon to all Check_MK based services. Clicks on these
      icons will simply trigger a reschedule of the Check_MK service
    * FIX: ship missing CSS files for mobile GUI
    * FIX: rename check_mk.js into checkmk.js in order to avoid browser
      caching problems during version update

    WATO:
    * Optimized wraps in host lists tag column
    * Bulk inventory: Remove leading pipe signs in progress bar on main
      folder inventory
    * NagVis auhtorization file generation is also executed on activate_changes
    * Implemented a new inclusion based API for using multisite permissions
      in other addons
    * Inventory of SNMP devices: force implicit full scan if no services
      are configured yet
    * FIX: Calling activate_changes hook also in distributed WATO setups
    * FIX: Fixed display bug in host tags drop down menu after POST of form
    * FIX: Fixed javascript errors when doing replication in distributed
      wato environments when not having the sidebar open
    * FIX: Fixed search form dependant attribute handling
    * FIX: Fixed search form styling issues
    * You can now move folders to other folders
    * FIX: Distributed WATO: Supressing site sync progress output written in
      the apache error log

1.1.13i1:
    Multisite:
    * New nifty sidebar snapin "Speed-O-Meter"
    * Implemented new cookie based login mechanism including a fancy login GUI
    * Implemented logout functionality for basic auth and the new cookie based auth
    * Implemented user profile management page for changing the user password and
      the default language (if available)
    * New filter for the (new) state in host/service alerts
    * New command for sending custom notifications
    * FIX: Fixed encoding problem when opening dashboard
    * New icon on a service whos host is in downtime
    * Only show most frequently used context buttons (configurable
      in multisite.mk via context_buttons_to_show)
    * Show icon if user has modified a view's filter settings
    * New config option debug_livestatus_queries, normal debug
      mode does not include this anymore
    * Icons with link to page URL at bottom of each page
    * Logwatch: Switched strings in logwatch to i18n strings
    * Logwatch: Fixed styling of context button when acknowleding log messages
    * Logwatch: Implemented overview page to show all problematic logfiles
    * Add Snapin page: show previews of all snapins
    * Add Snapin page: Trying to prevent dragging confusions by using other click event
    * New (hidden) button for reloading a snapin (left to the close button)
    * Automatically falling back to hardcoded default language if configured
    language is not available
    * Repair layout of Perf-O-Meter in single dataset layout
    * FIX: Fixed duplicate view plugin loading when using localized multisite
    * FIX: Host-/Servicegroup snapin: Showing group names when no alias is available
    * FIX: Removed double "/" from pnp graph image urls in views

    BI:
    * Host/Service elements are now iterable via FOREACH_HOST, e.g.
      (FOREACH_HOST, ['server'], ALL_HOSTS, "$HOST$", "Kernel" ),
    * FIX: Assuming host states is possible again (exception: list index "3")

    WATO:
    * Evolved to full featured monitoring configuration tool!
    * Major internal code cleanup
    * Hosts can now be created directly in folders. The concept of host lists
      has been dropped (see migration notes!)
    * Configuration of global configuration variables of Check_MK via WATO
    * Configuration of main.mk rules
    * Configuration of Nagios objects and attributes
    * Configuration of users and roles
    * Configuration of host tags
    * Distributed WATO: replication of the configuration to slaves and peers
    * Added missing API function update_host_attributes() to change the
      attributes of a host
    * Added API function num_hosts_in_folder() to count the number of hosts
      below the given folder
    * Added option to download "latest" snapshot
    * extra_buttons can now register a function to gather the URL to link to
    * Implemented NagVis Authorisation management using WATO users/permissions

    Livestatus:
    * Experimental feature: livecheck -> super fast active check execution
      by making use of external helper processes. Set livecheck=PATH_TO_bin/livecheck
      in nagios.cfg where you load Livestatus. Optional set num_livecheck_helpers=NUM
      to set number of processes. Nagios will not fork() anymore for check exection.
    * New columns num_hosts and num_services in status table
    * New aggregation functions suminv and avginv (see Documentation)

    Core, Setup, etc.:
    * New configuration variable static_checks[] (used by WATO)
    * New configuration variable checkgroup_parameters (mainly for WATO)
    * check_submission defaults now to "file" (was "pipe")
    * Added pre-configured notification via cmk --notify
    * Drop RRA-configuration files for PNP4Nagios completely
    * New configuration variable ping_levels for configuring parameters
      for the host checks.
    * cmk --notify: new macros $MONITORING_HOST$, $OMD_ROOT$ and $OMD_SITE$
    * make ping_levels also apply to PING services for ping-only hosts
      (thanks to Bernhard Schmidt)

    Checks & Agents:
    * if/if64: new ruleset if_disable_if64_hosts, that force if on
      hosts the seem to support if64
    * Windows agent: new config variable "sections" in [global], that
      allows to configure which sections are being output.
    * Windows agent: in [logwatch] you can now configure which logfiles
      to process and which levels of messages to send.
    * Windows agent: new config variable "host" in all sections that
      restricts the folling entries to certain hosts.
    * Windows agent: finally implemented <<<mrpe>>. See check_mk.ini
      for examples.
    * Windows agent: do not execute *.txt and *.dir in <<<plugins>>> and
      <<<local>>>
    * Windows agent: make extensions to execute configurable (see
      example check_mk.ini)
    * Windows agent: agent now reuses TCP port even when taskkill'ed, so
      a system reboot is (hopefully) not neccessary anymore
    * Windows agent: section <<<df>>> now also outputs junctions (windows
      mount points). No external plugin is needed.
    * Windows agent: new section <<<fileinfo>>> for monitoring file sizes
      (and later possible ages)
    * logwatch: allow to classify messages based on their count (see
      man page of logwatch for details)
    * fileinfo: new check for monitoring age and size of files
    * heartbeat_crm: apply patches from Václav Ovsík, so that the check
      should work on Debian now.
    * ad_replication: added warninglevel 
    * fsc_*: added missing scan functions
    * printer_alerts: added further state codes (thanks to Matthew Stew)
    * Solaris agent: changed shell to /usr/bin/bash (fixes problems with LC_ALL=C)

1.1.12p7:
    Multisite:
    * FIX: detail view of host was missing column headers
    * FIX: fix problem on IE with background color 'white'
    * FIX: fix hitting enter in host search form on IE
    * FIX: fix problem in ipmi_sensors perfometer

    Checks & Agents:
    * FIX: fixed man pages of h3c_lanswitch_sensors and statgrab_cpu
    * FIX: netapp_volumes: added raid4 as allowed state (thanks to Michaël Coquard)

    Livestatus
    * FIX: fix type column in 'GET columns' for dict-type columns (bug found
      by Gerhard Lausser)

1.1.12p6:
    Checks & Agents:
    * FIX: lnx_if: remove debug output (left over from 1.1.12p5)
    
1.1.12p5:
    Multisite:
    * FIX: fix hitting enter in Quicksearch on IE 8
    * FIX: event/log views: reverse sorting, so that newest entries
      are shown first
    * FIX: fix dashboard dashlet background on IE
    * FIX: fix row highlight in status GUI on IE 7/8
    * FIX: fix row highlight after status page reload
    * FIX: single dataset layout honors column header settings
    * FIX: quote '#' in PNP links (when # is contained in services)
    * FIX: quote '#' in PNP image links also
    * FIX: add notifications to host/service event view

    Checks & Agents:
    * FIX: lnx_if: assume interfaces as up if ethtool is missing or
      not working but interface has been used since last reboot. This
      fixes the problem where interface are not found by inventory.
    * FIX: snmp_uptime: handels alternative timeformat
    * FIX: netapp_*: scan functions now detect IBM versions of firmware
    * FIX: bluecoat_diskcpu: repair scan function
    * FIX: mem.vmalloc: fix default levels (32 and 64 was swapped)
    * FIX: smart: make levels work (thanks to Bernhard Schmidt)
    * FIX: PNP template if if/if64: reset LC_ALL, avoids syntax error
    * FIX: dell_powerconnect_cpu: handle sporadic incomplete output
      from SNMP agent

1.1.12p4:
    Multisite:
    * FIX: sidebar snapin Hostgroups and Servicegroups sometimes
           failed with non-existing "available_views".
    * FIX: Fix host related WATO context button links to point to the hosts site
    * FIX: Fixed view editor redirection to new view after changing the view_name
    * FIX: Made icon painter usable when displaying hostgroup rows
    * Logwatch: Switched strings in logwatch to i18n strings
    * Logwatch: Fixed styling of context button when acknowleding log messages
    * Logwatch: Implemented overview page to show all problematic logfiles

    WATO:
    * FIX: add missing icon_csv.png
    * FIX: WATO did not write values of custom macros to extra_host_conf definitions

1.1.12p3:
    Core, Setup, etc.:
    * FIX: really suppress precompiling on PING-only hosts now

1.1.12p2:
    Core, Setup, etc.:
    * FIX: fix handling of empty suboids
    * FIX: do not create precomiled checks for host without Check_MK services

    Checks & Agents:
    * FIX: mem.win: Default levels now works, check not always OK
    * FIX: blade_health: fix OID specification
    * FIX: blade_bays: fix naming of item and man page

    Multisite:
    * FIX: Fixed styling of view header in older IE browsers
    * FIX: Do not show WATO button in views if WATO is disabled
    * FIX: Remove WATO Folder filter if WATO is disabled 
    * FIX: Snapin 'Performance': fix text align for numbers
    * FIX: Disallow setting downtimes that end in the past
    * FIX: Fix links to downtime services in dashboard
    * FIX: Fix popup help of reschedule icon

1.1.12p1:
    Core, Setup, etc.:
    * FIX: fix aggregate_check_mk (Summary host agent status)

    Checks & Agents:
    * FIX: mk_oracle now also detects XE databases
    * FIX: printer_alerts: handle 0-entries of Brother printers
    * FIX: printer_supply: fix Perf-O-Meter if no max known
    * FIX: Added id parameter to render_statistics() method to allow more than
      one pie dashlet for host/service stats
    * FIX: drbd: fixed inventory functions
    * FIX: printer_supply: handle output of Brother printers
    * FIX: ps.perf PNP template: show memory usage per process and not
      summed up. This is needed in situations where one process forks itself
      in irregular intervals and rates but you are interested just in the
      memory usage of the main process.

    Multisite:
    * FIX: finally fixed long-wanted "NagStaMon create hundreds
      of Apache processes" problem!
    * FIX: query crashed when sorting after a join columns without
      an explicit title.
    * FIX: filter for WATO file/folder was not always working.
    * Added filter for hard services states to search and service
      problems view
    * FIX: dashboard problem views now ignore notification period,
      just as tactical overview and normal problem views do
    * FIX: Loading dashboard plugins in dashboard module
 

1.1.12:
    Checks & Agents:
    * dell_powerconnect_*: final fixed, added PNP-templates
    * ps.perf: better error handling in PNP template

    Multisite:
    * Dashboard: fix font size of service statistics table
    * Dashboard: insert links to views into statistics
    * Dashboard: add links to PNP when using PNP graphs
    
1.1.12b2:
    Core, Setup, etc.:
    * FIX: fix crash with umlauts in host aliases
    * FIX: remove duplicate alias from Nagios config

    Checks & Agents:
    * services: better handling of invalid patterns
    * FIX: multipath: fix for another UUID format
    * AIX agent: fix implementation of thread count
    * blade_bays: detect more than 16 bays
    * statgrab_*: added missing inventory functions
    * FIX: fix smart.temp WARN/CRIT levels were off by one degree

    Multisite:
    * Remove Check_MK logo from default dashboard
    * Let dashboard use 10 more pixels right and bottom
    * FIX: do not show WATO icon if no WATO permission
    * Sidebar sitestatus: Sorting sites by sitealias
    * FIX: removed redundant calls of view_linktitle()

    WATO:
    * FIX: fix update of file/folder title after title property change

    Livestatus:
    * FIX: fix crash on imcomplete log lines (i.e. as
      as result of a full disk)
    * FIX: Livestatus-API: fix COMMAND via persistent connections
	

1.1.12b1:
    Core, Setup, etc.:
    * FIX: fix cmk -D on cluster hosts
    * Made profile output file configurable (Variable: g_profile_path)

    Checks & Agents:
    * FIX: j4p_performance: fix inventory functions 
    * FIX: mk_oracle: fix race condition in cache file handling (agent data
      was missing sections in certain situations)
    * mrpe: make check cluster-aware and work as clustered_service
    * cups_queues: Run agent part only on directly on CUPS servers,
      not on clients
    * FIX: mbg_lantime_state: Fixed output UOM to really be miliseconds
    * FIX: ntp: Handling large times in "poll" column correctly
    * New check dmi_sysinfo to gather basic hardware information
    * New check bintec_info to gather the software version and serial number
    of bintec routers

    Multisite:
    * FIX: fix rescheduling of host check
    * FIX: fix exception when using status_host while local site is offline
    * FIX: Fixed not updating pnp graphs on dashboard in some browsers (like chrome)
    * FIX: fix URL-too-long in permissions page
    * FIX: fix permission computation
    * FIX: fixed sorting of service perfdata columns
    * FIX: fixed sorting of multiple joined columns in some cases
    * FIX: fixed some localisation strings
    * Cleanup permissions page optically, add comments for views and snapins
    * Added some missing i18n strings in general HTML functions
    * Added display_option "w" to disable limit messages and livestatus errors in views
    * Service Perfdata Sorters are sorting correctly now
    * Added "Administration" snapin to default sidebar
    * Tactical Overview: make link clickable even if count is zero
    * Minor cleanup in default dashboard
    * Dashboard: new dashlet attribute title_url lets you make a title into a link
    * Dashboard: make numbers match "Tactical Overview" snapin

    Livestatus:
    * Write messages after initialization into an own livestatus.log

    WATO:
    * FIX: "bulk move to" at the top of wato hostlists works again
    * FIX: IE<9: Fixed problem with checkbox events when editing a host
    * FIX: "move to" dropdown in IE9 works again

1.1.11i4:
    Core, Setup, etc.:
    * FIX: use hostgroups instead of host_groups in Nagios configuration.
      This fixes a problem with Shinken
    * --scan-parents: detected parent hosts are now tagged with 'ping', so
      that no agent will be contacted on those hosts

    Checks & Agents:
    * Added 4 new checks dell_powerconnect_* by Chris Bowlby
    * ipmi_sensors: correctly handle further positive status texts
      (thanks to Sebastian Talmon)
    * FIX: nfsmounts handles zero-sized volumes correctly
    * AIX agent now outputs the user and performance data in <<<ps>>>

    Multisite:
    * FIX: WATO filtered status GUIs did not update the title after changing
      the title of the file/folder in WATO
    * FIX: Removed new python syntax which is incompatible with old python versions
    * FIX: Made bulk inventory work in IE
    * FIX: Fixed js errors in IE when having not enough space on dashboard 
    * FIX: fix error when using non-Ascii characters in view title
    * FIX: fix error on comment page caused by missing sorter
    * FIX: endless javascript when fetching pnp graphs on host/service detail pages
    * FIX: Not showing the action form in "try" mode of the view editor
    * FIX: Preventing up-then-over effect while loading the dashboard in firefox
    * Added missing i18n strings in command form and list of views
    * Views are not reloaded completely anymore. The data tables are reloaded
      on their own.
    * Open tabs in views do not prevent reloading the displayed data anymore
    * Added display_option "L" to enable/disable column title sortings
    * Sorting by joined columns is now possible
    * Added missing sorters for "service nth service perfdata" painters
    * Implemented row selection in views to select only a subset of shown data
      for actions
    * Sort titles in views can be enabled by clicking on the whole cells now
    * Submitting the view editor via ENTER key saves the view now instead of try mode
    * Host comments have red backgrounded rows when host is down
    * Implemented hook api to draw custom link buttons in views

    WATO:
    * Changed row selection in WATO to new row selection mechanism
    * Bulk action buttons are shown at the top of hostlists too when the lists
      have more than 10 list items
    * New function for backup and restore of the configuration

    Livestatus:
    * FIX: fix compile error in TableLog.cc by including stddef.h
    * FIX: tables comments and downtimes now honor AuthUser
    * Table log honors AuthUser for entries that belong to hosts
      (not for external commands, though. Sorry...)
    * FIX: fix Stats: sum/min/max/avg for columns of type time

1.1.11i3:
    Core, Setup, etc.:
    * FIX: allow host names to have spaces
    * --snmpwalk: fix missing space in case of HEX strings
    * cmk --restore: be aware of counters and cache being symbolic links
    * do_rrd_update: direct RRD updates have completely been removed.
      Please use rrdcached in case of performance problems.
    * install_nagios.sh has finally been removed (was not maintained anyway).
      Please use OMD instead.
    * Inventory functions now only take the single argument 'info'. The old
      style FUNC(checkname, info) is still supported but deprecated.
    * Show datasource program on cmk -D
    * Remove .f12 compile helper files from agents directory
    * Output missing sections in case of "WARNING - Only __ output of __..."
    * Remove obsolete code of snmp_info_single
    * Remove 'Agent version (unknown)' for SNMP-only hosts
    * Options --version, --help, --man, --list-checks and --packager now
      work even with errors in the configuration files
    * Minor layout fix in check man-pages

    Checks & Agents:
    * FIX: hr_mem: take into account cache and buffers
    * FIX: printer_pages: workaround for trailing-zero bug in HP Jetdirect
    * mk_logwatch: allow to set limits in processing time and number of
      new log messages per log file
    * Windows Agent: Now supports direct execution of powershell scripts
    * local: PNP template now supports multiple performance values
    * lnx_if: make lnx_if the default interface check for Linux
    * printer_supply: support non-Ascii characters in items like
      "Resttonerbehälter". You need to define snmp_character_encodings in main.mk
    * mem.win: new dedicated memory check for Windows (see Migration notes)
    * hr_mem: added Perf-O-Meter
    * Renamed all temperature checks to "Temperature %s". Please
      read the migration notes!
    * df and friends: enabled trend performance data per default. Please
      carefully read the migration notes!
    * diskstat: make summary mode the default behavious (one check per host)

    MK Livestatus:
    * WaitObject: allow to separate host name and service with a semicolon.
      That makes host names containing spaces possible.
    * Better error messages in case of unimplemented operators

    Multisite:
    * FIX: reschedule now works for host names containing spaces
    * FIX: correctly sort log views in case of multi site setups
    * FIX: avoid seven broken images in case of missing PNP graphs
    * FIX: Fixed javascript errors when opening dashboard in IE below 9
    * FIX: Views: Handling deprecated value "perpage" for option
      column_headers correctly
    * FIX: Fixed javascript error when saving edited views without sidebar
    * FIX: Showing up PNP hover menus above perfometers
    * Host/Service Icon column is now modularized and can be extended using
      the multisite_icons list.
    * New sorters for time and line number of logfile entries
    * Bookmarks snapin: save relative URLs whenever possible
    * Man-Pages of Check_MK checks shown in Multisite honor OMD's local hierarchy
    * nicer output of substates, translate (!) and (!!) into HTML code
    * new command for clearing modified attributes (red cross, green checkmark)
    * Perf-O-Meters: strip away arguments from check_command (e.g.
      "check-foo!17!31" -> "check-foo").
    * Added several missing i18n strings in view editor
    * Views can now be sorted by the users by clicking on the table headers.
      The user sort options are not persisted.
    * Perf-O-Meters are now aware if there really is a PNP graph

    WATO:
    * Show error message in case of empty inventory due to agent error
    * Commited audit log entries are now pages based on days
    * Added download link to download the WATO audit log in CSV format

1.1.11i2:
    Core, Setup, etc.:
    * FIX: sort output of cmk --list-hosts alphabetically
    * FIX: automatically remove leading and trailing space from service names
      (this fixes a problem with printer_pages and an empty item)
    * Great speed up of cmk -N/-C/-U/-R, especially when number of hosts is
      large.
    * new main.mk option delay_precompile: if True, check_mk will skip Python 
      precompilation during cmk -C or cmk -R, but will do this the first 
      time the host is checked.  This speeds up restarts. Default is False.
      Nagios user needs write access in precompiled directory!
    * new config variable agent_ports, allowing to specify the agent's
      TCP port (default is 6556) on a per-host basis.
    * new config variable snmp_ports, allowing to specify the UDP port
      to used with SNMP, on a per-host basis.
    * new config variable dyndns_hosts. Hosts listed in this configuration
      list (compatible to bulkwalk_hosts) use their hostname as IP address.
    
    Checks & Agents:
    * FIX: AIX agent: output name of template in case of MRPE
    * FIX: cisco_temp: skip non-present sensors at inventory
    * FIX: apc_symmetra: fix remaining runtime calculation (by factor 100)
    * FIX: Added PNP-template for winperf_phydisk
    * FIX: if64: fix UNKNOWN in case of non-unique ifAlias
    * FIX: lnx_if/if/if64: ignore percentual traffic levels on NICs without
           speed information.
    * FIX: cisco_temp_perf: add critical level to performance data
    * FIX: windows agent: hopefully fix case with quotes in directory name
    * FIX: printer_supply: fixed logic of Perf-O-Meter (mixed up crit with ok)
    * FIX: Solaris agent: reset localization to C, fixes problems with statgrab
    * FIX: blade_*: fix SNMP scan function for newer firmwares (thanks to Carlos Peón)
    * snmp_uptime, snmp_info: added scan functions. These checks will now
      always be added. Please use ingored_checktypes to disable, if non needed.
    * brocade_port: check for Brocade FC ports has been rewritten with
      lots of new features.
    * AIX agent now simulates <<<netctr>>> output (by Jörg Linge)
    * mbg_lantime_state: Handling refclock offsets correctly now; Changed
      default thresholds to 5/10 refclock offset
    * brocade_port: parameter for phystate, opstate and admstate can now
      also be lists of allowed states.
    * lnx_if: treat interfaces without information from ethtool as
      softwareLoopback interface. The will not be found by inventory now.
    * vbox_guest: new check for checking guest additions of Linux virtual box hosts
    * if/if64: Fixed bug in operstate detection when using old tuple based params
    * if/if64: Fixed bug in operstate detection when using tuple of valid operstates
    * mk_oracle: Added caching of results to prevent problems with long
    running SQL queries. Cache is controlled by CACHE_MAXAGE var which is preset to
    120 seconds 
    * mk_oracle: EXCLUDE_<sid>=ALL or EXCLUDE_<sid>=oracle_sessions can be
    used to exclude specific checks now
    * mk_oracle: Added optional configuration file to configure the new options
    * j4p_performance agent plugin: Supports basic/digest auth now
    * New checks j4p_performance.threads and j4p_performance.uptime which
      track the number of threads and the uptime of a JMX process
    * j4p_performance can fetch app and servlet specific status data. Fetching
      the running state, number of sessions and number of requests now. Can be
      extended via agent configuration (j4p.cfg).
    * Added some preflight checks to --scan-parents code
    * New checks netapp_cluster, netapp_vfiler for checking NetAPP filer 
      running as cluster or running vfilers.
    * megaraid_pdisks: Better handling of MegaCli output (Thanks to Bastian Kuhn)
    * Windows: agent now also sends start type (auto/demand/disabled/boot/system)
    * Windows: inventory_services now allowes regexes, depends and state/start type
      and also allows host tags.

    Multisite:
    * FIX: make non-Ascii characters in services names work again
    * FIX: Avoid exceptions in sidebar on Nagios restart
    * FIX: printer_supply perfometer: Using white font for black toners
    * FIX: ipmi: Skipping items with invalid data (0.000 val, "unspecified" unit) in summary mode
    * FIX: ipmi: Improved output formating in summary mode
    * FIX: BI - fixed wrong variable in running_on aggregation function
    * FIX: "view_name" variable missing error message when opening view.py
      while using the "BI Aggregation Groups" and "Hosts" snapins in sidebar
    * FIX: Fixed styling of form input elements in IE + styling improvements
    * FIX: Fixed initial folding state on page loading on pages with multiple foldings opened
    * Introduced basic infrastructure for multilanguage support in Multisite
    * Make 'Views' snapin foldable
    * Replace old main view by dashboard
    * Sidebar: Snapins can register for a triggered reload after a nagios
      restart has been detected. Check interval is 30 seconds for now.
    * Quicksearch snapin: Reloads host lists after a detected nagios restart.
    * New config directory multisite.d/ - similar to conf.d/
    * great speed up of HTML rendering
    * support for Python profiling (set profile = True in multisite.mk, profile
      will be in var/check_mk/web)
    * WATO: Added new hook "active-changes" which calls the registered hosts
      with a dict of "dirty" hosts
    * Added column painter for host contacts
    * Added column painters for contact groups, added those to detail views
    * Added filters for host and service contact groups
    * Detail views of host/service now show contacts
    * Fix playing of sounds: All problem views now have play_sounds activated,
      all other deactivated.
    * Rescheduling of Check_MK: introduce a short sleep of 0.7 sec. This increases
      the chance of the passive services being updated before the repaint.
    * Added missing i18n strings in filter section of view editor
    * Added filter and painter for the contact_name in log table
    * Added several views to display the notification logs of Nagios

    WATO:
    * Configration files can now be administered via the WEB UI
      (config_files in multisite.mk is obsolete)
    * Snapin is tree-based and foldable
    * Bulk operation on host lists (inventory, tags changed, etc)
    * Easy search operation in host lists
    * Dialog for global host search
    * Services dialog now tries to use cached data. On SNMP hosts
      no scan will be done until new button "Full Scan" is pressed.

    BI:
    * FIX: Fixed displaying of host states (after i18n introduction)h
    * FiX: Fixed filter for aggregation group
    * FIX: Fixed assumption button for services with non-Ascii-characters

    MK Livestatus:
    * FIX: fix compile problem on Debian unstable (Thanks to Sven Velt)
    * Column aggregation (Stats) now also works for perf_data
    * New configuration variable data_encoding and full UTF-8 support.
    * New column contact_groups in table hosts and services (thanks to
      Matthew Kent)
    * New headers Negate:, StatsNegate: and WaitConditionNegate:

1.1.11i1:
    Core, Setup, etc.:
    * FIX: Avoid duplicate SNMP scan of checktypes containing a period
    * FIX: honor ignored_checktypes also on SNMP scan
    * FIX: cmk -II also refreshes cluster checks, if all nodes are specified
    * FIX: avoid floating points with 'e' in performance data
    * FIX: cmk -D: drop obsolete (and always empty) Notification:
    * FIX: better handling of broken checks returning empty services
    * FIX: fix computation of weight when averaging
    * FIX: fix detection of missing OIDs (led to empty lines) 
    * SNMP scan functions can now call oid(".1.3.6.1.4.1.9.9.13.1.3.1.3.*")
      That will return the *first* OID beginning with .1.3.6.1.4.1.9.9.13.1.3.1.3
    * New config option: Set check_submission = "file" in order to write
      check result files instead of using Nagios command pipe (safes
      CPU ressources)
    * Agent simulation mode (for internal use and check development)
    * Call snmpgetnext with the option -Cf (fixes some client errors)
    * Call snmp(bulk)walk always with the option -Cc (fixes problems in some
      cases where OIDs are missing)
    * Allow merging of dictionary based check parameters
    * --debug now implies -v
    * new option --profile: creates execution profile of check_mk itself
    * sped up use of stored snmp walks
    * find configuration file in subdirectories of conf.d also
    * check_mk_templates.cfg: make check-mk-ping take arguments

    Multisite:
    * FIX: Display limit-exceeded message also in multi site setups
    * FIX: Tactical Overview: fix unhandled host problems view
    * FIX: customlinks snapin: Suppressing exception when no links configured
    * FIX: webservice: suppress livestatus errors in multi-site setups
    * FIX: install missing example icons in web/htdocs/images/icons
    * FIX: Nagios-Snapin: avoid duplicate slash in URL
    * FIX: custom_style_sheet now also honored by sidebar
    * FIX: ignore case when sorting groups in ...groups snapin
    * FIX: Fixed handling of embedded graphs to support the changes made to
    * FIX: avoid duplicate import of plugins in OMD local installation
    the PNP webservice
    * FIX: Added host_is_active and host_flapping columns for NagStaMon views
    * Added snmp_uptime, uptime and printer_supply perfometers
    * Allow for displaying service data in host tables
    * View editor foldable states are now permament per user
    * New config variable filter_columns (default is 2)

    BI:
    * Added new component BI to Multisite.

    WATO:
    * FIX: fix crash when saving services after migration from old version
    * Allow moving hosts from one to another config file

    Checks & Agents:
    * FIX: hr_mem: ignore devices that report zero memory
    * FIX: cisco_power: fix syntax error in man page (broke also Multisite)
    * FIX: local: fixed search for custom templates PNP template
    * FIX: if/if64: always generate unique items (in case ifAlias is used)
    * FIX: ipmi: fix ugly ouput in case of warning and error
    * FIX: vms_df: fix, was completely broken due to conversion to df.include
    * FIX: blade_bays: add missing SNMP OIDs (check was always UNKNOWN)
    * FIX: df: fix layout problems in PNP template
    * FIX: df: fix trend computation (thanks to Sebastian Talmon)
    * FIX: df: fix status in case of critical trend and warning used
    * FIX: df: fix display of trend warn/crit in PNP-graph
    * FIX: cmctc: fix inventory in case of incomplete entries
    * FIX: cmctc: add scan function
    * FIX: ucd_cpu_load and ucd_cpu_util: make scan function find Rittal
    * FIX: ucd_cpu_util: fix check in case of missing hi, si and st
    * FIX: mk_logwatch: improve implementation in order to save RAM
    * FIX: mk_oracle: Updated tablespace query to use 'used blocks' instead of 'user blocks'
    * FIX: mk_oracle: Fixed computation for TEMP table spaces
    * FIX: bluecoat_sensors: Using scale parameter provided by the host for reported values
    * FIX: fjdarye60_devencs, fjdarye60_disks.summary: added snmp scan functions
    * FIX: decru_*: added snmp scan functions
    * FIX: heartbeat_rscstatus handles empty agent output correctly
    * FIX: hp_procurve_cpu: fix synatx error in man page
    * FIX: hp_procurve_memory: fix syntax error in man page
    * FIX: fc_brocade_port_detailed: fix PNP template in MULTIPLE mode
    * FIX: ad_replication.bat only generates output on domain controllers now.
           This is useful to prevent checks on non DC hosts (Thanks to Alex Greenwood)
    * FIX: cisco_temp_perf: handle sensors without names correctly
    * printer_supply: Changed order of tests. When a printer reports -3 this
      is used before the check if maxlevel is -2.
    * printer_supply: Skipping inventory of supplies which have current value
    and maxlevel both set to -2.
    * cisco_locif: The check has been removed. Please switch to if/if64
      has not the index 1
    * cisco_temp/cisco_temp_perf: scan function handles sensors not beginning
      with index 1
    * df: split PNP graphs for growth/trend into two graphs
    * omd_status: new check for checking status of OMD sites
    * printer_alerts: Added new check for monitoring alert states reported by
      printers using the PRINTER-MIB
    * diskstat: rewritten check: now show different devices, r+w in one check
    * canon_pages: Added new check for monitoring processed pages on canon
    printer/multi-function devices
    * strem1_sensors: added check to monitor sensors attached to Sensatorinc EM1 devices
    * windows_update: Added check to monitor windows update states on windows
      clients. The check monitors the number of pending updates and checks if
      a reboot is needed after updates have been installed.
    * lnx_if: new check for Linux NICs compatible with if/if64 replacing 
      netif.* and netctr.
    * if/if64: also output performance data if operstate not as expected
    * if/if64: scan function now also detects devices where the first port
    * if/if64: also show perf-o-meter if speed is unknown
    * f5_bigip_pool: status of F5 BIP/ip load balancing pools
    * f5_bigip_vserver: status of F5 BIP/ip virtual servers
    * ipmi: new configuration variable ipmi_ignored_sensors (see man page)
    * hp_procurve_cpu: rename services description to CPU utilization
    * ipmi: Linux agent now (asynchronously) caches output of ipmitool for 20 minutes
    * windows: agent has new output format for performance counters
    * winperf_process.util: new version of winperf.cpuusage supporting new agent
    * winperf_system.diskio: new version of winperf.diskstat supporting new agent
    * winperf_msx_queues: new check for MS Exchange message queues
    * winperf_phydisk: new check compatible with Linux diskstat (Disk IO per device!)
    * smart.temp/smart.stats: added new check for monitoring health of HDDs
      using S.M.A.R.T
    * mcdata_fcport: new check for ports of MCData FC Switches
    * hp_procurve_cpu: add PNP template
    * hp_procurve_cpu: rename load to utilization, rename service to CPU utilizition
    * df,df_netapp,df_netapp32,hr_fs,vms_df: convert to mergeable dictionaries
    * mbg_lantime_state,mbg_lantime_refclock: added new checks to monitor 
      Meinberg LANTIME GPS clocks

    Livestatus:
    * Updated Perl API to version 0.74 (thanks to Sven Nierlein)

1.1.10:
    Core, Setup, etc.:
    * --flush now also deletes all autochecks 
    
    Checks & Agents:
    * FIX: hr_cpu: fix inventory on 1-CPU systems (thanks to Ulrich Kiermayr)


1.1.10b2:
    Core, Setup, etc.:
    * FIX: setup.sh on OMD: fix paths for cache and counters
    * FIX: check_mk -D did bail out if host had no ip address
    * cleanup: all OIDs in checks now begin with ".1.3.6", not "1.3.6"

    WATO:
    * FIX: Fixed bug that lost autochecks when using WATO and cmk -II together

    Checks & Agents:
    * Added check man pages for systemtime, multipath, snmp_info, sylo,
      ad_replication, fsc_fans, fsc_temp, fsc_subsystems
    * Added SNMP uptime check which behaves identical to the agent uptime check


1.1.10b1:
    Core, Setup, etc.:
    * FIX: do not assume 127.0.0.1 as IP address for usewalk_hosts if
      they are not SNMP hosts.
    * FIX: precompile: make sure check includes are added before actual
      checks
    * FIX: setup.sh: do not prepend current directory to url_prefix
    * FIX: output agent version also for mixed (tcp|snmp) hosts
    * RPM: use BuildArch: noarch in spec file rather than as a command
      line option (thanks to Ulrich Kiermayr)
    * setup.sh: Allow to install Check_MK into existing OMD site (>= 0.46).
      This is still experimental!

    Checks & Agents:
    * FIX: Windows agent: fix output of event ID of log messages
    * FIX: if/if64: output speed correctly (1.50MB/s instead of 1MB/s)
    * FIX: drbd now handles output of older version without an ep field
    * FIX: repaired df_netapp32
    * FIX: Added SNMP scan function of df_netapp and df_netapp32
    * FIX: repaired apc_symmetra (was broken due to new option -Ot 
      for SNMP)
    * FIX: df, hr_fs and other filesystem checks: fix bug if using
      magic number. levels_low is now honored.
    * FIX: scan function avoids hr_cpu and ucd_cpu_utilization
      at the same time
    * FIX: HP-UX agent: fixed output of df for long mount points
      (thanks to Claas Rockmann-Buchterkirche)
    * FIX: df_netapp/32: fixed output of used percentage (was always
      0% due to integer division)
    * FIX: fixed manual of df (magic_norm -> magic_normsize)
    * FIX: removed filesystem_trend_perfdata. It didn't work. Use
      now df-parameter "trend_perfdata" (see new man page of df)
    * FIX: cisco_temp_perf: fix return state in case of WARNING (was 0 = OK)
    * FIX: repair PNP template for df when using trends
    * FIX: cisco_qos: fix WATO exception (was due to print command in check)
    * FIX: check_mk check: fixed template for execution time
    * FIX: blade_health, fc_brocade_port_detailed removed debug outputs
    * FIX: netapp_volumes: The check handled 64-bit aggregates correctly
    * FIX: netapp_volumes: Fixed snmp scan function
    * FIX: blade_*: Fixed snmp scan function
    * FIX: nfsmount: fix exception in check in case of 'hanging'
    * systemtime: new simple check for time synchronization on Windows
      (needs agent update)
    * Added Perf-O-Meter for non-df filesystem checks (e.g. netapp)
    * hp_proliant_*: improve scan function (now just looks for "proliant")

    Multisite:
    * FIX: fix json/python Webservice

1.1.9i9:
    Core, Setup, etc.:
    * FIX: check_mk_templates.cfg: add missing check_period for hosts
      (needed for Shinken)
    * FIX: read *.include files before checks. Fixes df_netapp not finding
      its check function
    * FIX: inventory checks on SNMP+TCP hosts ignored new TCP checks
    * local.mk: This file is read after final.mk and *not* backup up
      or restored
    * read all files in conf.d/*.mk in alphabetical order now.
    * use snmp commands always with -Ot: output time stamps as UNIX epoch
      (thanks to Ulrich Kiermayr)

    Checks & Agents:
    * ucd_cpu_load: new check for CPU load via UCD SNMP agent
    * ucd_cpu_util: new check for CPU utilization via UCD SNMP agent
    * steelhead_status: new check for overall health of Riverbed Steelhead appliance
    * steelhead_connections: new check for Riverbed Steelhead connections
    * df, df_netapp, df_netapp32, hr_fs, vms_df: all filesystem checks now support
      trends. Please look at check manpage of df for details.
    * FIX: heartbeat_nodes: Fixed error handling when node is active but at least one link is dead
    * 3ware_units: Handling INITIALIZING state as warning now
    * FIX: 3ware_units: Better handling of outputs from different tw_cli versions now
    * FIX: local: PNP template for local now looks in all template directories for
      specific templates (thanks to Patrick Schaaf)

    Multisite:
    * FIX: fix "too many values to unpack" when editing views in single layout
      mode (such as host or service detail)
    * FIX: fix PNP icon in cases where host and service icons are displayed in 
      same view (found by Wolfgang Barth)
    * FIX: Fixed view column editor forgetting pending changes to other form
           fields
    * FIX: Customlinks snapin persists folding states again
    * FIX: PNP timerange painter option field takes selected value as default now
    * FIX: Fixed perfometer styling in single dataset layouts
    * FIX: Tooltips work in group headers now
    * FIX: Catching exceptions caused by unset bandwidth in interface perfometer

    WATO:
    * FIX: fix problem with vanishing services on Windows. Affected were services
      containing colons (such as fs_C:/).

    Livestatus:
    * FIX: fix most compiler warnings (thanks to patch by Sami Kerola)
    * FIX: fix memory leak. The leak caused increasing check latency in some
      situations
    
1.1.9i8:
    Multisite:
    * New "web service" for retrieving data from views as JSON or 
      Python objects. This allows to connect with NagStaMon 
      (requires patch in NagStaMon). Simply add &output_format=json
      or &output_format=python to your view URL.
    * Added two builtin views for NagStaMon.
    * Acknowledgement of problem now has checkboxes for sticky,
      send notification and persisten comment
    * Downtimes: allow to specify fixed/flexible downtime
    * new display_options d/D for switching on/off the tab "Display"
    * Improved builtin views for downtimes
    * Bugfix: Servicegroups can be searched with the quicksearch snapin using
      the 'sg:' prefix again

    WATO:
    * Fixed problem appearing at restart on older Python version (RH)

1.1.9i7:
    Core, Setup, etc.:
    * Fix crash on Python 2.4 (e.g. RedHat) with fake_file
    * Fixed clustering of SNMP hosts
    * Fix status output of Check_MK check in mixed cluster setups

    Checks & Agents:
    * PNP templates for if/if64: fix bugs: outgoing packets had been
      same as incoming, errors and discards were swapped (thanks to 
      Paul Freeman)
    * Linux Agent: Added suport for vdx and xvdx volumes (KVM+Virtio, XEN+xvda)

    Multisite:
    * Fix encoding problem when host/service groups contain non-ascii
      characters.

    WATO:
    * Fix too-long-URL problem in cases of many services on one host


1.1.9i6:
    INCOMPATIBLE CHANGES:
    * Removed out-dated checks blade_misc, ironport_misc and snia_sml. Replaced
      with dummy checks begin always UNKNOWN.

    Core, Setup, etc.:
    * cmk -D: show ip address of host 
    * Fix SNMP inventory find snmp misc checks inspite of negative scan function
    * Fix output of MB and GB values (fraction part was zero)

    Checks & Agents:
    * megaraid_ldisks: remove debug output
    * fc_brocade_port: hide on SNMP scan, prefer fc_brocade_port_detailed
    * fc_brocade_port_detailed: improve scan function, find more devices
    * New agent for HP-UX
    * hpux_cpu: new check for monitoring CPU load average on HP-UX
    * hpux_if: New check for monitoring NICs on HP-UX (compatible to if/if64)
    * hpux_multipath: New check for monitoring Multipathing on HP-UX
    * hpux_lvm: New check for monitoring LVM mirror state on HP-UX
    * hpux_serviceguard: new check for monitoring HP-UX Serviceguard
    * drbd: Fixed var typo which prevented inventory of drbd general check
      (Thanks to Andreas Behler)
    * mk_oracle: new agent plugin for monitoring ORACLE (currently only
      on Linux and HP-UX, but easily portable to other Unices)
    * oracle_sessions: new check for monitoring the current number of active
      database sessions.
    * oracle_logswitches: new check for monitoring the number of logswitches
      of an ORACLE instances in the last 60 minutes.
    * oracle_tablespaces: new check for monitoring size, state and autoextension
      of ORACLE tablespaces.
    * h3c_lanswitch_cpu: new check for monitoring CPU usage of H3C/HP/3COM switches
    * h3c_lanswitch_sensors: new check for monitoring hardware sensors of H3C/HP/3COM switches
    * superstack3_sensors: new check for monitoring hardware sensors of 3COM Superstack 3 switches

    Multisite:
    * Fixed aligns/widths of snapin contents and several small styling issues
    * Fixed links and border-styling of host matrix snapin
    * Removed jQuery hover menu and replaced it with own code

1.1.9i5:
    Multisite:
    * custom notes: new macros $URL_PREFIX$ and $SITE$, making 
      multi site setups easier
    * new intelligent logwatch icon, using url_prefix in multi site
      setups


1.1.9i4:
    Core, Setup, etc.:
    * added missing 'register 0' to host template
    * setup: fix creation of symlink cmk if already existing

    Multisite:
    * New reschedule icon now also works for non-local sites.
    * painter options are now persisted on a per-user-base
    * new optional column for displaying host and service comments
      (not used in shipped views but available in view editor)

    Livestatus:
    * Check for buffer overflows (replace strcat with strncat, etc.)
    * Reduce number of log messages (reclassify to debug)

    Checks & Agents:
    * apc_symmetra: handle empty SNMP variables and treat as 0.


1.1.9i3:
    INCOMPATIBLE CHANGES:
    * You need a current version of Livestatus for Multisite to work!
    * Multisite: removed (undocumented) view parameters show_buttons and show_controls.
      Please use display_options instead.
    * Finally removed deprecated filesystem_levels. Please use check_parameters instead.
    * Livestatus: The StatsGroupBy: header is still working but now deprecated.
      Please simply use Columns: instead. If your query contains at least one Stats:-
      header than Columns: has the meaning of the old StatsGroupBy: header

    Core, Setup, etc.:
    * Create alias 'cmk' for check_mk in bin/ (easier typing)
    * Create alias 'mkp' for check_mk -P in bin/ (easier typing) 

    Multisite:
    * Each column can now have a tooltip showing another painter (e.g.
      show the IP address of a host when hovering over its name)
    * Finally show host/services icons from the nagios value "icon_image".
      Put your icon files in /usr/share/check_mk/web/htdocs/images/icons.
      OMD users put the icons into ~/local/share/check_mk/web/htdocs/images/icons.
    * New automatic PNP-link icons: These icons automatically appear, if
      the new livestatus is configured correctly (see below). 
    * new view property "hidebutton": allow to hide context button to a view.
    * Defaults views 'Services: OK', 'Services: WARN, etc. do now not create
      context buttons (cleans up button bar).
    * new HTML parameter display_options, which allows to switch off several
      parts of the output (e.g. the HTML header, external links, etc).
    * View hoststatus: show PNP graph of host (usually ping stats)
    * new tab "Display": here the user can choose time stamp
      display format and PNP graph ranges
    * new column "host_tags", showing the Check_MK host tags of a host
    * new datasource "alert_stats" for computing alert statistics
    * new view "Alert Statistics" showing alert statistics for all hosts
      and services
    * Sidebar: Fixed snapin movement to the bottom of the snapin list in Opera
    * Sidebar: Fixed scroll position saving in Opera
    * Fixed reloading button animation in Chrome/IE (Changed request to async mode)
    * Sidebar: Removed scrollbars of in older IE versions and IE8 with compat mode
    * Sidebar: Fixed scrolling problem in IE8 with compat mode (or maybe older IE versions)
      which broke the snapin titles and also the tactical overview table
    * Sidebar: Fixed bulletlist positioning
    * Sidebar: The sidebar quicksearch snapin is case insensitive again
    * Fixed header displaying on views when the edit button is not shown to the user
    * View pages are not refreshed when at least one form (Filter, Commands,
      Display Options) is open
    * Catching javascript errors when pages from other domain are opened in content frame
    * Columns in view editor can now be added/removed/moved easily

    Checks & Agents:
    * Fixed problem with OnlyFrom: in Linux agent (df didn't work properly)
    * cups_queues: fixed plugin error due to invalid import of datetime,
      converted other checks from 'from datetime import...' to 'import datetime'.
    * printer_supply: handle the case where the current value is missing
    * megaraid_ldisks: Fixed item detection to be compatible with different versions of megaraid
    * Linux Agent: Added new 3ware agent code to support multiple controllers
      (Re-inventory of 3ware checks needed due to changed check item names)

    Livestatus:
    * new column pnpgraph_present in table host and service. In order for this
      column to work you need to specify the base directory of the PNP graphs
      with the module option pnp_path=, e.g. pnp_path=/omd/sites/wato/var/pnp4nagios/perfdata
    * Allow more than one column for StatsGroupBy:
    * Do not use function is_contact_member_of_contactgroup anymore (get compatible
      with Nagios CVS)
    * Livestatus: log timeperiod transitions (active <-> inactive) into Nagios
      log file. This will enable us to create availability reports more simple
      in future.

    Multisite:
    * allow include('somefile.mk') in multisite.mk: Include other files.
      Paths not beginning with '/' are interpreted relative to the directory
      of multisite.mk

    Livestatus:
    * new columns services_with_info: similar to services_with_state but with
      the plugin output appended as additional tuple element. This tuple may
      grow in future so do not depend on its length!

1.1.9i2:
    Checks & Agents:
    * ibm_imm_health: fix inventory function
    * if/if64: fix average line in PNP-template, fix display of speed for 20MBit
      lines (e.g. Frame Relay)

    Multisite:
    * WATO: Fixed omd mode/site detection and help for /etc/sudoers
    * WATO: Use and show common log for pending changes 
    * Sidebar Quicksearch: Now really disabling browser built-in completion
      dropdown selections
    
1.1.9i1:
    INCOMPATIBLE CHANGES:
    * TCP / SNMP: hosts using TCP and SNMP now must use the tags 'tcp'
      and 'snmp'. Hosts with the tag 'ping' will not inventorize any
      service. New configuration variable tcp_hosts.
    * Inventory: The call syntax for inventory has been simplified. Just
      call check_mk -I HOSTNAME now. Omit the "tcp" or "snmp". If you
      want to do inventory just for certain check types, type "check_mk --checks=snmp_info,if -I hostnames..."
      instead
    * perfdata_format now defaults to "pnp". Previous default was "standard".
      You might have to change that in main.mk if you are not using PNP (only
      relevant for MRPE checks)
    * inventory_check_severity defaults to 1 now (WARNING)
    * aggregation_output_format now defaults to "multiline"
    * Removed non_bulkwalk_hosts. You can use bulkwalk_hosts with NEGATE
      instead (see docu)
    * snmp_communites is now initialized with [], not with {}. It cannot
      be a dict any longer.
    * bulkwalk_hosts is now initizlized with []. You can do += here just
      as with all other rule variables.
    * Configuration check (-X) is now always done. It is now impossible to
      call any Check_MK action with an invalid configuration. This saves
      you against mistyped variables.
    * Check kernel: converted performance data from counters to rates. This
      fixes RRD problems (spikes) on reboots and also allows better access 
      to the peformance data for the Perf-O-Meters.  Also changed service 
      descriptions. You need to reinventurize the kernel checks. Your old
      RRDs will not be deleted, new ones will be created.
    * Multisite: parameters nagios_url, nagios_cgi_url and pnp_url are now
      obsolete. Instead the new parameter url_prefix is used (which must
      end with a /).

    Core, Setup, etc.:
    * Improve error handling: if hosts are monitored with SNMP *and* TCP,
      then after an error with one of those two agents checks from the
      other haven't been executed. This is fixed now. Inventory check
      is still not complete in that error condition.
    * Packages (MKP): Allow to create and install packages within OMD!
      Files are installed below ~/local/share/check_mk. No root permissions
      are neccessary
    * Inventory: Better error handling on invalid inventory result of checks
    * setup.sh: fix problem with missing package_info (only appears if setup
      is called from another directory)
    * ALL_SERVICES: Instead of [ "" ] you can now write ALL_SERVICES
    * debug_log: also output Check_MK version, check item and check parameters
    * Make sure, host has no duplicate service - this is possible e.g. by
      monitoring via agent and snmp in parallel. duplicate services will
      make Nagios reject the configuration.
    * --snmpwalk: do not translate anymore, use numbers. All checks work
      with numbers now anyway.
    * check_mk -I snmp will now try all checktypes not having an snmp scan
      function. That way all possible checks should be inventorized.
    * new variable ignored_checks: Similar to ignored_checktypes, but allows
      per-host configuration
    * allow check implementations to use common include files. See if/if64
      for an example
    * Better handling for removed checks: Removed exceptions in check_mk calls
      when some configured checks have been removed/renamed

    Checks & Agents:
    * Renamed check functions of imm_health check from test_imm to imm_health
      to have valid function and check names. Please remove remove from
      inventory and re-inventory those checks.
    * fc_brocade_port_detailed: allow to specify port state combinations not 
      to be critical
    * megaraid_pdisks: Using the real enclosure number as check item now
    * if/if64: allow to configure averaging of traffic over time (e.g. 15 min) 
      and apply traffic levels and averaged values. Also allow to specify relative
      traffic levels. Allow new parameter configuration via dictionary. Also
      allow to monitor unused ports and/or to ignore link status.
    * if/if64: Added expected interface speed to warning output
    * if/if64: Allow to ignore speed setting (set target speed to None)
    * wut_webtherm: handle more variants of WuT Webtherms (thanks to Lefty)
    * cisco_fan: Does not inventorize 'notPresent' sensors anymore. Improved output
    * cisco_power: Not using power source as threshold anymore. Improved output
    * cisco_fan: Does not inventorize 'notPresent' sensors anymore. Improved output
    * cisco_power: Not using power source as threshold anymore. Improved output
    * cisco_power: Excluding 'notPresent' devices from inventory now
    * cisco_temp_perf: Do not crash if device does not send current temperature
    * tcp_conn_stats: new check for monitoring number of current TCP connections
    * blade_*: Added snmp scan functions for better automatic inventory
    * blade_bays: Also inventorizes standby blades and has a little more
                  verbose output.
    * blade_blowers: Can handle responses without rpm values now. Improved output
    * blade_health: More detailed output on problems
    * blade_blades: Added new check for checking the health-, present- and
                    power-state of IBM Bladecenter blades
    * win_dhcp_pools: Several cleanups in check
    * Windows agent: allow restriction to ip addresses with only_hosts (like xinetd)
    * heartbeat_rscstatus: Catching empty output from agent correctly
    * tcp_conn_stats: Fixed inventory function when no conn stats can be inventoried
    * heartbeat_nodes: fix Linux agent for hostname with upper case letters (thanks to
            Thorsten Robers)
    * heartbeat_rscstatus: Catching empty output from agent correctly
    * heartbeat_rscstatus: Allowing a list as expected state to expect multiple OK states
    * win_dhcp_pools agent plugin: Filtering additional error message on
      systems without dhcp server
    * j4p_performance: Added experimental agent plugin fetching data via 
      jmx4perl agent (does not need jmx4perl on Nagios)
    * j4p_performance.mem: added new experimental check for memory usage via JMX.
    * if/if64: added Perf-O-Meter for Multisite
    * sylo: fix performance data: on first execution (counter wrap) the check did
      output only one value instead of three. That lead to an invalid RRD.
    * Cleaned up several checks to meet the variable naming conventions
    * drbd: Handling unconfigured drbd devices correctly. These devices are
      ignored during nventory
    * printer_supply: In case of OKI c5900 devices the name of the supply units ins not
      unique. The color of the supply unit is reported in a dedicated OID and added to the
      check item name to have a unique name now.
    * printer_supply: Added simple pnp template to have better graph formating for the check results
    * check_mk.only_from: new check for monitoring the IP address access restriction of the
      agent. The current Linux and Windows agents provide this information.
    * snmp_info check: Recoded not to use snmp_info_single anymore
    * Linux Agent: Fixed <<<cpu>>> output on SPARC machines with openSUSE
    * df_netapp/df_netapp32: Made check inventory resistant against empty size values
    * df_netapp32: Added better detection for possible 32bit counter wrap
    * fc_brocade_port_detailed: Made check handle phystate "noSystemControlAccessToSlot" (10)
      The check also handles unknown states better now
    * printer_supply: Added new parameter "printer_supply_some_remaining_status" to
      configure the reported state on small remaining capacity.
    * Windows agent: .vbs scripts in agents plugins/ directory are executed
      automatically with "cscript.exe /Nologo" to prevent wrong file handlers
    * aironet_clients: Only counting clients which don't have empty values for strength
    * statgrab_disk: Fixed byte calculation in plugin output
    * statgrab_disk: Added inventory function
    * 3ware_disks: Ignoring devices in state NOT-PRESENT during inventory

    Multisite:
    * The custom open/close states of custom links are now stored for each
      user
    * Setting doctype in sidebar frame now
    * Fixed invalid sidebar css height/width definition
    * Fixed repositioning the sidebar scroll state after refreshing the page
    * Fixed mousewheel scrolling in opera/chrome
    * Fixed resize bug on refresh in chrome
    * New view for all services of a site
    * Sidebar snapin site_status: make link target configurable
    * Multisite view "Recently changed services": sort newest first
    * Added options show_header and show_controls to remove the page headers
      from views
    * Cool: new button for an immediate reschedule of a host or service
      check: the view is redisplayed exactly at the point of time when
      Nagios has finished the check. This makes use of MK Livestatus'
      unique waiting feature.

   Livestatus:
    * Added no_more_notifications and check_flapping_recovery_notification
      fields to host table and no_more_notifications field to service table.
      Thanks to Matthew Kent

1.1.8:
    Core, Setup, etc.:
    * setup.sh: turn off Python debugging
    * Cleaned up documentation directory
    * cluster host: use real IP address for host check if cluster has
      one (e.g. service IP address)

    Checks & Agents:
    * Added missing PNP template for check_mk-hr_cpu
    * hr_fs: inventory now ignores filesystem with size 0,
      check does not longer crash on filesystems with size 0
    * logwatch: Fixed typo in 'too many unacknowledged logs' error message
    * ps: fix bug: inventory with fixed user name now correctly puts
      that user name into the resulting check - not None.
    * ps: inventory with GRAB_USER: service description may contain
      %u. That will be replaced with the user name and thus makes the
      service description unique.
    * win_dhcp_pools: better handle invalid agent output
    * hp_proliant_psu: Fixed multiple PSU detection on one system (Thanks to Andreas Döhler)
    * megaraid_pdisks: Fixed coding error
    * cisco_fan: fixed check bug in case of critical state
    * nfsmounts: fix output (free and used was swapped), make output identical to df

    Livestatus:
    * Prohibit { and } in regular expressions. This avoids a segmentation
      fault caused by regcomp in glibc for certain (very unusual) regular
      expressions.
    * Table status: new columns external_command_buffer_slots,
      external_command_buffer_usage and external_command_buffer_max
      (this was implemented according to an idea and special request of
       Heinz Fiebig. Please sue him if this breaks anything for you. I was
       against it, but he thinks that it is absolutely neccessary to have
       this in version 1.1.8...)
    * Table status: new columns external_commands and external_commands_rate
      (also due to Mr. Fiebig - he would have quit our workshop otherwise...)
    * Table downtimes/comments: new column is_service

    Multisite:
    * Snapin Performance: show external command per second and usage and
      size of external command buffer
    * Downtimes view: Group by hosts and services - just like comments
    * Fix links for items containing + (e.g. service descriptionen including
      spaces)
    * Allow non-ASCII character in downtimes and comments
    * Added nagvis_base_url to multisite.mk example configuration
    * Filter for host/service groups: use name instead of alias if 
      user has no permissions for groups

1.1.8b3:
    Core, Setup, etc.:
    * Added some Livestatus LQL examples to documentation
    * Removed cleanup_autochecks.py. Please use check_mk -u now.
    * RRA configuration for PNP: install in separate directory and do not
      use per default, since they use an undocumented feature of PNP.

    Checks & Agents:
    * postfix_mailq: Changed limit last 6 lines which includes all needed
		information
    * hp_proliant_temp/hp_proliant_fans: Fixed wrong variable name
    * hp_procurve_mem: Fixed wrong mem usage calculation
    * ad_replication: Works no with domain controller hostnames like DC02,DC02
    * aironet_client: fix crash on empty variable from SNMP output
    * 3ware_disks, 3ware_units: hopefully repaired those checks
    * added rudimentary agent for HP-UX (found in docs/)

    Multisite:
    * added Perf-O-Meter to "Problems of Host" view
    * added Perf-O-Meter to "All Services" view
    * fix bug with cleaning up persistent connections
    * Multisite now only fetches the available PNP Graphs of hosts/services
    * Quicksearch: limit number of items in dropdown to 80
      (configurable via quicksearch_dropdown_limit)
    * Views of hosts: make counts of OK/WARN/CRIT klickable, new views
      for services of host in a certain state
    * Multisite: sort context buttons in views alphabetically
    * Sidebar drag scrolling: Trying to compensate lost mouse events when
	leaving the sidebar frame while dragging

    Livestatus:
    * check for event_broker_options on start
    * Fix memory leakage caused by Filter: headers using regular expressions
    * Fix two memory leaks in logfile parser

1.1.8b2:
    Core, Setup, etc.:
    * Inventory: skip SNMP-only hosts on non-SNMP checktypes (avoids timeouts)
    * Improve error output for invalid checks
    
    Checks & Agents:
    * fix bug: run local and plugins also when spaces are in path name
      (such as C:\Program Files\Check_MK\plugins
    * mem.vmalloc: Do not create a check for 64 bit architectures, where
      vmalloc is always plenty
    * postfix_mailq: limit output to 1000 lines
    * multipath: handle output of SLES 11 SP1 better
    * if/if64: output operstatus in check output
    * if/if64: inventory now detects type 117 (gigabitEthernet) for 3COM
    * sylo: better handling of counter wraps.

    Multisite:
    * cleanup implementation of how user settings are written to disk
    * fix broken links in 'Edit view -> Try out' situation
    * new macros $HOSTNAME_LOWER$, $HOSTNAME_UPPER$ and $HOSTNAME_TITLE$ for
      custom notes

1.1.8b1:
    Core, Setup, etc.:
    * SNMPv3: allow privProtocol and privPassword to be specified (thanks
      to Josef Hack)
    * install_nagios.sh: fix problem with broken filenames produced by wget
    * install_nagios.sh: updated software to newest versions
    * install_nagios.sh: fix Apache configuration problem
    * install_nagios.sh: fix configuration vor PNP4Nagios 0.6.6
    * config generation: fix host check of cluster hosts
    * config generation: add missing contact groups for summary hosts
    * RPM package of agent: do not overwrite xinetd.d/check_mk, but install
      new version with .rpmnew, if admin has changed his one
    * legacy_checks: fix missing perfdata, template references where in wrong
      direction (thanks Daniel Nauck for his precise investigation)

    Checks & Agents:
    * New check imm_health by Michael Nieporte
    * rsa_health: fix bug: detection of WARNING state didn't work (was UNKNOWN
            instead)
    * check_mk_agent.solaris: statgrab now excludes filesystems. This avoids hanging
      in case of an NFS problem. Thanks to Divan Santana.
    * multipath: Handle new output of multipath -l (found on SLES11 SP1)
    * ntp: fix typo in variable ntp_inventory_mode (fixes inventory problem)
    * if64: improve output formatting of link speed
    * cisco_power: inventory function now ignores non-redundant power supplies
    * zpool_status: new check from Darin Perusich for Solaris zpools

    Multisite:
    * fix several UTF-8 problems: allow non-ascii characters in host names
      (must be UTF 8 encoded!)
    * improve compatibility with Python 2.3
    * Allow loading custom style sheet overriding Check_MK styles by setting
      custom_style_sheet in multisite.mk
    * Host icons show link to detail host, on summary hosts.
    * Fix sidebar problem: Master Control did not display data correctly
    * status_host: honor states even if sites hosting status hosts is disabled
      (so dead-detection works even if local site is disabled)
    * new config variable start_url: set url for welcome page
    * Snapin Quicksearch: if no host is matching, automatically search for
      services
    * Remove links to legacy Nagios GUI (can be added by user if needed)
    * Sidebar Quicksearch: fix several annoyances
    * Views with services of one host: add title with host name and status

    Livestatus:
    * fix memory leak: lost ~4K on memory on each StatsAnd: or StatsOr:
      header (found by Sven Nierlein)
    * fix invalid json output for empty responses (found by Sven Nierlein)
    * fix Stats: avg ___ for 0 matching elements. Output was '-nan' and is
      now '0.0'
    * fix output of floating point numbers: always use exponent and make
      sure a decimal point is contained (this makes JSON/Python detect
      the correct type)

1.1.7i5:
    Core, Setup, etc.:
    * SNMP: do not load any MIB files (speeds up snmpwalk a lot!)
    * legacy_checks: new config variable allowing creating classical
      non-Check_MK checks while using host tags and config options
    * check_mk_objects.cfg: beautify output, use tabs instead of spaces
    * check_mk -II: delete only specified checktypes, allow to reinventorize
      all hosts
    * New option -O, --reload: Does the same as -R, but reloads Nagios
      instead of restarting it.
    * SNMP: Fixed string detection in --snmpwalk calls
    * SNMP: --snmpwalk does walk the enterprises tree correctly now
    * SNMP: Fixed missing OID detection in SNMP check processing. There was a problem
      when the first column had OID gaps in the middle. This affected e.g. the cisco_locif check.
    * install_nagios.sh: correctly detect Ubuntu 10.04.1
    * Config output: make order of service deterministic
    * fix problem with missing default hostgroup

    Multisite:
    * Sidebar: Improved the quicksearch snapin. It can search for services, 
      servicegroups and hostgroups now. Simply add a prefix "s:", "sg:" or "hg:"
      to search for other objects than hosts.
    * View editor: fix bug which made it impossible to add more than 10 columns
    * Service details: for Check_MK checks show description from check manual in
      service details
    * Notes: new column 'Custom notes' which allows customizable notes
      on a per host / per service base (see online docu for details)
    * Configuration: new variable show_livestatus_errors which can be set
      to False in order to hide error about unreachable sites
    * hiding views: new configuration variables hidden_views and visible_views
    * View "Service problems": hide problems of down or unreachable hosts. This
      makes the view consistant with "Tactical Overview"

    Checks & Agents:
    * Two new checks: akcp_sensor_humidity and akcp_sensor_temp (Thanks to Michael Nieporte)
    * PNP-template for kernel: show average of displayed range
    * ntp and ntp.time: Inventory now per default just creates checks for ntp.time (summary check).
      This is controlled by the new variable ntp_inventory_mode (see check manuals).
    * 3ware: Three new checks by Radoslav Bak: 3ware_disks, 3ware_units, 3ware_info
    * nvidia: agent now only queries GPUCoreTemp and GPUErrors. This avoids
      a vmalloc leakage of 32kB per call (bug in NVIDIA driver)
    * Make all SNMP based checks independent of standard MIB files
    * ad_replication: Fixed syntax errors and unhandled date output when
      not replicated yet
    * ifoperstatus: Allowing multiple target states as a list now
    * cisco_qos: Added new check to monitor traffic in QoS classes on Cisco routers
    * cisco_power: Added scan function
    * if64/if/cisco_qos: Traffic is displayed in variable byte scales B/s,KB/s,MB/s,GB/s
      depending on traffic amount.
    * if64: really using ifDescr with option if_inventory_uses_description = True
    * if64: Added option if_inventory_uses_alias to using ifAlias for the item names
    * if64/if: Fixed bug displaying the out traffic (Perfdata was ok)
    * if64/if: Added WARN/CRIT thresholds for the bandwidth usage to be given as rates
    * if64/if: Improved PNP-Templates
    * if64/if: The ifoperstatus check in if64/if can now check for multiple target states
    * if64/if: Removing all null bytes during hex string parsing (These signs Confuse nagios pipe)
    * Fixed hr_mem and hr_fs checks to work with new SNMP format
    * ups_*: Inventory works now on Riello UPS systems
    * ups_power: Working arround wrong implemented RFC in some Riello UPS systems (Fixing negative power
      consumption values)
    * FreeBSD Agent: Added sections: df mount mem netctr ipmitool (Thanks to Florian Heigl)
    * AIX: exclude NFS and CIFS from df (thanks to Jörg Linge)
    * cisco_locif: Using the interface index as item when no interface name or description are set

    Livestatus:
    * table columns: fix type of num_service_* etc.: was list, is now int (thanks to Gerhard Laußer)
    * table hosts: repair semantics of hard_state (thanks to Michael Kraus). Transition was one
      cycle to late in certain situations.

1.1.7i4:
    Core, Setup, etc.:
    * Fixed automatic creation of host contactgroups
    * templates: make PNP links work without rewrite

    Multisite:
    * Make page handler modular: this allows for custom pages embedded into
      the Multisite frame work and thus using Multisite for other tasks as
      well.
    * status_host: new state "waiting", if status host is still pending
    * make PNP links work without rewrite
    * Fix visibility problem: in multisite setups all users could see
      all objects.

1.1.7i3:
    Core, Setup, etc.:
    * Fix extra_nagios_conf: did not work in 1.1.7i2
    * Service Check_MK now displays overall processing time including
      agent communication and adds this as performance data
    * Fix bug: define_contactgroups was always assumed True. That led to duplicate
      definitions in case of manual definitions in Nagios 

    Checks & Agents:
    * New Check: hp_proliant_da_phydrv for monitoring the state of physical disks
      in HP Proliant Servers
    * New Check: hp_proliant_mem for monitoring the state of memory modules in
      HP Proliant Servers
    * New Check: hp_proliant_psu for monitoring the state of power supplies in
      HP Proliant Servers
    * PNP-templates: fix several templates not working with MULTIPLE rrds
    * new check mem.vmalloc for monitoring vmalloc address space in Linux kernel.
    * Linux agent: add timeout of 2 secs to ntpq 
    * wmic_process: make check OK if no matching process is found

    Livestatus:
    * Remove obsolete parameter 'accept_timeout'
    * Allow disabling idle_timeout and query_timeout by setting them to 0.

    Multisite:
    * logwatch page: wrap long log lines

1.1.7i2:
    Incompatible Changes:
    * Remove config option define_timeperiods and option --timeperiods.
      Check_MK does not longer define timeperiod definitions. Please
      define them manually in Nagios.
    * host_notification_period has been removed. Use host_extra_conf["notification_period"]
      instead. Same holds for service_notification_periods, summary_host_notification_periods
      and summary_service_notification_periods.
    * Removed modes -H and -S for creating config data. This now does
      the new option -N. Please set generate_hostconf = False if you
      want only services to be defined.

    Core, Setup, etc.:
    * New config option usewalk_hosts, triggers --usewalk during
      normal checking for selected hosts.
    * new option --scan-parents for automatically finding and 
      configuring parent hosts (see online docu for details)
    * inventory check: put detailed list of unchecked items into long
      plugin output (to be seen in status details)
    * New configuration variable check_parameters, that allows to
      override default parameters set by inventory, without defining 
      manual checks!

    Checks & Agents:
    * drbd: changed check parameters (please re-inventorize!)
    * New check ad_replication: Checks active directory replications
      of domain controllers by using repadm
    * New check postifx_mailq: Checks mailqueue lengths of postifx mailserves
    * New check hp_procurve_cpu: Checks the CPU load on HP Procurve switches
    * New check hp_procurve_mem: Checks the memory usage on HP Procurve switches
    * New check hp_procurve_sensors: Checks the health of PSUs, FANs and
      Temperature on HP Procurve switches
    * New check heartbeat_crm: Monitors the general state of heartbeat clusters
      using the CRM
    * New check heartbeat_crm_resources: Monitors the state of resources and nodes
      in heartbeat clusters using the CRM
    * *nix agents: output AgentOS: in header
    * New agent for FreeBSD: It is based on the linux agent. Most of the sections
      could not be ported easily so the FreeBSD agent provides information for less
      checks than the linux agent.
    * heartbeat_crm and heartbeat_crm.resources: Change handling of check parameters.
      Please reinvenurize and read the updated man page of those checks
    * New check hp_proliant_cpu: Check the physical state of CPUs in HP Proliant servers
    * New check hp_proliant_temp: Check the temperature sensors of HP Proliant servers
    * New check hp_proliant_fans: Check the FAN sensors of HP Proliant servers

    Multisite:
    * fix chown problem (when nagios user own files to be written
      by the web server)
    * Sidebar: Fixed snapin movement problem using older firefox
      than 3.5.
    * Sidebar: Fixed IE8 and Chrome snapin movement problems
    * Sidebar: Fixed IE problem where sidebar is too small
    * Multisite: improve performance in multi site environments by sending
      queries to sites in parallel
    * Multisite: improve performance in high latency situations by
      allowing persistent Livestatus connections (set "persist" : True 
      in sites, use current Livestatus version)

    Livestatus:
    * Fix problems with in_*_period. Introduce global
      timeperiod cache. This also improves performance
    * Table timeperiods: new column 'in' which is 0/1 if/not the
      timeperiod is currently active
    * New module option idle_timeout. It sets the time in ms
      Livestatus waits for the next query. Default is 300000 ms (5 min).
    * New module option query_timeout. It limits the time between
      two lines of a query (in ms). Default is 10000 ms (10 sec).

1.1.7i1: Core, Setup, etc.:
    * New option -u for reordering autochecks in per-host-files
      (please refer to updated documentation about inventory for
       details)
    * Fix exception if check_mk is called without arguments. Show
      usage in that case.
    * install_nagios.sh: Updated to NagVis 1.5 and fixed download URL
    * New options --snmpwalk and --usewalk help implemeting checks
      for SNMP hardware which is not present
    * SNMP: Automatically detect missing entries. That fixes if64
      on some CISCO switches.
    * SNMP: Fix hex string detection (hopefully)
    * Do chown only if running as root (avoid error messages)
    * SNMP: SNMPv3 support: use 4-tuple of security level, auth protocol,
      security name and password instead of a string in snmp_communities
      for V3 hosts.
    * SNMP: Fixed hexstring detection on empty strings
    * New option -II: Is like -I, but removes all previous autochecks
      from inventorized hosts
    * install_nagios.sh: Fix detection of PNP4Nagios URL and URL of
      NagVis
    * Packager: make sanity check prohibiting creating of package files
      in Check MK's directories
    * install_nagios.sh: Support Ubuntu 10.04 (Thanks to Ben)
      
    Checks & Agents:
    * New check ntp.time: Similar to 'ntp' but only honors the system peer
      (that NTP peer where ntpq -p prints a *).
    * wmic_process: new check for ressource consumption of windows processes
    * Windows agent supports now plugins/ and local/ checks
    * [FIX] ps.perf now correctly detects extended performance data output
      even if number of matching processes is 0
    * renamed check cisco_3640_temp to cisco_temp, renamed cisco_temp
      to cisco_temp_perf, fixed snmp detection of those checks
    * New check hr_cpu - checking the CPU utilization via SNMP
    * New check hr_fs - checking filesystem usage via SNMP
    * New check hr_mem - checking memory usage via SNMP
    * ps: inventory now can configured on a per host / tag base
    * Linux: new check nvidia.temp for monitoring temperature of NVIDIA graphics card
    * Linux: avoid free-ipmi hanging forever on hardware that does not support IPMI
    * SNMP: Instead of an artificial index column, which some checks use, now
      the last component of the OID is used as index. That means that inventory
      will find new services and old services will become UNKNOWN. Please remove
      the outdated checks.
    * if: handle exception on missing OIDs
    * New checks hp_blade* - Checking health of HP BladeSystem Enclosures via SNMP
    * New check drbd - Checking health of drbd nodes
    * New SNMP based checks for printers (page counter, supply), contributed
      by Peter Lauk (many thanks!)
    * New check cups_queues: Checking the state of cups printer queues
    * New check heartbeat_nodes: Checking the node state and state of the links
      of heartbeat nodes
    * New check heartbeat_rscstatus: Checks the local resource status of
      a heartbeat node
    * New check win_dhcp_pools: Checks the usage of Windows DHCP Server lease pools
    * New check netapp_volumes: Checks on/offline-condition and states of netapp volumes 

    Multisite:
    * New view showing all PNP graphs of services with the same description
    * Two new filters for host: notifications_enabled and acknowledged
    * Files created by the webserver (*.mk) are now created with the group
      configured as common group of Nagios and webserver. Group gets write
      permissions on files and directories.
    * New context view: all services of a host group
    * Fix problems with Umlauts (non-Ascii-characters) in performance data
    * New context view: all services of a host group
    * Sidebar snapins can now fetch URLs for the snapin content instead of
      building the snapin contents on their own.
    * Added new nagvis_maps snapin which displays all NagVis maps available
      to the user. Works with NagVis 1.5 and newer.

1.1.6:
    Core, Setup, etc.:
    * Service aggregation: new config option aggregation_output_format.
      Settings this to "multiline" will produce Nagios multiline output
      with one line for each individual check.

    Multisite:
    * New painter for long service plugin output (Currently not used
      by any builtin view)

    Checks & Agents:
    * Linux agent: remove broken check for /dev/ipmi0

1.1.6rc3:
    Core, Setup, etc.:
    * New option --donate for donating live host data to the community.
      Please refer to the online documentation for details.
    * Tactical Overview: Fixed refresh timeout typo
      (Was 16 mins instead of 10 secs)

    Livestatus:
    * Assume strings are UTF-8 encoded in Nagios. Convert from latin-1 only
      on invalid UTF-8 sequences (thanks to Alexander Yegorov)

    Multisite:
    * Correctly display non-ascii characters (fixes exception with 'ascii codec')
      (Please also update Livestatus to 1.1.6rc3)

1.1.6rc2:
    Multisite:
    * Fix bug in Master control: other sites vanished after klicking buttons.
      This was due to connection error detection in livestatus.py (Bug found
      by Benjamin Odenthal)
    * Add theme and baseurl to links to PNP (using features of new PNP4Nagios
      0.6.4)

    Core, Setup, etc.:
    * snmp: hopefully fix HEX/string detection now

    Checks & Agents:
    * md: fix inventory bug on resync=PENDING (Thanks to Darin Perusich)

1.1.6rc1:
    Multisite:
    * Repair Perf-O-Meters on webkit based browsers (e.g. Chrome, Safari)
    * Repair layout on IE7/IE8. Even on IE6 something is working (definitely
      not transparent PNGs though). Thanks to Lars.
    * Display host state correct if host is pending (painter "host with state")
    * Logfile: new filter for plugin output
    * Improve dialog flow when cloning views (button [EDIT] in views snapin)
    * Quicksearch: do not open search list if text did not change (e.g. Shift up),
      close at click into field or snapin.

    Core, Setup, etc.:
    * Included three patched from Jeff Dairiki dealing with compile flags
      and .gitignore removed from tarballs
    * Fix problem with clustered_services_of[]: services of one cluster
      appeared also on others
    * Packager: handle broken files in package dir
    * snmp handling: better error handling in cases where multiple tables
      are merged (e.g. fc_brocade_port_detailed)
    * snmp: new handling of unprintable strings: hex dumps are converted
      into binary strings now. That way all strings can be displayed and
      no information is lost - nevertheless.
      
    Checks & Agents:
    * Solaris agent: fixed rare df problems on Solaris 10, fix problem with test -f
      (thanks to Ulf Hoffmann)
    * Converted all PNP templates to format of 0.6.X. Dropped compatibility
      with 0.4.X.
    * Do not use ipmi-sensors if /dev/ipmi0 is missing. ipmi-sensors tries
      to fiddle around with /dev/mem in that case and miserably fails
      in some cases (infinite loop)
    * fjdary60_run: use new binary encoding of hex strings
    * if64: better error handling for cases where clients do not send all information
    * apc_symmetra: handle status 'smart boost' as OK, not CRITICAL

    Livestatus:
    * Delay starting of threads (and handling of socket) until Nagios has
      started its event loop. This prevents showing services as PENDING 
      a short time during program start.

1.1.6b3:
    Multisite:
    * Quicksearch: hide complete host list if field is emptied via Backspace or Del.
      Also allow handle case where substring match is unique.

1.1.6b2:
    Core, Setup, etc.:
    * Packager: fix unpackaged files (sounds, etc)

    Multisite:
    * Complete new design (by Tobias Roeckl, Kopf & Herz)
    * New filters for last service check and last service state change
    * New views "Recently changed services" and "Unchecked services"
    * New page for adding sidebar snapins
    * Drag & Drop for sidebar snapins (thanks to Lars)
    * Grab & Move for sidebar scrolling (thanks to Lars)
    * Filter out summary hosts in most views.
    * Set browser refresh to 30 secs for most views
    * View host status: added a lot of missing information
    * View service status: also added information here
    * Make sure, enough columns can be selected in view editor
    * Allow user to change num columns and refresh directly in view
    * Get back to where you came after editing views
    * New sidebar snapin "Host Matrix"
    * New feature "status_host" for remote sites: Determine connection
      state to remote side by considering a certain host state. This
      avoids livestatus time outs to dead sites.
    * Sidebar snapin site status: fix reload problem
    * New Perf-O-Meters displaying service performance data
    * New snapin "Custom Links" where you easily configure your own
      links via multisite.mk (see example in new default config file)
    * Fixed problem when using only one site and that is not local

    Livestatus:
    * new statistics columns: log_messages and log_messages_rate
    * make statistics average algorithm more sluggish

1.1.5i3:
     Core, Setup, etc.:
     * New Check_MK packager (check_mk -P)

1.1.5i2:
     Core, Setup, etc.:
     * install_nagios.sh: add missing package php5-iconv for SLES11

     Checks & Agents:
     * if64: new SNMP check for network interfaces. Like if, but uses 64 bit
       counters of modern switches. You might need to configure bulkwalk_hosts.
     * Linux agent: option -d enabled debug output
     * Linux agent: fix ipmi-sensors cache corruption detection
     * New check for temperature on Cisco devices (cisco_3640_temp)
     * recompiled waitmax with dietlibc (fixed incompatibility issues
       on older systems)

     Multisite:
     * Filters for groups are negateable.

1.1.5i1:
     Checks & Agents:
     * uptime: new check for system uptime (Linux)
     * if: new SNMP check for network interfaces with very detailed traffic,
       packet and error statistics - PNP graphs included

     Multisite:
     * direct integration of PNP graphs into Multisite views
     * Host state filter: renamed HTML variables (collision with service state). You
       might need to update custom views using a filter on host states.
     * Tactical overview: exclude services of down hosts from problems, also exclude
       summary hosts
     * View host problems/service problems: exclude summary hosts, exclude services
       of down hosts
     * Simplified implementation of sidebar: sidebar is not any longer embeddeable.
     * Sidebar search: Added host site to be able to see the context links on
       the result page
     * Sidebar search: Hitting enter now closes the hint dropdown in all cases

1.1.5i0:
      Core, Setup, etc.:
      * Ship check-specific rra.cfg's for PNP4Nagios (save much IO and disk space)
      * Allow sections in agent output to apear multiple times
      * cleanup_autochecks.py: new option -f for directly activating new config
      * setup.sh: better detection for PNP4Nagios 0.6
      * snmpwalk: use option -Oa, inhibit strings to be output as hex if an umlaut
        is contained.

      Checks & Agents:
      * local: allow more than once performance value, separated by pipe (|)
      * ps.perf: also send memory and CPU usage (currently on Linux and Solaris)
      * Linux: new check for filesystems mount options
      * Linux: new very detailed check for NTP synchronization
      * ifoperstatus: inventory honors device type, per default only Ethernet ports
        will be monitored now
      * kernel: now inventory is supported and finds pgmajfault, processes (per/s)
        and context switches
      * ipmi_sensors: Suppress performance data for fans (save much IO/space)
      * dual_lan_check: fix problem which using MRPE
      * apc_symmetra: PNP template now uses MIN for capacity (instead of AVERAGE)
      * fc_brocade_port_detailed: PNP template now uses MAX instead of AVERAGE
      * kernel: fix text in PNP template
      * ipmi_sensors: fix timeout in agent (lead to missing items)
      * multipath: allow alias as item instead of uuid
      * caching agent: use /var/cache/check_mk as cache directory (instead of /etc/check_mk)
      * ifoperstatus: is now independent of MIB

      Multisite:
      * New column host painter with link to old Nagios services
      * Multisite: new configuration parameter default_user_role
      
      Livestatus:
      * Add missing LDFLAGS for compiling (useful for -g)

1.1.4:
      Summary:
      * A plentitude of problem fixes (including MRPE exit code bug)
      * Many improvements in new Multisite GUI
      * Stability and performance improvements in Livestatus

      Core, Setup, etc.:
      * Check_MK is looking for main.mk not longer in the current and home
        directory
      * install_nagios.sh: fix link to Check_MK in sidebar
      * install_nagios.sh: switch PNP to version 0.6.3
      * install_nagios.sh: better Apache-Config for Multisite setup
      * do not search main.mk in ~ and . anymore (brought only trouble) 
      * clusters: new variable 'clustered_services_of', allowing for overlapping
         clusters (as proposed by Jörg Linge)
      * install_nagios.sh: install snmp package (needed for snmp based checks)
      * Fix ower/group of tarballs: set them to root/root
      * Remove dependency from debian agent package    
      * Fixed problem with inventory when using clustered_services
      * tcp_connect_timeout: Applies now only for connect(), not for
        time of data transmission once a connection is established
      * setup.sh now also works for Icinga
      * New config parameter debug_log: set this to a filename in main.mk and you
        will get a debug log in case if 'invalid output from plugin...'
      * ping-only-hosts: When ping only hosts are summarized, remove Check_MK and
        add single PING to summary host.
      * Service aggregation: fix state relationship: CRIT now worse than UNKNOWN 
      * Make extra_service_conf work also for autogenerated PING on ping-only-hosts
        (groups, contactgroups still missing)

      Checks & Agents:
      * mrpe in Linux agent: Fix bug introduced in 1.1.3: Exit status of plugins was
        not honored anymore (due to newline handling)
      * mrpe: allow for sending check_command to PNP4Nagios (see MRPE docu)
      * Logwatch GUI: fix problem on Python 2.4 (thanks to Lars)
      * multipath: Check is now less restrictive when parsing header lines with
        the following format: "<alias> (<id>)"
      * fsc_ipmi_mem_status: New check for monitoring memory status (e.g. ECC)
         on FSC TX-120 (and maybe other) systems.
      * ipmi_sensors in Linux agent: Fixed compatibility problem with new ipmi
        output. Using "--legacy-output" parameter with newer freeipmi versions now.
      * mrpe: fix output in Solaris agent (did never work)
      * IBM blade center: new checks for chassis blowers, mediatray and overall health
      * New caching agent (wrapper) for linux, supporting efficient fully redundant
        monitoring (please read notes in agents/check_mk_caching_agent)
      * Added new smbios_sel check for monitoring the System Event Log of SMBIOS.
      * fjdarye60_rluns: added missing case for OK state
      * Linux agent: The xinetd does not log each request anymore. Only
        failures are logged by xinetd now. This can be changed in the xinetd
	configuration files.
      * Check df: handle mountpoints containing spaces correctly 
        (need new inventorization if you have mountpoints with spaces)
      * Check md on Linux: handle spare disks correctly
      * Check md on Linux: fix case where (auto-read-only) separated by space
      * Check md on Linux: exclude RAID 0 devices from inventory (were reported as critical)
      * Check ipmi: new config variable ipmi_ignore_nr
      * Linux agent: df now also excludes NFSv4
      * Wrote man-page for ipmi check
      * Check mrpe: correctly display multiline output in Nagios GUI
      * New check rsa_health for monitoring IBM Remote Supervisor Adapter (RSA)
      * snmp scan: suppress error messages of snmpget
      * New check: cpsecure_sessions for number of sessions on Content Security Gateway
      * Logwatch GUI: move acknowledge button to top, use Multisite layout,
         fix several layout problem, remove list of hosts
      * Check logwatch: limit maximum size of stored log messages (configurable
        be logwatch_max_filesize)
      * AIX agent: fix output of MRPE (state and description was swapped)
      * Linux agent: fixed computation of number of processors on S390
      * check netctr: add missing perfdata (was only sent on OK case)
      * Check sylo: New check for monitoring the sylo state
      
      Livestatus:
      * Table hosts: New column 'services' listing all services of that host
      * Column servicegroups:members: 'AuthUser' is now honored
      * New columns: hosts:services_with_state and servicegroups:members_with_state
      * New column: hostgroup:members_with_state
      * Columns hostgroup:members and hostgroup:members_with_state honor AuthUser
      * New rudimentary API for C++
      * Updates API for Python
      * Make stack size of threads configurable
      * Set stack size of threads per default o 64 KB instead of 8 MB
      * New header Localtime: for compensating time offsets of remote sites
      * New performance counter for fork rate
      * New columns for hosts: last_time_{up,down,unreachable}
      * New columns for services: last_time_{ok,warning,critical,unknown}
      * Columns with counts honor now AuthUser
      * New columns for hosts/services: modified_attributes{,_list}
      * new columns comments_with_info and downtimes_with_info
      * Table log: switch output to reverse chronological order!
      * Fix segfault on filter on comments:host_services
      * Fix missing -lsocket on Solaris
      * Add missing SUN_LEN (fixed compile problem on Solaris)
      * Separators: remote sanitiy check allowing separators to be equal
      * New output format "python": declares strings as UTF-8 correctly
      * Fix segault if module loaded without arguments

      Multisite:
      * Improved many builtin views
      * new builtin views for host- and service groups
      * Number of columns now configurable for each layout (1..50)
      * New layout "tiled"
      * New painters for lists of hosts and services in one column
      * Automatically compensate timezone offsets of remote sites
      * New datasources for downtimes and comments
      * New experimental datasource for log
      * Introduce limitation, this safes you from too large output
      * reimplement host- and service icons more intelligent
      * Output error messages from dead site in Multisite mode
      * Increase wait time for master control buttons from 4s to 10s
      * Views get (per-view) configurable browser automatic reload interval
      * Playing of alarm sounds (configurable per view)
      * Sidebar: fix bookmark deletion problem in bookmark snapin
      * Fixed problem with sticky debug
      * Improve pending services view
      * New column with icon with link to Nagios GUI
      * New icon showing items out of their notification period.
      * Multisite: fix bug in removing all downtimes
      * View "Hostgroups": fix color and table heading
      * New sidebar snapin "Problem hosts"
      * Tactical overview: honor downtimes
      * Removed filter 'limit'. Not longer needed and made problems
        with new auto-limitation.
      * Display umlauts from Nagios comments correctly (assuming Latin-1),
         inhibit entering of umlauts in new comments (fixes exception)
      * Switched sidebar from synchronous to asynchronous requests
      * Reduced complete reloads of the sidebar caused by user actions
      * Fix reload problem in frameset: Browser reload now only reloads
        content frames, not frameset.


1.1.3:

      Core, Setup, etc.:
      * Makefile: make sure all files are world readable
      * Clusters: make real host checks for clusters (using check_icmp with multiple IP addresses)
      * check_mk_templates: remove action_url from cluster and summary hosts (they have no performance data)
      * check_mk_template.cfg: fix typo in notes_url
      * Negation in binary conf lists via NEGATE (clustered_services, ingored_services,
	bulkwalk_hosts, etc).
      * Better handling of wrapping performance counters
      * datasource_programs: allow <HOST> (formerly only <IP>)
      * new config variable: extra_nagios_conf: string simply added to Nagios
        object configuration (for example for define command, etc.)
      * New option --flush: delete runtime data of some or all hosts
      * Abort installation if livestatus does not compile.
      * PNP4Nagios Templates: Fixed bug in template file detection for local checks
      * nagios_install.sh: Added support for Ubuntu 9.10
      * SNMP: handle multiline output of snmpwalk (e.g. Hexdumps)
      * SNMP: handle ugly error output of snmpwalk
      * SNMP: allow snmp_info to fetch multiple tables
      * check_mk -D: sort hostlist before output
      * check_mk -D: fix output: don't show aggregated services for non-aggregated hosts
      * check_mk_templates.cfg: fix syntax error, set notification_options to n

      Checks & Agents:
      * logwatch: fix authorization problem on web pages when acknowledging
      * multipath: Added unhandled multipath output format (UUID with 49 signs)
      * check_mk-df.php: Fix locale setting (error of locale DE on PNP 0.6.2)
      * Make check_mk_agent.linux executable
      * MRPE: Fix problems with quotes in commands
      * multipath: Fixed bug in output parser
      * cpu: fixed bug: apply level on 15min, not on 1min avg
      * New check fc_brocade_port_detailed
      * netctrl: improved handling of wrapped counters
      * winperf: Better handling of wrapping counters
      * aironet_client: New check for number of clients and signal
        quality of CISCO Aironet access points
      * aironet_errors: New check for monitoring CRC errors on
        CISCO Aironet access points
      * logwatch: When Agent does not send a log anymore and no local logwatch
                  file present the state will be UNKNOWN now (Was OK before).
      * fjdarye60_sum: New check for summary status of Fidary-E60 devices
      * fjdarye60_disks: New check for status of physical disks
      * fjdarye60_devencs: New check for status of device enclosures
      * fjdarye60_cadaps: New check for status of channel adapters
      * fjdarye60_cmods: New check for status of channel modules
      * fjdarye60_cmods_flash: New check for status of channel modules flash
      * fjdarye60_cmods_mem: New check for status of channel modules memory
      * fjdarye60_conencs: New check for status of controller enclosures
      * fjdarye60_expanders: New check for status of expanders
      * fjdarye60_inletthmls: New check for status of inlet thermal sensors
      * fjdarye60_thmls: New check for status of thermal sensors
      * fjdarye60_psus: New check for status of PSUs
      * fjdarye60_syscaps: New check for status of System Capacitor Units
      * fjdarye60_rluns: New check for RLUNs
      * lparstat_aix: New check by Joerg Linge
      * mrpe: Handles multiline output correctly (only works on Linux,
	      Agents for AIX, Solaris still need fix).
      * df: limit warning and critical levels to 50/60% when using a magic number
      * fc_brocade_port_detailed: allow setting levels on in/out traffic, detect
         baudrate of inter switch links (ISL). Display warn/crit/baudrate in
	 PNP-template

      MK Livestatus:
      * fix operators !~ and !~~, they didn't work (ever)
      * New headers for waiting (please refer to online documentation)
      * Abort on errors even if header is not fixed16
      * Changed response codes to better match HTTP
      * json output: handle tab and other control characters correctly
      * Fix columns host:worst_service_state and host:worst_service_hard_state
      * New tables servicesbygroup, servicesbyhostgroup and hostsbygroup
      * Allow to select columns with table prefix, e.g. host_name instead of name
        in table hosts. This does not affect the columns headers output by
	ColumnHeaders, though.
      * Fix invalid json output of group list column in tables hosts and services
      * Fix minor compile problem.
      * Fix hangup on AuthUser: at certain columns
      * Fix some compile problems on Solaris

      Multisite:
      * Replaced Multiadmin with Multisite.


1.1.2:
      Summary:
      * Lots of new checks
      * MK Livestatus gives transparent access to log files (nagios.log, archive/*.log)
      * Many bug fixes

      MK Livestatus:
      * Added new table "log", which gives you transparent access to the Nagios log files!
      * Added some new columns about Nagios status data to stable 'status'
      * Added new table "comments"
      * Added logic for count of pending service and hosts
      * Added several new columns in table 'status' 
      * Added new columns flap_detection and obsess_over_services in table services
      * Fixed bug for double columns: filter truncated double to int
      * Added new column status:program_version, showing the Nagios version
      * Added new column num_services_pending in table hosts
      * Fixed several compile problems on AIX
      * Fixed bug: queries could be garbled after interrupted connection
      * Fixed segfault on downtimes:contacts
      * New feature: sum, min, max, avg and std of columns in new syntax of Stats:

      Checks & Agents:
      * Check ps: this check now supports inventory in a very flexible way. This simplifies monitoring a great number of slightly different processes such as with ORACLE or SAP.
      * Check 'md': Consider status active(auto-read-only) as OK
      * Linux Agent: fix bug in vmware_state
      * New Checks for APC Symmetra USV
      * Linux Agent: made <<<meminfo>>> work on RedHat 3.
      * New check ps.perf: Does the same as ps, but without inventory, but with performance data
      * Check kernel: fixed missing performance data
      * Check kernel: make CPU utilization work on Linux 2.4
      * Solaris agent: don't use egrep, removed some bashisms, output filesystem type zfs or ufs
      * Linux agent: fixed problem with nfsmount on SuSE 9.3/10.0
      * Check 'ps': fix incompability with old agent if process is in brackets
      * Linux agent: 'ps' now no longer supresses kernel processes
      * Linux agent: make CPU count work correctly on PPC-Linux
      * Five new checks for monitoring DECRU SANs
      * Some new PNP templates for existing checks that still used the default templates
      * AIX Agent: fix filesystem output
      * Check logwatch: Fix problem occuring at empty log lines
      * New script install_nagios.sh that does the same as install_nagios_on_lenny.sh, but also works on RedHat/CentOS 5.3.
      * New check using the output of ipmi-sensors from freeipmi (Linux)
      * New check for LSI MegaRAID disks and arrays using MegaCli (based on the driver megaraid_sas) (Linux)
      * Added section <<<cpu>>> to AIX and Solaris agents
      * New Check for W&T web thermograph (webthermometer)
      * New Check for output power of APC Symmetra USP
      * New Check for temperature sensors of APC Symmetra WEB/SNMP Management Card.
      * apc_symmetra: add remaining runtime to output
      * New check for UPS'es using the generic UPS-MIB (such as GE SitePro USP)
      * Fix bug in PNP-template for Linux NICs (bytes and megabytes had been mixed up).
      * Windows agent: fix bug in output of performance counters (where sometimes with , instead of .)
      * Windows agent: outputs version if called with 'version'
      
      Core, Setup, etc.:
      * New SNMP scan feature: -I snmp scans all SNMP checks (currently only very few checks support this, though)
      * make non-bulkwalk a default. Please edit bulkwalk_hosts or non_bulkwalk_hosts to change that
      * Improve setup autodetection on RedHat/CentOS.  Also fix problem with Apache config for Mutliadmin: On RedHat Check_MK's Apache conf file must be loaded after mod_python and was thus renamed to zzz_check_mk.conf.
      * Fix problem in Agent-RPM: mark xinetd-configfile with %config -> avoid data loss on update
      * Support PNP4Nagios 0.6.2
      * New setup script "install_nagios.sh" for installing Nagios and everything else on SLES11
      * New option define_contactgroups: will automatically create contactgroup definitions for Nagios

1.1.0:
      * Fixed problems in Windows agent (could lead
        to crash of agent in case of unusal Eventlog
	messages)
      * Fixed problem sind 1.0.39: recompile waitmax for
        32 Bit (also running on 64)
      * Fixed bug in cluster checks: No cache files
        had been used. This can lead to missing logfile
	messages.
      * Check kernel: allow to set levels (e.g. on 
	pgmajfaults)
      * Check ps now allows to check for processes owned
        by a specific user (need update of Linux agent)
      * New configuration option aggregate_check_mk: If
        set to True, the summary hosts will show the
	status auf check_mk (default: False)
      * Check winperf.cpuusage now supports levels
        for warning and critical. Default levels are
	at 101 / 101
      * New check df_netapp32 which must be used
        for Netapps that do not support 64 bit 
	counters. Does the same as df_netapp
      * Symlink PNP templates: df_netapp32 and
        df_netapp use same template as df
      * Fix bug: ifoperstatus does not produce performance
        data but said so.
      * Fix bug in Multiadmin: Sorting according to
        service states did not work
      * Fix two bugs in df_netapp: use 64 bit counters
        (32 counter wrap at 2TB filesystems) and exclude
       	snapshot filesystems with size 0 from inventory.
      * Rudimentary support for monitoring ESX: monitor
        virtual filesystems with 'vdf' (using normal df
	check of check_mk) and monitor state of machines 
	with vcbVmName -s any (new check vmware_state).
      * Fixed bug in MRPE: check failed on empty performance
        data (e.g. from check_snmp: there is emptyness
        after the pipe symbol sometimes)
      * MK Livestatus is now multithreaded an can
        handle up to 10 parallel connections (might
        be configurable in a future version).
      * mk_logwatch -d now processes the complete logfile
        if logwatch.state is missing or not including the
	file (this is easier for testing)
      * Added missing float columns to Livestatus.
      * Livestatus: new header StatsGroupBy:
      * First version with "Check_MK Livestatus Module"!
        setup.sh will compile, install and activate
	Livestatus per default now. If you do not want
	this, please disable it by entering <tt>no</tt>,
	when asked by setup.
      * New Option --paths shows all installation, config
        and data paths of Check_mk and Nagios
      * New configuration variable define_hostgroups and
        define service_groups allow you to automatically
        create host- and service groups - even with aliases.
      * Multiadmin has new filter for 'active checks enabled'.
      * Multiadmin filter for check_command is now a drop down list.
      * Dummy commands output error message when passive services
        are actively checked (by accident)
      * New configuration option service_descriptions allows to
        define customized service descriptions for each check type
      * New configuration options extra_host_conf, extra_summary_host_conf
        and extra_service_conf allow to define arbitrary Nagios options
	in host and service defitions (notes, icon_image, custom variables,
        etc)
      * Fix bug: honor only_hosts also at option -C


1.0.39:
      * New configuration variable only_hosts allows
	you to limit check_mk to a subset of your
	hosts (for testing)
      * New configuration parameter mem_extended_perfdata
	sends more performance data on Linux (see 
	check manual for details)
      * many improvements of Multiadmin web pages: optionally 
	filter out services which are (not) currently in downtime
	(host or service itself), optionally (not) filter out summary
	hosts, show host status (down hosts), new action
	for removing all scheduled downtimes of a service.
	Search results will be refreshed every 90 seconds.
	Choose between two different sorting orders.
	Multadmin now also supports user authentication
      * New configuration option define_timeperiods, which
	allows to create Nagios timeperiod definitions.
	This also enables the Multiadmin tools to filter
	out services which are currently not in their
	notification interval.
      * NIC check for Linux (netctr.combined) now supports
	checking of error rates
      * fc_brocade_port: New possibility of monitoring
	CRC errors and C3 discards
      * Fixed bug: snmp_info_single was missing
        in precompiled host checks
	
1.0.38:
      * New: check_mk's multiadmin tool (Python based
	web page). It allows mass administration of
	services (enable/disable checks/notifications, 
	acknowledgements, downtimes). It does not need
	Nagios service- or host groups but works with
	a freeform search.
      * Remove duplicate <?php from the four new 
	PNP templates of 1.0.37.
      * Linux Agent: Kill hanging NFS with signal 9
	(signal 15 does not always help)
      * Some improvements in autodetection. Also make
	debug mode: ./autodetect.py: This helps to
	find problems in autodetection.
      * New configuration variables generate_hostconf and
	generate_dummy_commands, which allows to suppress
	generation of host definitions for Nagios, or 
	dummy commands, resp.
      * Now also SNMP based checks use cache files.
      * New major options --backup and --restore for
	intelligent backup and restore of configuration
	and runtime data
      * New variable simulation_mode allows you to dry
	run your Nagios with data from another installation.
      * Fixed inventory of Linux cpu.loads and cpu.threads
      * Fixed several examples in checks manpages
      * Fixed problems in install_nagios_on_lenny.sh
      * ./setup.sh now understands option --yes: This
        will not output anything except error messages
	and assumes 'yes' to all questions
      * Fix missing 'default.php' in templates for
	local
	
1.0.37:
      * IMPORTANT: Semantics of check "cpu.loads" has changed.
	Levels are now regarded as *per CPU*. That means, that
	if your warning level is at 4.0 on a 2 CPU machine, then 
	a level of 8.0 is applied.
      * On check_mk -v now also ouputs version of check_mk
      * logfile_patterns can now contain host specific entries.
	Please refer to updated online documentation for details.
      * Handling wrapping of performance counters. 32 and 64 bit
	counters should be autodetected and handled correctly.
	Counters wrapping over twice within one check cycle
	cannot be handled, though.
      * Fixed bug in diskstat: Throughput was computed twice
	too high, since /proc/diskstats counts in sectors (512 Bytes)
	not in KB
      * The new configuration variables bulkwalk_hosts and
	non_bulkwalk_hosts, that allow 	to specify, which hosts 
	support snmpbulkwalk (which is
	faster than snmpwalk) and which not. In previos versions,
	always bulk walk was used, but some devices do not support
	that.
      * New configuration variable non_aggregated_hosts allows
	to exclude hosts generally from service aggregation.
      * New SNMP based check for Rittal CMC TC 
	(ComputerMultiControl-TopConcept) Temperature sensors 
      * Fixed several problems in autodetection of setup
      * Fixed inventory check: exit code was always 0
	for newer Python versions.
      * Fixed optical problem in check manual pages with
	newer version of less.
      * New template check_mk-local.php that tries to
	find and include service name specific templates.
	If none is found, default.php will be used.
      * New PNP templates check_mk-kernel.php for major page
	faults, context switches and process creation
      * New PNP template for cpu.threads (Number of threads)
      * Check nfsmounts now detects stale NFS handles and
	triggers a warning state in that case

1.0.36:
      * New feature of Linux/UNIX Agent: "MRPE" allows
	you to call Nagios plugins by the agent. Please
	refer to online documentation for details.
      * Fix bug in logwatch.php: Logfiles names containing spaces
	now work.
      * Setup.sh now automatically creates cfg_dir if
	none found in nagios.cfg (which is the case for the
	default configuration of a self compiled Nagios)
      * Fix computation of CPU usage for VMS.
      * snmp_hosts now allows config-list syntax. If you do
	not define snmp_hosts at all, all hosts with tag
	'snmp' are considered to be SNMP hosts. That is 
	the new preferred way to do it. Please refer
	to the new online documentation.
      * snmp_communities now also allows config-list syntax
	and is compatible to datasource_programs. This allows
	to define different SNMP communities by making use
	of host tags.
      * Check ifoperstatus: Monitoring of unused ports is
	now controlled via ifoperstatus_monitor_unused.
      * Fix problem in Windows-Agent with cluster filesystems:
	temporarily non-present cluster-filesystems are ignored by
	the agent now.
      * Linux agent now supports /dev/cciss/d0d0... in section
	<<<diskstat>>>
      * host configuration for Nagios creates now a variable
	'name host_$HOSTNAME' for each host. This allows
	you to add custom Nagios settings to specific hosts
	in a quite general way.
      * hosts' parents can now be specified with the
	variable 'parents'. Please look at online documentation
	for details.
      * Summary hosts now automatically get their real host as a
	parent. This also holds for summary cluster hosts.
      * New option -X, --config-check that checks your configuration
	for invalid variables. You still can use your own temporary
	variables if you prefix them with an underscore.
	IMPORTANT: Please check your configuration files with
	this option. The check may become an implicit standard in
	future versions.
      * Fixed problem with inventory check on older Python 
	versions.
      * Updated install_nagios_on_lenny.sh to Nagios version
	3.2.0 and fixed several bugs.

1.0.35:
      * New option -R/--restart that does -S, -H and -C and
	also restarts Nagios, but before that does a Nagios
	config check. If that fails, everything is rolled
	back and Nagios keeps running with the old configuration.
      * PNP template for PING which combines RTA and LOSS into
	one graph.
      * Host check interval set to 1 in default templates.
      * New check for hanging NFS mounts (currently only
	on Linux)
      * Changed check_mk_templates.cfg for PING-only hosts:
	No performance data is processed for the PING-Check
	since the PING data is already processed via the
	host check (avoid duplicate RRDs)
      * Fix broken notes_url for logwatch: Value from setup.sh
	was ignored and always default value taken.
      * Renamed config variable mknagios_port to agent_port
	(please updated main.mk if you use that variable)
      * Renamed config variable mknagios_min_version to
	agent_min_version (update main.mk if used)
      * Renamed config variable mknagios_autochecksdir to 
	autochecksdir (update main.mk if used)
      * configuration directory for Linux/UNIX agents is
	now configurable (default is /etc/check_mk)
      * Add missing configuration variable to precompiled
	checks (fix problem when using clusters)
      * Improved multipath-check: Inventory now determines
	current number of paths. And check output is more
	verbose.
      * Mark config files as config files in RPM. RPM used
	to overwrite main.mk on update!
	
1.0.34:
      * Ship agents for AIX and SunOS/Solaris (beta versions).
      * setup script now autodetects paths and settings of your
	running Nagios
      * Debian package of check_mk itself is now natively build
	with paths matching the prepackaged Nagios on Debian 5.0
      * checks/df: Fix output of check: percentage shown in output
	did include reserved space for root where check logic did
	not. Also fix logic: account reserved space as used - not
	as avail.
      * checks/df: Exclude filesystems with size 0 from inventory.
      * Fix bug with host tags in clusters -> precompile did not
	work.
      * New feature "Inventory Check": Check for new services. Setting
	inventory_check_interval=120 in main.mk will check for new services
	every 2 hours on each host. Refer to online documentation
	for more details.
      * Fixed bug: When agent sends invalid information or check
	has bug, check_mk now handles this gracefully
      * Fixed bug in checks/diskstat and in Linux agent. Also
	IDE disks are found. The inventory does now work correctly
	if now disks are found.
      * Determine common group of Apache and Nagios at setup.
	Auto set new variable www_group which replaces logwatch_groupid.
	Fix bug: logwatch directories are now created with correct
	ownership when check_mk is called manually as root.
      * Default templates: notifications options for hosts and
	services now include also recovery, flapping and warning
	events.
      * Windows agent: changed computation of RAM and SWAP usage
	(now we assume that "totalPageFile" includes RAM *and*
	SWAP).
      * Fix problem with Nagios configuration files: remove
	characters Nagios considers as illegal from service
	descriptions.
      * Processing of performance data (check_icmp) for host
        checks and PING-only-services now set to 1 in default
	templates check_mk_templates.cfg.
      * New SNMP checks for querying FSC ServerView Agent: fsc_fans,
	fsc_temp and fsc_subsystems. Successfully tested with agents
	running	on Windows and Linux.
      * RPM packaged agent tested to be working on VMWare ESX 4.0 
	(simply install RPM package with rpm -i ... and open port 
	in firewall with "esxcfg-firewall -o 6556,tcp,in,check_mk")
      * Improve handling of cache files: inventory now uses cache
	files only if they are current and if the hosts are not
	explicitely specified.
	
1.0.33:
      * Made check_mk run on Python 2.3.4 (as used in CentOS 4.7
	und RedHat 4.7). 
      * New option -M that prints out manual pages of checks.
	Only a few check types are documented yet, but more will
	be following.
      * Package the empty directory /usr/lib/check_mk_agent/plugins
	and ../local into the RPM and DEB package of the agent
      * New feature: service_dependencies. check_mk lets you comfortably
	create Nagios servicedependency definitions for you and also
	supports them by executing the checks in an optimal order.
      * logwatch.php: New button for hiding the context messages.
	This is a global setting for all logfiles and its state is
	stored in a cookie.
	
1.0.32:
      * IMPORTANT: Configuration variable datasource_programs is now
        analogous to that of host_groups. That means: the order of
        program and hostlist must be swapped!
      * New option --fake-dns, useful for tests with non-existing
	hosts.
      * Massive speed improvement for -S, -H and -C
      * Fixed bug in inventory of clusters: Clustered services where
	silently dropped (since introduction of host tags). Fixed now.
      * Fixed minor bug in inventory: Suppress DNS lookup when using
	--no-tcp
      * Fixed bug in cluster handling: Missing function strip_tags()
	in check_mk_base.py was eliminated.
      * Changed semantics of host_groups, summary_host_groups,
	host_contactgroups, and summary_host_groups for clusters. 
	Now the cluster names will be relevant, not
	the names of the nodes. This allows the cluster hosts to
	have different host/contactgroups than the nodes. And it is more
	consistent with other parts of the configuration.
      * Fixed bug: datasource_programs on cluster nodes did not work
	when precompiling

1.0.31:
      * New option -D, --dump that dumps all configuration information
	about one, several or all hosts
	New config variables 'ignored_checktypes' and 'ignored_services',
        which allow to include certain checktypes in general or
        some services from some hosts from inventory
      * Config variable 'clustered_services' now has the same semantics
	as ignored_checktypes and allows to make it host dependent.
      * Allow magic tags PHYSICAL_HOSTS, CLUSTER_HOSTS and ALL_HOSTS at
	all places, where lists of hosts are expected (except checks).
	This fixes various problems that arise when using all_hosts at
	those places:
	  * all_hosts might by changed by another file in conf.d
	  * all_hosts does not contain the cluster hosts
      * Config file 'final.mk' is read after all other config files -
	if it exists. You can put debug code there that prints the
	contents of your variables.
      * Use colored output only, if stdout is a tty. If you have
	problems with colors, then you can pipe the output
	through cat or less
      * Fixed bug with host tags: didn't strip off tags when
	processing configuration lists (occurs when using
	custom host lists)
      * mk_logwatch is now aware of inodes of logfiles. This
	is important for fast rotating files: If the inode
	of a logfile changes between two checks mk_logwatch
	assumes that the complete content is new, even if
	the new file is longer than the old one.
      * check_mk makes sure that you do not have duplicate
	hosts in all_hosts or clusters.

1.0.30:
      * Windows agent now automatically monitors all existing
	event logs, not only "System" and "Application".

1.0.29:
      * Improved default Nagios configuration file:
	added some missing templates, enter correct URLs
	asked at setup time.
      * IMPORANT: If you do not use the new default 
	Nagios configuration file you need to rename
	the template for aggregated services (summary
	services) to check_mk_summarizes (old name
	was 'check_mk_passive-summary'). Aggregated
	services are *always* passive and do *never*
	have performance data.
      * Hopefully fixed CPU usage output on multi-CPU
	machines
      * Fixed Problem in Windows Agent: Eventlog monitoring
	does now also work, if first record has not number 1
	(relevant for larger/older eventlogs)
      * Fixed bug in administration.html: Filename for Nagios
	must be named check_mk.cfg and *not* main.mk. Nagios
	does not read files without the suffix .cfg. 
      * magic factor for df, that allows to automatgically 
        adapt levels for very big or very small filesystems.
      * new concept of host tags simplyfies configuration.
      * IMPORTANT: at all places in the configuration where
	lists of hosts are used those are not any longer
	interpreted as regular expressions. Hostnames
	must match exactly. Therefore the list [ "" ] does
	not any longer represent the list of all hosts.
	It is a bug now. Please write all_hosts instead
	of [ "" ]. The semantics for service expressions
	has not changed.
      * Fixed problem with logwatch.php: Begin with
	<?php, not with <?. This makes some older webservers
	happy.
      * Fixed problem in check ipmi: Handle corrupt output
	from agent
      * Cleaned up code, improved inline documentation
      * Fixed problem with vms_df: default_filesystem_levels,
	filesystem_levels and df magic number now are used
	for df, vms_df and df_netapp together. Works now also
	when precompiled.
	
1.0.28:
      * IMPORTANT: the config file has been renamed from
	check_mk.cfg to main.mk. This has been suggested
	by several of my customers in order to avoid 
	confusion with Nagios configuration files. In addition,
	all check_mk's configuration file have to end in
	'.mk'. This also holds for the autochecks. The 
	setup.sh script will automatically rename all relevant
	files. Users of RPM or DEB installations have to remove
	the files themselves - sorry.
      * Windows agent supports eventlogs. Current all Warning
        and Error messages from 'System' and 'Application' are
        being sent to check_mk. Events can be filtered on the
	Nagios host.
      * Fixed bug: direct RRD update didn't work. Should now.
      * Fixed permission problems when run as root.
      * Agent is expected to send its version in <<<check_mk>>>
	now (not any longer in <<<mknagios>>>
      * Fixed bug in Windows agent. Performance counters now output
	correct values
      * Change checks/winperf: Changed 'ops/sec' into MB/s.
	That measures read and write disk throughput
	(now warn/crit levels possible yet)
      * new SNMP check 'ifoperstatus' for checking link
        of network interfaces via SNMP standard MIB
      * translated setup script into english
      * fixed bug with missing directories in setup script
      * made setup script's output nicer, show version information
      * NEW: mk_logwatch - a new plugin for the linux/UNIX agent
	for watching logfiles
      * Better error handling with Nagios pipe
      * Better handling of global error: make check_mk return
	CRIT, when no data can retrieved at all.
      * Added missing template 'check_mk_pingonly' in sample
	Nagios config file (is needed for hosts without checks)
	
1.0.27:
      * Ship source code of windows agent
      * fix several typos
      * fix bug: option --list-hosts did not work
      * fix bug: precompile "-C" did not work because
	of missing extension .py
      * new option -U,--update: It combines -S, -H and
	-U and writes the Nagios configuration into a
	file (not to stdout).
      * ship templates for PNP4Nagios matching most check_mk-checks.
	Standard installation path is /usr/share/check_mk/pnp-templates
	
1.0.26:
      -	Changed License to GNU GPL Version 2
      * modules check_mk_admin and check_mk_base are both shipped
	uncompiled.
      * source code of windows agent togehter with Makefile shipped
	with normal distribution
      * checks/md now handles rare case where output of /proc/mdstat
	shows three lines per array

1.0.25:
      * setup skript remembers paths

1.0.24:
      * fixed bug with precompile: Version of Agent was always 0

1.0.23:
      * fixed bug: check_config_variables was missing in precompiled
	files
      * new logwatch agent in Python plus new logwatch-check that
	handles both the output from the old and the new agent

1.0.22:
      * Default timeout for TCP transfer increased from 3.0 to 60.0
      * Windows agent supports '<<<mem>>>' that is compatible with Linux
      * Windows agents performance counters output fixed
      * Windows agent can now be cross-compiled with mingw on Linux
      * New checktype winperf.cpuusage that retrieves the percentage
	of CPU usage from windows (still has to be tested on Multi-CPU
	machine)
      * Fixed bug: logwatch_dir and logwatch_groupid got lost when
	precompiling. 
      * arithmetic for CPU usage on VMS multi-CPU machines changed

1.0.21:
      * fixed bug in checks/df: filesystem levels did not work
	with precompiled checks

1.0.20:
      * new administration guide in doc/
      * fixed bug: option -v now works independent of order
      * fixed bug: in statgrab_net: variable was missing (affected -C)
      * fixed bug: added missing variables, imported re (affected -C)
      * check ipmi: new option ipmi_summarize: create only one check for all sensors
      * new pnp-template for ipmi summarized ambient temperature
 
1.0.19:
      * Monitoring of Windows Services
      * Fixed bug with check-specific default parameters
      * Monitoring of VMS (agent not included yet)
      * Retrieving of data via an external programm (e.g. SSH/RSH)
      * setup.sh does not overwrite check_mk.cfg but installs
	the new default file as check_mk.cfg-1.0.19
      * Put hosts into default hostgroup if none is configured<|MERGE_RESOLUTION|>--- conflicted
+++ resolved
@@ -55,11 +55,8 @@
     * FIX: Fixed generation of auth.php (Needed for NagVis Multisite Authorisation)
     * FIX: Fixed missing general.* permissions in auth.php on slave sites in 
       case of distributed WATO setups
-<<<<<<< HEAD
     * Added oracle_tablespaces configuration to the application checkgroup
-=======
     * FIX: Fixed synchronisation of mkeventd configs in distributed WATO setups
->>>>>>> 044ac071
 
     Event Console:
     * Added UNIX socket for sending events to the EC
